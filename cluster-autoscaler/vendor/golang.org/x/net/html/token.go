--- conflicted
+++ resolved
@@ -910,12 +910,6 @@
 			return
 		}
 		switch c {
-<<<<<<< HEAD
-		case ' ', '\n', '\r', '\t', '\f', '/':
-			z.pendingAttr[0].end = z.raw.end - 1
-			return
-=======
->>>>>>> 043b0c18
 		case '=':
 			if z.pendingAttr[0].start+1 == z.raw.end {
 				// WHATWG 13.2.5.32, if we see an equals sign before the attribute name
@@ -923,13 +917,9 @@
 				continue
 			}
 			fallthrough
-<<<<<<< HEAD
-		case '>':
-=======
 		case ' ', '\n', '\r', '\t', '\f', '/', '>':
 			// WHATWG 13.2.5.33 Attribute name state
 			// We need to reconsume the char in the after attribute name state to support the / character
->>>>>>> 043b0c18
 			z.raw.end--
 			z.pendingAttr[0].end = z.raw.end
 			return
