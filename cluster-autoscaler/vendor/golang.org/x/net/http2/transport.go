--- conflicted
+++ resolved
@@ -642,11 +642,7 @@
 					tm = newTimeTimer(d)
 				}
 				select {
-<<<<<<< HEAD
-				case <-timer.C:
-=======
 				case <-tm.C():
->>>>>>> 043b0c18
 					t.vlogf("RoundTrip retrying after failure: %v", roundTripErr)
 					continue
 				case <-req.Context().Done():
@@ -1389,13 +1385,10 @@
 		return err
 	}
 
-<<<<<<< HEAD
-=======
 	if streamf != nil {
 		streamf(cs)
 	}
 
->>>>>>> 043b0c18
 	for {
 		if cc.syncHooks != nil {
 			cc.syncHooks.blockUntil(func() bool {
