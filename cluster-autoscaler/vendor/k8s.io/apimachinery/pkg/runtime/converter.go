/*
Copyright 2017 The Kubernetes Authors.

Licensed under the Apache License, Version 2.0 (the "License");
you may not use this file except in compliance with the License.
You may obtain a copy of the License at

    http://www.apache.org/licenses/LICENSE-2.0

Unless required by applicable law or agreed to in writing, software
distributed under the License is distributed on an "AS IS" BASIS,
WITHOUT WARRANTIES OR CONDITIONS OF ANY KIND, either express or implied.
See the License for the specific language governing permissions and
limitations under the License.
*/

package runtime

import (
	encodingjson "encoding/json"
	"fmt"
	"math"
	"os"
	"reflect"
	"sort"
	"strconv"
	"strings"
	"sync"
	"sync/atomic"
	"time"

	"k8s.io/apimachinery/pkg/conversion"
	"k8s.io/apimachinery/pkg/util/json"
	utilruntime "k8s.io/apimachinery/pkg/util/runtime"
	"sigs.k8s.io/structured-merge-diff/v4/value"

	"k8s.io/klog/v2"
)

// UnstructuredConverter is an interface for converting between interface{}
// and map[string]interface representation.
type UnstructuredConverter interface {
	ToUnstructured(obj interface{}) (map[string]interface{}, error)
	FromUnstructured(u map[string]interface{}, obj interface{}) error
}

type structField struct {
	structType reflect.Type
	field      int
}

type fieldInfo struct {
	name      string
	nameValue reflect.Value
	omitempty bool
}

type fieldsCacheMap map[structField]*fieldInfo

type fieldsCache struct {
	sync.Mutex
	value atomic.Value
}

func newFieldsCache() *fieldsCache {
	cache := &fieldsCache{}
	cache.value.Store(make(fieldsCacheMap))
	return cache
}

var (
	mapStringInterfaceType = reflect.TypeOf(map[string]interface{}{})
	stringType             = reflect.TypeOf(string(""))
	fieldCache             = newFieldsCache()

	// DefaultUnstructuredConverter performs unstructured to Go typed object conversions.
	DefaultUnstructuredConverter = &unstructuredConverter{
		mismatchDetection: parseBool(os.Getenv("KUBE_PATCH_CONVERSION_DETECTOR")),
		comparison: conversion.EqualitiesOrDie(
			func(a, b time.Time) bool {
				return a.UTC() == b.UTC()
			},
		),
	}
)

func parseBool(key string) bool {
	if len(key) == 0 {
		return false
	}
	value, err := strconv.ParseBool(key)
	if err != nil {
		utilruntime.HandleError(fmt.Errorf("couldn't parse '%s' as bool for unstructured mismatch detection", key))
	}
	return value
}

// unstructuredConverter knows how to convert between interface{} and
// Unstructured in both ways.
type unstructuredConverter struct {
	// If true, we will be additionally running conversion via json
	// to ensure that the result is true.
	// This is supposed to be set only in tests.
	mismatchDetection bool
	// comparison is the default test logic used to compare
	comparison conversion.Equalities
}

// NewTestUnstructuredConverter creates an UnstructuredConverter that accepts JSON typed maps and translates them
// to Go types via reflection. It performs mismatch detection automatically and is intended for use by external
// test tools. Use DefaultUnstructuredConverter if you do not explicitly need mismatch detection.
func NewTestUnstructuredConverter(comparison conversion.Equalities) UnstructuredConverter {
	return NewTestUnstructuredConverterWithValidation(comparison)
}

// NewTestUnstrucutredConverterWithValidation allows for access to
// FromUnstructuredWithValidation from within tests.
func NewTestUnstructuredConverterWithValidation(comparison conversion.Equalities) *unstructuredConverter {
	return &unstructuredConverter{
		mismatchDetection: true,
		comparison:        comparison,
	}
}

// fromUnstructuredContext provides options for informing the converter
// the state of its recursive walk through the conversion process.
type fromUnstructuredContext struct {
	// isInlined indicates whether the converter is currently in
	// an inlined field or not to determine whether it should
	// validate the matchedKeys yet or only collect them.
	// This should only be set from `structFromUnstructured`
	isInlined bool
	// matchedKeys is a stack of the set of all fields that exist in the
	// concrete go type of the object being converted into.
	// This should only be manipulated via `pushMatchedKeyTracker`,
	// `recordMatchedKey`, or `popAndVerifyMatchedKeys`
	matchedKeys []map[string]struct{}
	// parentPath collects the path that the conversion
	// takes as it traverses the unstructured json map.
	// It is used to report the full path to any unknown
	// fields that the converter encounters.
	parentPath []string
	// returnUnknownFields indicates whether or not
	// unknown field errors should be collected and
	// returned to the caller
	returnUnknownFields bool
	// unknownFieldErrors are the collection of
	// the full path to each unknown field in the
	// object.
	unknownFieldErrors []error
}

// pushMatchedKeyTracker adds a placeholder set for tracking
// matched keys for the given level. This should only be
// called from `structFromUnstructured`.
func (c *fromUnstructuredContext) pushMatchedKeyTracker() {
	if !c.returnUnknownFields {
		return
	}

	c.matchedKeys = append(c.matchedKeys, nil)
}

// recordMatchedKey initializes the last element of matchedKeys
// (if needed) and sets 'key'. This should only be called from
// `structFromUnstructured`.
func (c *fromUnstructuredContext) recordMatchedKey(key string) {
	if !c.returnUnknownFields {
		return
	}

	last := len(c.matchedKeys) - 1
	if c.matchedKeys[last] == nil {
		c.matchedKeys[last] = map[string]struct{}{}
	}
	c.matchedKeys[last][key] = struct{}{}
}

// popAndVerifyMatchedKeys pops the last element of matchedKeys,
// checks the matched keys against the data, and adds unknown
// field errors for any matched keys.
// `mapValue` is the value of sv containing all of the keys that exist at this level
// (ie. sv.MapKeys) in the source data.
// `matchedKeys` are all the keys found for that level in the destination object.
// This should only be called from `structFromUnstructured`.
func (c *fromUnstructuredContext) popAndVerifyMatchedKeys(mapValue reflect.Value) {
	if !c.returnUnknownFields {
		return
	}

	last := len(c.matchedKeys) - 1
	curMatchedKeys := c.matchedKeys[last]
	c.matchedKeys[last] = nil
	c.matchedKeys = c.matchedKeys[:last]
	for _, key := range mapValue.MapKeys() {
		if _, ok := curMatchedKeys[key.String()]; !ok {
			c.recordUnknownField(key.String())
		}
	}
}

func (c *fromUnstructuredContext) recordUnknownField(field string) {
	if !c.returnUnknownFields {
		return
	}

	pathLen := len(c.parentPath)
	c.pushKey(field)
	errPath := strings.Join(c.parentPath, "")
	c.parentPath = c.parentPath[:pathLen]
	c.unknownFieldErrors = append(c.unknownFieldErrors, fmt.Errorf(`unknown field "%s"`, errPath))
}

func (c *fromUnstructuredContext) pushIndex(index int) {
	if !c.returnUnknownFields {
		return
	}

	c.parentPath = append(c.parentPath, "[", strconv.Itoa(index), "]")
}

func (c *fromUnstructuredContext) pushKey(key string) {
	if !c.returnUnknownFields {
		return
	}

	if len(c.parentPath) > 0 {
		c.parentPath = append(c.parentPath, ".")
	}
	c.parentPath = append(c.parentPath, key)

}

// FromUnstructuredWIthValidation converts an object from map[string]interface{} representation into a concrete type.
// It uses encoding/json/Unmarshaler if object implements it or reflection if not.
// It takes a validationDirective that indicates how to behave when it encounters unknown fields.
func (c *unstructuredConverter) FromUnstructuredWithValidation(u map[string]interface{}, obj interface{}, returnUnknownFields bool) error {
	t := reflect.TypeOf(obj)
	value := reflect.ValueOf(obj)
	if t.Kind() != reflect.Pointer || value.IsNil() {
		return fmt.Errorf("FromUnstructured requires a non-nil pointer to an object, got %v", t)
	}

	fromUnstructuredContext := &fromUnstructuredContext{
		returnUnknownFields: returnUnknownFields,
	}
	err := fromUnstructured(reflect.ValueOf(u), value.Elem(), fromUnstructuredContext)
	if c.mismatchDetection {
		newObj := reflect.New(t.Elem()).Interface()
		newErr := fromUnstructuredViaJSON(u, newObj)
		if (err != nil) != (newErr != nil) {
			klog.Fatalf("FromUnstructured unexpected error for %v: error: %v", u, err)
		}
		if err == nil && !c.comparison.DeepEqual(obj, newObj) {
			klog.Fatalf("FromUnstructured mismatch\nobj1: %#v\nobj2: %#v", obj, newObj)
		}
	}
	if err != nil {
		return err
	}
	if returnUnknownFields && len(fromUnstructuredContext.unknownFieldErrors) > 0 {
		sort.Slice(fromUnstructuredContext.unknownFieldErrors, func(i, j int) bool {
			return fromUnstructuredContext.unknownFieldErrors[i].Error() <
				fromUnstructuredContext.unknownFieldErrors[j].Error()
		})
		return NewStrictDecodingError(fromUnstructuredContext.unknownFieldErrors)
	}
	return nil
}

// FromUnstructured converts an object from map[string]interface{} representation into a concrete type.
// It uses encoding/json/Unmarshaler if object implements it or reflection if not.
func (c *unstructuredConverter) FromUnstructured(u map[string]interface{}, obj interface{}) error {
	return c.FromUnstructuredWithValidation(u, obj, false)
}

func fromUnstructuredViaJSON(u map[string]interface{}, obj interface{}) error {
	data, err := json.Marshal(u)
	if err != nil {
		return err
	}
	return json.Unmarshal(data, obj)
}

func fromUnstructured(sv, dv reflect.Value, ctx *fromUnstructuredContext) error {
	sv = unwrapInterface(sv)
	if !sv.IsValid() {
		dv.Set(reflect.Zero(dv.Type()))
		return nil
	}
	st, dt := sv.Type(), dv.Type()

	switch dt.Kind() {
	case reflect.Map, reflect.Slice, reflect.Pointer, reflect.Struct, reflect.Interface:
		// Those require non-trivial conversion.
	default:
		// This should handle all simple types.
		if st.AssignableTo(dt) {
			dv.Set(sv)
			return nil
		}
		// We cannot simply use "ConvertibleTo", as JSON doesn't support conversions
		// between those four groups: bools, integers, floats and string. We need to
		// do the same.
		if st.ConvertibleTo(dt) {
			switch st.Kind() {
			case reflect.String:
				switch dt.Kind() {
				case reflect.String:
					dv.Set(sv.Convert(dt))
					return nil
				}
			case reflect.Bool:
				switch dt.Kind() {
				case reflect.Bool:
					dv.Set(sv.Convert(dt))
					return nil
				}
			case reflect.Int, reflect.Int8, reflect.Int16, reflect.Int32, reflect.Int64,
				reflect.Uint, reflect.Uint8, reflect.Uint16, reflect.Uint32, reflect.Uint64:
				switch dt.Kind() {
				case reflect.Int, reflect.Int8, reflect.Int16, reflect.Int32, reflect.Int64,
					reflect.Uint, reflect.Uint8, reflect.Uint16, reflect.Uint32, reflect.Uint64:
					dv.Set(sv.Convert(dt))
					return nil
				case reflect.Float32, reflect.Float64:
					dv.Set(sv.Convert(dt))
					return nil
				}
			case reflect.Float32, reflect.Float64:
				switch dt.Kind() {
				case reflect.Float32, reflect.Float64:
					dv.Set(sv.Convert(dt))
					return nil
				}
				if sv.Float() == math.Trunc(sv.Float()) {
					dv.Set(sv.Convert(dt))
					return nil
				}
			}
			return fmt.Errorf("cannot convert %s to %s", st.String(), dt.String())
		}
	}

	// Check if the object has a custom JSON marshaller/unmarshaller.
	entry := value.TypeReflectEntryOf(dv.Type())
	if entry.CanConvertFromUnstructured() {
		return entry.FromUnstructured(sv, dv)
	}

	switch dt.Kind() {
	case reflect.Map:
		return mapFromUnstructured(sv, dv, ctx)
	case reflect.Slice:
		return sliceFromUnstructured(sv, dv, ctx)
<<<<<<< HEAD
	case reflect.Ptr:
=======
	case reflect.Pointer:
>>>>>>> e8d3e9b1
		return pointerFromUnstructured(sv, dv, ctx)
	case reflect.Struct:
		return structFromUnstructured(sv, dv, ctx)
	case reflect.Interface:
		return interfaceFromUnstructured(sv, dv)
	default:
		return fmt.Errorf("unrecognized type: %v", dt.Kind())
	}

}

func fieldInfoFromField(structType reflect.Type, field int) *fieldInfo {
	fieldCacheMap := fieldCache.value.Load().(fieldsCacheMap)
	if info, ok := fieldCacheMap[structField{structType, field}]; ok {
		return info
	}

	// Cache miss - we need to compute the field name.
	info := &fieldInfo{}
	typeField := structType.Field(field)
	jsonTag := typeField.Tag.Get("json")
	if len(jsonTag) == 0 {
		// Make the first character lowercase.
		if typeField.Name == "" {
			info.name = typeField.Name
		} else {
			info.name = strings.ToLower(typeField.Name[:1]) + typeField.Name[1:]
		}
	} else {
		items := strings.Split(jsonTag, ",")
		info.name = items[0]
		for i := range items {
			if items[i] == "omitempty" {
				info.omitempty = true
				break
			}
		}
	}
	info.nameValue = reflect.ValueOf(info.name)

	fieldCache.Lock()
	defer fieldCache.Unlock()
	fieldCacheMap = fieldCache.value.Load().(fieldsCacheMap)
	newFieldCacheMap := make(fieldsCacheMap)
	for k, v := range fieldCacheMap {
		newFieldCacheMap[k] = v
	}
	newFieldCacheMap[structField{structType, field}] = info
	fieldCache.value.Store(newFieldCacheMap)
	return info
}

func unwrapInterface(v reflect.Value) reflect.Value {
	for v.Kind() == reflect.Interface {
		v = v.Elem()
	}
	return v
}

func mapFromUnstructured(sv, dv reflect.Value, ctx *fromUnstructuredContext) error {
	st, dt := sv.Type(), dv.Type()
	if st.Kind() != reflect.Map {
		return fmt.Errorf("cannot restore map from %v", st.Kind())
	}

	if !st.Key().AssignableTo(dt.Key()) && !st.Key().ConvertibleTo(dt.Key()) {
		return fmt.Errorf("cannot copy map with non-assignable keys: %v %v", st.Key(), dt.Key())
	}

	if sv.IsNil() {
		dv.Set(reflect.Zero(dt))
		return nil
	}
	dv.Set(reflect.MakeMap(dt))
	for _, key := range sv.MapKeys() {
		value := reflect.New(dt.Elem()).Elem()
		if val := unwrapInterface(sv.MapIndex(key)); val.IsValid() {
			if err := fromUnstructured(val, value, ctx); err != nil {
				return err
			}
		} else {
			value.Set(reflect.Zero(dt.Elem()))
		}
		if st.Key().AssignableTo(dt.Key()) {
			dv.SetMapIndex(key, value)
		} else {
			dv.SetMapIndex(key.Convert(dt.Key()), value)
		}
	}
	return nil
}

func sliceFromUnstructured(sv, dv reflect.Value, ctx *fromUnstructuredContext) error {
	st, dt := sv.Type(), dv.Type()
	if st.Kind() == reflect.String && dt.Elem().Kind() == reflect.Uint8 {
		// We store original []byte representation as string.
		// This conversion is allowed, but we need to be careful about
		// marshaling data appropriately.
		if len(sv.Interface().(string)) > 0 {
			marshalled, err := json.Marshal(sv.Interface())
			if err != nil {
				return fmt.Errorf("error encoding %s to json: %v", st, err)
			}
			// TODO: Is this Unmarshal needed?
			var data []byte
			err = json.Unmarshal(marshalled, &data)
			if err != nil {
				return fmt.Errorf("error decoding from json: %v", err)
			}
			dv.SetBytes(data)
		} else {
			dv.Set(reflect.Zero(dt))
		}
		return nil
	}
	if st.Kind() != reflect.Slice {
		return fmt.Errorf("cannot restore slice from %v", st.Kind())
	}

	if sv.IsNil() {
		dv.Set(reflect.Zero(dt))
		return nil
	}
	dv.Set(reflect.MakeSlice(dt, sv.Len(), sv.Cap()))

	pathLen := len(ctx.parentPath)
	defer func() {
		ctx.parentPath = ctx.parentPath[:pathLen]
	}()
	for i := 0; i < sv.Len(); i++ {
		ctx.pushIndex(i)
		if err := fromUnstructured(sv.Index(i), dv.Index(i), ctx); err != nil {
			return err
		}
		ctx.parentPath = ctx.parentPath[:pathLen]
	}
	return nil
}

func pointerFromUnstructured(sv, dv reflect.Value, ctx *fromUnstructuredContext) error {
	st, dt := sv.Type(), dv.Type()

	if st.Kind() == reflect.Pointer && sv.IsNil() {
		dv.Set(reflect.Zero(dt))
		return nil
	}
	dv.Set(reflect.New(dt.Elem()))
	switch st.Kind() {
<<<<<<< HEAD
	case reflect.Ptr, reflect.Interface:
=======
	case reflect.Pointer, reflect.Interface:
>>>>>>> e8d3e9b1
		return fromUnstructured(sv.Elem(), dv.Elem(), ctx)
	default:
		return fromUnstructured(sv, dv.Elem(), ctx)
	}
}

func structFromUnstructured(sv, dv reflect.Value, ctx *fromUnstructuredContext) error {
	st, dt := sv.Type(), dv.Type()
	if st.Kind() != reflect.Map {
		return fmt.Errorf("cannot restore struct from: %v", st.Kind())
	}

	pathLen := len(ctx.parentPath)
	svInlined := ctx.isInlined
	defer func() {
		ctx.parentPath = ctx.parentPath[:pathLen]
		ctx.isInlined = svInlined
	}()
	if !svInlined {
		ctx.pushMatchedKeyTracker()
	}
	for i := 0; i < dt.NumField(); i++ {
		fieldInfo := fieldInfoFromField(dt, i)
		fv := dv.Field(i)

		if len(fieldInfo.name) == 0 {
			// This field is inlined, recurse into fromUnstructured again
			// with the same set of matched keys.
			ctx.isInlined = true
			if err := fromUnstructured(sv, fv, ctx); err != nil {
				return err
			}
			ctx.isInlined = svInlined
		} else {
			// This field is not inlined so we recurse into
			// child field of sv corresponding to field i of
			// dv, with a new set of matchedKeys and updating
			// the parentPath to indicate that we are one level
			// deeper.
			ctx.recordMatchedKey(fieldInfo.name)
			value := unwrapInterface(sv.MapIndex(fieldInfo.nameValue))
			if value.IsValid() {
				ctx.isInlined = false
				ctx.pushKey(fieldInfo.name)
				if err := fromUnstructured(value, fv, ctx); err != nil {
					return err
				}
				ctx.parentPath = ctx.parentPath[:pathLen]
				ctx.isInlined = svInlined
			} else {
				fv.Set(reflect.Zero(fv.Type()))
			}
		}
	}
	if !svInlined {
		ctx.popAndVerifyMatchedKeys(sv)
	}
	return nil
}

func interfaceFromUnstructured(sv, dv reflect.Value) error {
	// TODO: Is this conversion safe?
	dv.Set(sv)
	return nil
}

// ToUnstructured converts an object into map[string]interface{} representation.
// It uses encoding/json/Marshaler if object implements it or reflection if not.
func (c *unstructuredConverter) ToUnstructured(obj interface{}) (map[string]interface{}, error) {
	var u map[string]interface{}
	var err error
	if unstr, ok := obj.(Unstructured); ok {
		u = unstr.UnstructuredContent()
	} else {
		t := reflect.TypeOf(obj)
		value := reflect.ValueOf(obj)
		if t.Kind() != reflect.Pointer || value.IsNil() {
			return nil, fmt.Errorf("ToUnstructured requires a non-nil pointer to an object, got %v", t)
		}
		u = map[string]interface{}{}
		err = toUnstructured(value.Elem(), reflect.ValueOf(&u).Elem())
	}
	if c.mismatchDetection {
		newUnstr := map[string]interface{}{}
		newErr := toUnstructuredViaJSON(obj, &newUnstr)
		if (err != nil) != (newErr != nil) {
			klog.Fatalf("ToUnstructured unexpected error for %v: error: %v; newErr: %v", obj, err, newErr)
		}
		if err == nil && !c.comparison.DeepEqual(u, newUnstr) {
			klog.Fatalf("ToUnstructured mismatch\nobj1: %#v\nobj2: %#v", u, newUnstr)
		}
	}
	if err != nil {
		return nil, err
	}
	return u, nil
}

// DeepCopyJSON deep copies the passed value, assuming it is a valid JSON representation i.e. only contains
// types produced by json.Unmarshal() and also int64.
// bool, int64, float64, string, []interface{}, map[string]interface{}, json.Number and nil
func DeepCopyJSON(x map[string]interface{}) map[string]interface{} {
	return DeepCopyJSONValue(x).(map[string]interface{})
}

// DeepCopyJSONValue deep copies the passed value, assuming it is a valid JSON representation i.e. only contains
// types produced by json.Unmarshal() and also int64.
// bool, int64, float64, string, []interface{}, map[string]interface{}, json.Number and nil
func DeepCopyJSONValue(x interface{}) interface{} {
	switch x := x.(type) {
	case map[string]interface{}:
		if x == nil {
			// Typed nil - an interface{} that contains a type map[string]interface{} with a value of nil
			return x
		}
		clone := make(map[string]interface{}, len(x))
		for k, v := range x {
			clone[k] = DeepCopyJSONValue(v)
		}
		return clone
	case []interface{}:
		if x == nil {
			// Typed nil - an interface{} that contains a type []interface{} with a value of nil
			return x
		}
		clone := make([]interface{}, len(x))
		for i, v := range x {
			clone[i] = DeepCopyJSONValue(v)
		}
		return clone
	case string, int64, bool, float64, nil, encodingjson.Number:
		return x
	default:
		panic(fmt.Errorf("cannot deep copy %T", x))
	}
}

func toUnstructuredViaJSON(obj interface{}, u *map[string]interface{}) error {
	data, err := json.Marshal(obj)
	if err != nil {
		return err
	}
	return json.Unmarshal(data, u)
}

func toUnstructured(sv, dv reflect.Value) error {
	// Check if the object has a custom string converter.
	entry := value.TypeReflectEntryOf(sv.Type())
	if entry.CanConvertToUnstructured() {
		v, err := entry.ToUnstructured(sv)
		if err != nil {
			return err
		}
		if v != nil {
			dv.Set(reflect.ValueOf(v))
		}
		return nil
	}
	st := sv.Type()
	switch st.Kind() {
	case reflect.String:
		dv.Set(reflect.ValueOf(sv.String()))
		return nil
	case reflect.Bool:
		dv.Set(reflect.ValueOf(sv.Bool()))
		return nil
	case reflect.Int, reflect.Int8, reflect.Int16, reflect.Int32, reflect.Int64:
		dv.Set(reflect.ValueOf(sv.Int()))
		return nil
	case reflect.Uint, reflect.Uint8, reflect.Uint16, reflect.Uint32, reflect.Uint64:
		uVal := sv.Uint()
		if uVal > math.MaxInt64 {
			return fmt.Errorf("unsigned value %d does not fit into int64 (overflow)", uVal)
		}
		dv.Set(reflect.ValueOf(int64(uVal)))
		return nil
	case reflect.Float32, reflect.Float64:
		dv.Set(reflect.ValueOf(sv.Float()))
		return nil
	case reflect.Map:
		return mapToUnstructured(sv, dv)
	case reflect.Slice:
		return sliceToUnstructured(sv, dv)
	case reflect.Pointer:
		return pointerToUnstructured(sv, dv)
	case reflect.Struct:
		return structToUnstructured(sv, dv)
	case reflect.Interface:
		return interfaceToUnstructured(sv, dv)
	default:
		return fmt.Errorf("unrecognized type: %v", st.Kind())
	}
}

func mapToUnstructured(sv, dv reflect.Value) error {
	st, dt := sv.Type(), dv.Type()
	if sv.IsNil() {
		dv.Set(reflect.Zero(dt))
		return nil
	}
	if dt.Kind() == reflect.Interface && dv.NumMethod() == 0 {
		if st.Key().Kind() == reflect.String {
			dv.Set(reflect.MakeMap(mapStringInterfaceType))
			dv = dv.Elem()
			dt = dv.Type()
		}
	}
	if dt.Kind() != reflect.Map {
		return fmt.Errorf("cannot convert map to: %v", dt.Kind())
	}

	if !st.Key().AssignableTo(dt.Key()) && !st.Key().ConvertibleTo(dt.Key()) {
		return fmt.Errorf("cannot copy map with non-assignable keys: %v %v", st.Key(), dt.Key())
	}

	for _, key := range sv.MapKeys() {
		value := reflect.New(dt.Elem()).Elem()
		if err := toUnstructured(sv.MapIndex(key), value); err != nil {
			return err
		}
		if st.Key().AssignableTo(dt.Key()) {
			dv.SetMapIndex(key, value)
		} else {
			dv.SetMapIndex(key.Convert(dt.Key()), value)
		}
	}
	return nil
}

func sliceToUnstructured(sv, dv reflect.Value) error {
	st, dt := sv.Type(), dv.Type()
	if sv.IsNil() {
		dv.Set(reflect.Zero(dt))
		return nil
	}
	if st.Elem().Kind() == reflect.Uint8 {
		dv.Set(reflect.New(stringType))
		data, err := json.Marshal(sv.Bytes())
		if err != nil {
			return err
		}
		var result string
		if err = json.Unmarshal(data, &result); err != nil {
			return err
		}
		dv.Set(reflect.ValueOf(result))
		return nil
	}
	if dt.Kind() == reflect.Interface && dv.NumMethod() == 0 {
		dv.Set(reflect.MakeSlice(reflect.SliceOf(dt), sv.Len(), sv.Cap()))
		dv = dv.Elem()
		dt = dv.Type()
	}
	if dt.Kind() != reflect.Slice {
		return fmt.Errorf("cannot convert slice to: %v", dt.Kind())
	}
	for i := 0; i < sv.Len(); i++ {
		if err := toUnstructured(sv.Index(i), dv.Index(i)); err != nil {
			return err
		}
	}
	return nil
}

func pointerToUnstructured(sv, dv reflect.Value) error {
	if sv.IsNil() {
		// We're done - we don't need to store anything.
		return nil
	}
	return toUnstructured(sv.Elem(), dv)
}

func isZero(v reflect.Value) bool {
	switch v.Kind() {
	case reflect.Array, reflect.String:
		return v.Len() == 0
	case reflect.Bool:
		return !v.Bool()
	case reflect.Int, reflect.Int8, reflect.Int16, reflect.Int32, reflect.Int64:
		return v.Int() == 0
	case reflect.Uint, reflect.Uint8, reflect.Uint16, reflect.Uint32, reflect.Uint64:
		return v.Uint() == 0
	case reflect.Float32, reflect.Float64:
		return v.Float() == 0
	case reflect.Map, reflect.Slice:
		// TODO: It seems that 0-len maps are ignored in it.
		return v.IsNil() || v.Len() == 0
	case reflect.Pointer, reflect.Interface:
		return v.IsNil()
	}
	return false
}

func structToUnstructured(sv, dv reflect.Value) error {
	st, dt := sv.Type(), dv.Type()
	if dt.Kind() == reflect.Interface && dv.NumMethod() == 0 {
		dv.Set(reflect.MakeMapWithSize(mapStringInterfaceType, st.NumField()))
		dv = dv.Elem()
		dt = dv.Type()
	}
	if dt.Kind() != reflect.Map {
		return fmt.Errorf("cannot convert struct to: %v", dt.Kind())
	}
	realMap := dv.Interface().(map[string]interface{})

	for i := 0; i < st.NumField(); i++ {
		fieldInfo := fieldInfoFromField(st, i)
		fv := sv.Field(i)

		if fieldInfo.name == "-" {
			// This field should be skipped.
			continue
		}
		if fieldInfo.omitempty && isZero(fv) {
			// omitempty fields should be ignored.
			continue
		}
		if len(fieldInfo.name) == 0 {
			// This field is inlined.
			if err := toUnstructured(fv, dv); err != nil {
				return err
			}
			continue
		}
		switch fv.Type().Kind() {
		case reflect.String:
			realMap[fieldInfo.name] = fv.String()
		case reflect.Bool:
			realMap[fieldInfo.name] = fv.Bool()
		case reflect.Int, reflect.Int8, reflect.Int16, reflect.Int32, reflect.Int64:
			realMap[fieldInfo.name] = fv.Int()
		case reflect.Uint, reflect.Uint8, reflect.Uint16, reflect.Uint32, reflect.Uint64:
			realMap[fieldInfo.name] = fv.Uint()
		case reflect.Float32, reflect.Float64:
			realMap[fieldInfo.name] = fv.Float()
		default:
			subv := reflect.New(dt.Elem()).Elem()
			if err := toUnstructured(fv, subv); err != nil {
				return err
			}
			dv.SetMapIndex(fieldInfo.nameValue, subv)
		}
	}
	return nil
}

func interfaceToUnstructured(sv, dv reflect.Value) error {
	if !sv.IsValid() || sv.IsNil() {
		dv.Set(reflect.Zero(dv.Type()))
		return nil
	}
	return toUnstructured(sv.Elem(), dv)
}<|MERGE_RESOLUTION|>--- conflicted
+++ resolved
@@ -353,11 +353,7 @@
 		return mapFromUnstructured(sv, dv, ctx)
 	case reflect.Slice:
 		return sliceFromUnstructured(sv, dv, ctx)
-<<<<<<< HEAD
-	case reflect.Ptr:
-=======
 	case reflect.Pointer:
->>>>>>> e8d3e9b1
 		return pointerFromUnstructured(sv, dv, ctx)
 	case reflect.Struct:
 		return structFromUnstructured(sv, dv, ctx)
@@ -506,11 +502,7 @@
 	}
 	dv.Set(reflect.New(dt.Elem()))
 	switch st.Kind() {
-<<<<<<< HEAD
-	case reflect.Ptr, reflect.Interface:
-=======
 	case reflect.Pointer, reflect.Interface:
->>>>>>> e8d3e9b1
 		return fromUnstructured(sv.Elem(), dv.Elem(), ctx)
 	default:
 		return fromUnstructured(sv, dv.Elem(), ctx)
