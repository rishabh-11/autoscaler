/*
Copyright 2015 The Kubernetes Authors.

Licensed under the Apache License, Version 2.0 (the "License");
you may not use this file except in compliance with the License.
You may obtain a copy of the License at

    http://www.apache.org/licenses/LICENSE-2.0

Unless required by applicable law or agreed to in writing, software
distributed under the License is distributed on an "AS IS" BASIS,
WITHOUT WARRANTIES OR CONDITIONS OF ANY KIND, either express or implied.
See the License for the specific language governing permissions and
limitations under the License.
*/

package cacher

import (
	"context"
	"fmt"
	"math"
	"sort"
	"sync"
	"time"

	"k8s.io/apimachinery/pkg/api/errors"
	"k8s.io/apimachinery/pkg/fields"
	"k8s.io/apimachinery/pkg/labels"
	"k8s.io/apimachinery/pkg/runtime"
	"k8s.io/apimachinery/pkg/runtime/schema"
	"k8s.io/apimachinery/pkg/watch"
	"k8s.io/apiserver/pkg/features"
	"k8s.io/apiserver/pkg/storage"
	"k8s.io/apiserver/pkg/storage/cacher/metrics"
	utilfeature "k8s.io/apiserver/pkg/util/feature"
	"k8s.io/client-go/tools/cache"
	"k8s.io/component-base/tracing"
	"k8s.io/klog/v2"
	"k8s.io/utils/clock"
)

const (
	// blockTimeout determines how long we're willing to block the request
	// to wait for a given resource version to be propagated to cache,
	// before terminating request and returning Timeout error with retry
	// after suggestion.
	blockTimeout = 3 * time.Second

	// resourceVersionTooHighRetrySeconds is the seconds before a operation should be retried by the client
	// after receiving a 'too high resource version' error.
	resourceVersionTooHighRetrySeconds = 1

	// eventFreshDuration is time duration of events we want to keep.
	// We set it to `defaultBookmarkFrequency` plus epsilon to maximize
	// chances that last bookmark was sent within kept history, at the
	// same time, minimizing the needed memory usage.
	eventFreshDuration = 75 * time.Second

	// defaultLowerBoundCapacity is a default value for event cache capacity's lower bound.
	// TODO: Figure out, to what value we can decreased it.
	defaultLowerBoundCapacity = 100

	// defaultUpperBoundCapacity  should be able to keep eventFreshDuration of history.
	defaultUpperBoundCapacity = 100 * 1024
)

// watchCacheEvent is a single "watch event" that is send to users of
// watchCache. Additionally to a typical "watch.Event" it contains
// the previous value of the object to enable proper filtering in the
// upper layers.
type watchCacheEvent struct {
	Type            watch.EventType
	Object          runtime.Object
	ObjLabels       labels.Set
	ObjFields       fields.Set
	PrevObject      runtime.Object
	PrevObjLabels   labels.Set
	PrevObjFields   fields.Set
	Key             string
	ResourceVersion uint64
	RecordTime      time.Time
}

// Computing a key of an object is generally non-trivial (it performs
// e.g. validation underneath). Similarly computing object fields and
// labels. To avoid computing them multiple times (to serve the event
// in different List/Watch requests), in the underlying store we are
// keeping structs (key, object, labels, fields).
type storeElement struct {
	Key    string
	Object runtime.Object
	Labels labels.Set
	Fields fields.Set
}

func storeElementKey(obj interface{}) (string, error) {
	elem, ok := obj.(*storeElement)
	if !ok {
		return "", fmt.Errorf("not a storeElement: %v", obj)
	}
	return elem.Key, nil
}

func storeElementObject(obj interface{}) (runtime.Object, error) {
	elem, ok := obj.(*storeElement)
	if !ok {
		return nil, fmt.Errorf("not a storeElement: %v", obj)
	}
	return elem.Object, nil
}

func storeElementIndexFunc(objIndexFunc cache.IndexFunc) cache.IndexFunc {
	return func(obj interface{}) (strings []string, e error) {
		seo, err := storeElementObject(obj)
		if err != nil {
			return nil, err
		}
		return objIndexFunc(seo)
	}
}

func storeElementIndexers(indexers *cache.Indexers) cache.Indexers {
	if indexers == nil {
		return cache.Indexers{}
	}
	ret := cache.Indexers{}
	for indexName, indexFunc := range *indexers {
		ret[indexName] = storeElementIndexFunc(indexFunc)
	}
	return ret
}

// watchCache implements a Store interface.
// However, it depends on the elements implementing runtime.Object interface.
//
// watchCache is a "sliding window" (with a limited capacity) of objects
// observed from a watch.
type watchCache struct {
	sync.RWMutex

	// Condition on which lists are waiting for the fresh enough
	// resource version.
	cond *sync.Cond

	// Maximum size of history window.
	capacity int

	// upper bound of capacity since event cache has a dynamic size.
	upperBoundCapacity int

	// lower bound of capacity since event cache has a dynamic size.
	lowerBoundCapacity int

	// keyFunc is used to get a key in the underlying storage for a given object.
	keyFunc func(runtime.Object) (string, error)

	// getAttrsFunc is used to get labels and fields of an object.
	getAttrsFunc func(runtime.Object) (labels.Set, fields.Set, error)

	// cache is used a cyclic buffer - the "current" contents of it are
	// stored in [start_index%capacity, end_index%capacity) - so the
	// "current" contents have exactly end_index-start_index items.
	cache      []*watchCacheEvent
	startIndex int
	endIndex   int
	// removedEventSinceRelist holds the information whether any of the events
	// were already removed from the `cache` cyclic buffer since the last relist
	removedEventSinceRelist bool

	// store will effectively support LIST operation from the "end of cache
	// history" i.e. from the moment just after the newest cached watched event.
	// It is necessary to effectively allow clients to start watching at now.
	// NOTE: We assume that <store> is thread-safe.
	store cache.Indexer

	// ResourceVersion up to which the watchCache is propagated.
	resourceVersion uint64

	// ResourceVersion of the last list result (populated via Replace() method).
	listResourceVersion uint64

	// This handler is run at the end of every successful Replace() method.
	onReplace func()

	// This handler is run at the end of every Add/Update/Delete method
	// and additionally gets the previous value of the object.
	eventHandler func(*watchCacheEvent)

	// for testing timeouts.
	clock clock.Clock

	// An underlying storage.Versioner.
	versioner storage.Versioner

	// cacher's group resource
	groupResource schema.GroupResource

	// For testing cache interval invalidation.
	indexValidator indexValidator

	// Requests progress notification if there are requests waiting for watch
	// to be fresh
	waitingUntilFresh *conditionalProgressRequester
}

func newWatchCache(
	keyFunc func(runtime.Object) (string, error),
	eventHandler func(*watchCacheEvent),
	getAttrsFunc func(runtime.Object) (labels.Set, fields.Set, error),
	versioner storage.Versioner,
	indexers *cache.Indexers,
	clock clock.WithTicker,
	groupResource schema.GroupResource,
	progressRequester *conditionalProgressRequester) *watchCache {
	wc := &watchCache{
		capacity:            defaultLowerBoundCapacity,
		keyFunc:             keyFunc,
		getAttrsFunc:        getAttrsFunc,
		cache:               make([]*watchCacheEvent, defaultLowerBoundCapacity),
		lowerBoundCapacity:  defaultLowerBoundCapacity,
		upperBoundCapacity:  defaultUpperBoundCapacity,
		startIndex:          0,
		endIndex:            0,
		store:               cache.NewIndexer(storeElementKey, storeElementIndexers(indexers)),
		resourceVersion:     0,
		listResourceVersion: 0,
		eventHandler:        eventHandler,
		clock:               clock,
		versioner:           versioner,
		groupResource:       groupResource,
		waitingUntilFresh:   progressRequester,
	}
	metrics.WatchCacheCapacity.WithLabelValues(groupResource.String()).Set(float64(wc.capacity))
	wc.cond = sync.NewCond(wc.RLocker())
	wc.indexValidator = wc.isIndexValidLocked

	return wc
}

// Add takes runtime.Object as an argument.
func (w *watchCache) Add(obj interface{}) error {
	object, resourceVersion, err := w.objectToVersionedRuntimeObject(obj)
	if err != nil {
		return err
	}
	event := watch.Event{Type: watch.Added, Object: object}

	f := func(elem *storeElement) error { return w.store.Add(elem) }
	return w.processEvent(event, resourceVersion, f)
}

// Update takes runtime.Object as an argument.
func (w *watchCache) Update(obj interface{}) error {
	object, resourceVersion, err := w.objectToVersionedRuntimeObject(obj)
	if err != nil {
		return err
	}
	event := watch.Event{Type: watch.Modified, Object: object}

	f := func(elem *storeElement) error { return w.store.Update(elem) }
	return w.processEvent(event, resourceVersion, f)
}

// Delete takes runtime.Object as an argument.
func (w *watchCache) Delete(obj interface{}) error {
	object, resourceVersion, err := w.objectToVersionedRuntimeObject(obj)
	if err != nil {
		return err
	}
	event := watch.Event{Type: watch.Deleted, Object: object}

	f := func(elem *storeElement) error { return w.store.Delete(elem) }
	return w.processEvent(event, resourceVersion, f)
}

func (w *watchCache) objectToVersionedRuntimeObject(obj interface{}) (runtime.Object, uint64, error) {
	object, ok := obj.(runtime.Object)
	if !ok {
		return nil, 0, fmt.Errorf("obj does not implement runtime.Object interface: %v", obj)
	}
	resourceVersion, err := w.versioner.ObjectResourceVersion(object)
	if err != nil {
		return nil, 0, err
	}
	return object, resourceVersion, nil
}

// processEvent is safe as long as there is at most one call to it in flight
// at any point in time.
func (w *watchCache) processEvent(event watch.Event, resourceVersion uint64, updateFunc func(*storeElement) error) error {
	metrics.EventsReceivedCounter.WithLabelValues(w.groupResource.String()).Inc()

	key, err := w.keyFunc(event.Object)
	if err != nil {
		return fmt.Errorf("couldn't compute key: %v", err)
	}
	elem := &storeElement{Key: key, Object: event.Object}
	elem.Labels, elem.Fields, err = w.getAttrsFunc(event.Object)
	if err != nil {
		return err
	}

	wcEvent := &watchCacheEvent{
		Type:            event.Type,
		Object:          elem.Object,
		ObjLabels:       elem.Labels,
		ObjFields:       elem.Fields,
		Key:             key,
		ResourceVersion: resourceVersion,
		RecordTime:      w.clock.Now(),
	}

	if err := func() error {
		// TODO: We should consider moving this lock below after the watchCacheEvent
		// is created. In such situation, the only problematic scenario is Replace()
		// happening after getting object from store and before acquiring a lock.
		// Maybe introduce another lock for this purpose.
		w.Lock()
		defer w.Unlock()

		previous, exists, err := w.store.Get(elem)
		if err != nil {
			return err
		}
		if exists {
			previousElem := previous.(*storeElement)
			wcEvent.PrevObject = previousElem.Object
			wcEvent.PrevObjLabels = previousElem.Labels
			wcEvent.PrevObjFields = previousElem.Fields
		}

		w.updateCache(wcEvent)
		w.resourceVersion = resourceVersion
		defer w.cond.Broadcast()

		return updateFunc(elem)
	}(); err != nil {
		return err
	}

	// Avoid calling event handler under lock.
	// This is safe as long as there is at most one call to Add/Update/Delete and
	// UpdateResourceVersion in flight at any point in time, which is true now,
	// because reflector calls them synchronously from its main thread.
	if w.eventHandler != nil {
		w.eventHandler(wcEvent)
	}
	return nil
}

// Assumes that lock is already held for write.
func (w *watchCache) updateCache(event *watchCacheEvent) {
	w.resizeCacheLocked(event.RecordTime)
	if w.isCacheFullLocked() {
		// Cache is full - remove the oldest element.
		w.startIndex++
		w.removedEventSinceRelist = true
	}
	w.cache[w.endIndex%w.capacity] = event
	w.endIndex++
}

// resizeCacheLocked resizes the cache if necessary:
// - increases capacity by 2x if cache is full and all cached events occurred within last eventFreshDuration.
// - decreases capacity by 2x when recent quarter of events occurred outside of eventFreshDuration(protect watchCache from flapping).
func (w *watchCache) resizeCacheLocked(eventTime time.Time) {
	if w.isCacheFullLocked() && eventTime.Sub(w.cache[w.startIndex%w.capacity].RecordTime) < eventFreshDuration {
		capacity := min(w.capacity*2, w.upperBoundCapacity)
		if capacity > w.capacity {
			w.doCacheResizeLocked(capacity)
		}
		return
	}
	if w.isCacheFullLocked() && eventTime.Sub(w.cache[(w.endIndex-w.capacity/4)%w.capacity].RecordTime) > eventFreshDuration {
		capacity := max(w.capacity/2, w.lowerBoundCapacity)
		if capacity < w.capacity {
			w.doCacheResizeLocked(capacity)
		}
		return
	}
}

// isCacheFullLocked used to judge whether watchCacheEvent is full.
// Assumes that lock is already held for write.
func (w *watchCache) isCacheFullLocked() bool {
	return w.endIndex == w.startIndex+w.capacity
}

// doCacheResizeLocked resize watchCache's event array with different capacity.
// Assumes that lock is already held for write.
func (w *watchCache) doCacheResizeLocked(capacity int) {
	newCache := make([]*watchCacheEvent, capacity)
	if capacity < w.capacity {
		// adjust startIndex if cache capacity shrink.
		w.startIndex = w.endIndex - capacity
	}
	for i := w.startIndex; i < w.endIndex; i++ {
		newCache[i%capacity] = w.cache[i%w.capacity]
	}
	w.cache = newCache
	metrics.RecordsWatchCacheCapacityChange(w.groupResource.String(), w.capacity, capacity)
	w.capacity = capacity
}

func (w *watchCache) UpdateResourceVersion(resourceVersion string) {
	rv, err := w.versioner.ParseResourceVersion(resourceVersion)
	if err != nil {
		klog.Errorf("Couldn't parse resourceVersion: %v", err)
		return
	}

	func() {
		w.Lock()
		defer w.Unlock()
		w.resourceVersion = rv
		w.cond.Broadcast()
	}()

	// Avoid calling event handler under lock.
	// This is safe as long as there is at most one call to Add/Update/Delete and
	// UpdateResourceVersion in flight at any point in time, which is true now,
	// because reflector calls them synchronously from its main thread.
	if w.eventHandler != nil {
		wcEvent := &watchCacheEvent{
			Type:            watch.Bookmark,
			ResourceVersion: rv,
		}
		w.eventHandler(wcEvent)
	}
}

// List returns list of pointers to <storeElement> objects.
func (w *watchCache) List() []interface{} {
	return w.store.List()
}

// waitUntilFreshAndBlock waits until cache is at least as fresh as given <resourceVersion>.
// NOTE: This function acquired lock and doesn't release it.
// You HAVE TO explicitly call w.RUnlock() after this function.
func (w *watchCache) waitUntilFreshAndBlock(ctx context.Context, resourceVersion uint64) error {
	startTime := w.clock.Now()

	// In case resourceVersion is 0, we accept arbitrarily stale result.
	// As a result, the condition in the below for loop will never be
	// satisfied (w.resourceVersion is never negative), this call will
	// never hit the w.cond.Wait().
	// As a result - we can optimize the code by not firing the wakeup
	// function (and avoid starting a gorotuine), especially given that
	// resourceVersion=0 is the most common case.
	if resourceVersion > 0 {
		go func() {
			// Wake us up when the time limit has expired.  The docs
			// promise that time.After (well, NewTimer, which it calls)
			// will wait *at least* the duration given. Since this go
			// routine starts sometime after we record the start time, and
			// it will wake up the loop below sometime after the broadcast,
			// we don't need to worry about waking it up before the time
			// has expired accidentally.
			<-w.clock.After(blockTimeout)
			w.cond.Broadcast()
		}()
	}

	w.RLock()
	span := tracing.SpanFromContext(ctx)
	span.AddEvent("watchCache locked acquired")
	for w.resourceVersion < resourceVersion {
		if w.clock.Since(startTime) >= blockTimeout {
			// Request that the client retry after 'resourceVersionTooHighRetrySeconds' seconds.
			return storage.NewTooLargeResourceVersionError(resourceVersion, w.resourceVersion, resourceVersionTooHighRetrySeconds)
		}
		w.cond.Wait()
	}
	span.AddEvent("watchCache fresh enough")
	return nil
}

type sortableStoreElements []interface{}

func (s sortableStoreElements) Len() int {
	return len(s)
}

func (s sortableStoreElements) Less(i, j int) bool {
	return s[i].(*storeElement).Key < s[j].(*storeElement).Key
}

func (s sortableStoreElements) Swap(i, j int) {
	s[i], s[j] = s[j], s[i]
}

// WaitUntilFreshAndList returns list of pointers to `storeElement` objects along
// with their ResourceVersion and the name of the index, if any, that was used.
<<<<<<< HEAD
func (w *watchCache) WaitUntilFreshAndList(ctx context.Context, resourceVersion uint64, matchValues []storage.MatchValue) ([]interface{}, uint64, string, error) {
	var err error
=======
func (w *watchCache) WaitUntilFreshAndList(ctx context.Context, resourceVersion uint64, matchValues []storage.MatchValue) (result []interface{}, rv uint64, index string, err error) {
>>>>>>> 043b0c18
	if utilfeature.DefaultFeatureGate.Enabled(features.ConsistentListFromCache) && w.notFresh(resourceVersion) {
		w.waitingUntilFresh.Add()
		err = w.waitUntilFreshAndBlock(ctx, resourceVersion)
		w.waitingUntilFresh.Remove()
	} else {
		err = w.waitUntilFreshAndBlock(ctx, resourceVersion)
	}
<<<<<<< HEAD
=======

	defer func() { sort.Sort(sortableStoreElements(result)) }()
>>>>>>> 043b0c18
	defer w.RUnlock()
	if err != nil {
		return result, rv, index, err
	}

	result, rv, index, err = func() ([]interface{}, uint64, string, error) {
		// This isn't the place where we do "final filtering" - only some "prefiltering" is happening here. So the only
		// requirement here is to NOT miss anything that should be returned. We can return as many non-matching items as we
		// want - they will be filtered out later. The fact that we return less things is only further performance improvement.
		// TODO: if multiple indexes match, return the one with the fewest items, so as to do as much filtering as possible.
		for _, matchValue := range matchValues {
			if result, err := w.store.ByIndex(matchValue.IndexName, matchValue.Value); err == nil {
				return result, w.resourceVersion, matchValue.IndexName, nil
			}
		}
		return w.store.List(), w.resourceVersion, "", nil
	}()

	return result, rv, index, err
}

func (w *watchCache) notFresh(resourceVersion uint64) bool {
	w.RLock()
	defer w.RUnlock()
	return resourceVersion > w.resourceVersion
}

// WaitUntilFreshAndGet returns a pointers to <storeElement> object.
func (w *watchCache) WaitUntilFreshAndGet(ctx context.Context, resourceVersion uint64, key string) (interface{}, bool, uint64, error) {
	err := w.waitUntilFreshAndBlock(ctx, resourceVersion)
	defer w.RUnlock()
	if err != nil {
		return nil, false, 0, err
	}
	value, exists, err := w.store.GetByKey(key)
	return value, exists, w.resourceVersion, err
}

func (w *watchCache) ListKeys() []string {
	return w.store.ListKeys()
}

// Get takes runtime.Object as a parameter. However, it returns
// pointer to <storeElement>.
func (w *watchCache) Get(obj interface{}) (interface{}, bool, error) {
	object, ok := obj.(runtime.Object)
	if !ok {
		return nil, false, fmt.Errorf("obj does not implement runtime.Object interface: %v", obj)
	}
	key, err := w.keyFunc(object)
	if err != nil {
		return nil, false, fmt.Errorf("couldn't compute key: %v", err)
	}

	return w.store.Get(&storeElement{Key: key, Object: object})
}

// GetByKey returns pointer to <storeElement>.
func (w *watchCache) GetByKey(key string) (interface{}, bool, error) {
	return w.store.GetByKey(key)
}

// Replace takes slice of runtime.Object as a parameter.
func (w *watchCache) Replace(objs []interface{}, resourceVersion string) error {
	version, err := w.versioner.ParseResourceVersion(resourceVersion)
	if err != nil {
		return err
	}

	toReplace := make([]interface{}, 0, len(objs))
	for _, obj := range objs {
		object, ok := obj.(runtime.Object)
		if !ok {
			return fmt.Errorf("didn't get runtime.Object for replace: %#v", obj)
		}
		key, err := w.keyFunc(object)
		if err != nil {
			return fmt.Errorf("couldn't compute key: %v", err)
		}
		objLabels, objFields, err := w.getAttrsFunc(object)
		if err != nil {
			return err
		}
		toReplace = append(toReplace, &storeElement{
			Key:    key,
			Object: object,
			Labels: objLabels,
			Fields: objFields,
		})
	}

	w.Lock()
	defer w.Unlock()

	// Ensure startIndex never decreases, so that existing watchCacheInterval
	// instances get "invalid" errors if the try to download from the buffer
	// using their own start/end indexes calculated from previous buffer
	// content.

	// Empty the cyclic buffer, ensuring startIndex doesn't decrease.
	w.startIndex = w.endIndex
	w.removedEventSinceRelist = false

	if err := w.store.Replace(toReplace, resourceVersion); err != nil {
		return err
	}
	w.listResourceVersion = version
	w.resourceVersion = version
	if w.onReplace != nil {
		w.onReplace()
	}
	w.cond.Broadcast()
	klog.V(3).Infof("Replace watchCache (rev: %v) ", resourceVersion)
	return nil
}

func (w *watchCache) SetOnReplace(onReplace func()) {
	w.Lock()
	defer w.Unlock()
	w.onReplace = onReplace
}

func (w *watchCache) Resync() error {
	// Nothing to do
	return nil
}

func (w *watchCache) currentCapacity() int {
	w.RLock()
	defer w.RUnlock()
	return w.capacity
}

const (
	// minWatchChanSize is the min size of channels used by the watch.
	// We keep that set to 10 for "backward compatibility" until we
	// convince ourselves based on some metrics that decreasing is safe.
	minWatchChanSize = 10
	// maxWatchChanSizeWithIndexAndTriger is the max size of the channel
	// used by the watch using the index and trigger selector.
	maxWatchChanSizeWithIndexAndTrigger = 10
	// maxWatchChanSizeWithIndexWithoutTrigger is the max size of the channel
	// used by the watch using the index but without triggering selector.
	// We keep that set to 1000 for "backward compatibility", until we
	// convinced ourselves based on some metrics that decreasing is safe.
	maxWatchChanSizeWithIndexWithoutTrigger = 1000
	// maxWatchChanSizeWithoutIndex is the max size of the channel
	// used by the watch not using the index.
	// TODO(wojtek-t): Figure out if the value shouldn't be higher.
	maxWatchChanSizeWithoutIndex = 100
)

func (w *watchCache) suggestedWatchChannelSize(indexExists, triggerUsed bool) int {
	// To estimate the channel size we use a heuristic that a channel
	// should roughly be able to keep one second of history.
	// We don't have an exact data, but given we store updates from
	// the last <eventFreshDuration>, we approach it by dividing the
	// capacity by the length of the history window.
	chanSize := int(math.Ceil(float64(w.currentCapacity()) / eventFreshDuration.Seconds()))

	// Finally we adjust the size to avoid ending with too low or
	// to large values.
	if chanSize < minWatchChanSize {
		chanSize = minWatchChanSize
	}
	var maxChanSize int
	switch {
	case indexExists && triggerUsed:
		maxChanSize = maxWatchChanSizeWithIndexAndTrigger
	case indexExists && !triggerUsed:
		maxChanSize = maxWatchChanSizeWithIndexWithoutTrigger
	case !indexExists:
		maxChanSize = maxWatchChanSizeWithoutIndex
	}
	if chanSize > maxChanSize {
		chanSize = maxChanSize
	}
	return chanSize
}

// isIndexValidLocked checks if a given index is still valid.
// This assumes that the lock is held.
func (w *watchCache) isIndexValidLocked(index int) bool {
	return index >= w.startIndex
}

// getAllEventsSinceLocked returns a watchCacheInterval that can be used to
// retrieve events since a certain resourceVersion. This function assumes to
// be called under the watchCache lock.
func (w *watchCache) getAllEventsSinceLocked(resourceVersion uint64) (*watchCacheInterval, error) {
	size := w.endIndex - w.startIndex
	var oldest uint64
	switch {
	case w.listResourceVersion > 0 && !w.removedEventSinceRelist:
		// If no event was removed from the buffer since last relist, the oldest watch
		// event we can deliver is one greater than the resource version of the list.
		oldest = w.listResourceVersion + 1
	case size > 0:
		// If the previous condition is not satisfied: either some event was already
		// removed from the buffer or we've never completed a list (the latter can
		// only happen in unit tests that populate the buffer without performing
		// list/replace operations), the oldest watch event we can deliver is the first
		// one in the buffer.
		oldest = w.cache[w.startIndex%w.capacity].ResourceVersion
	default:
		return nil, fmt.Errorf("watch cache isn't correctly initialized")
	}

	if resourceVersion == 0 {
		// resourceVersion = 0 means that we don't require any specific starting point
		// and we would like to start watching from ~now.
		// However, to keep backward compatibility, we additionally need to return the
		// current state and only then start watching from that point.
		//
		// TODO: In v2 api, we should stop returning the current state - #13969.
		return w.getIntervalFromStoreLocked()
	}
	if resourceVersion < oldest-1 {
		return nil, errors.NewResourceExpired(fmt.Sprintf("too old resource version: %d (%d)", resourceVersion, oldest-1))
	}

	// Binary search the smallest index at which resourceVersion is greater than the given one.
	f := func(i int) bool {
		return w.cache[(w.startIndex+i)%w.capacity].ResourceVersion > resourceVersion
	}
	first := sort.Search(size, f)
	indexerFunc := func(i int) *watchCacheEvent {
		return w.cache[i%w.capacity]
	}
	ci := newCacheInterval(w.startIndex+first, w.endIndex, indexerFunc, w.indexValidator, &w.RWMutex)
	return ci, nil
}

// getIntervalFromStoreLocked returns a watchCacheInterval
// that covers the entire storage state.
// This function assumes to be called under the watchCache lock.
func (w *watchCache) getIntervalFromStoreLocked() (*watchCacheInterval, error) {
	ci, err := newCacheIntervalFromStore(w.resourceVersion, w.store, w.getAttrsFunc)
	if err != nil {
		return nil, err
	}
	return ci, nil
}<|MERGE_RESOLUTION|>--- conflicted
+++ resolved
@@ -492,12 +492,7 @@
 
 // WaitUntilFreshAndList returns list of pointers to `storeElement` objects along
 // with their ResourceVersion and the name of the index, if any, that was used.
-<<<<<<< HEAD
-func (w *watchCache) WaitUntilFreshAndList(ctx context.Context, resourceVersion uint64, matchValues []storage.MatchValue) ([]interface{}, uint64, string, error) {
-	var err error
-=======
 func (w *watchCache) WaitUntilFreshAndList(ctx context.Context, resourceVersion uint64, matchValues []storage.MatchValue) (result []interface{}, rv uint64, index string, err error) {
->>>>>>> 043b0c18
 	if utilfeature.DefaultFeatureGate.Enabled(features.ConsistentListFromCache) && w.notFresh(resourceVersion) {
 		w.waitingUntilFresh.Add()
 		err = w.waitUntilFreshAndBlock(ctx, resourceVersion)
@@ -505,11 +500,8 @@
 	} else {
 		err = w.waitUntilFreshAndBlock(ctx, resourceVersion)
 	}
-<<<<<<< HEAD
-=======
 
 	defer func() { sort.Sort(sortableStoreElements(result)) }()
->>>>>>> 043b0c18
 	defer w.RUnlock()
 	if err != nil {
 		return result, rv, index, err
