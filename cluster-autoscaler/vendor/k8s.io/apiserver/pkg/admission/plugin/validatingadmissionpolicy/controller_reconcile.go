--- conflicted
+++ resolved
@@ -180,14 +180,9 @@
 		celmetrics.Metrics.ObserveDefinition(context.TODO(), "active", "deny")
 	}
 
-<<<<<<< HEAD
-	// Skip reconcile if the spec of the definition is unchanged
-	if info.lastReconciledValue != nil && definition != nil &&
-=======
 	// Skip reconcile if the spec of the definition is unchanged and had a
 	// successful previous sync
 	if info.configurationError == nil && info.lastReconciledValue != nil && definition != nil &&
->>>>>>> 043b0c18
 		apiequality.Semantic.DeepEqual(info.lastReconciledValue.Spec, definition.Spec) {
 		return nil
 	}
