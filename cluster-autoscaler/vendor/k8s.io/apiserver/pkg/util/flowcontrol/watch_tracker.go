/*
Copyright 2021 The Kubernetes Authors.

Licensed under the Apache License, Version 2.0 (the "License");
you may not use this file except in compliance with the License.
You may obtain a copy of the License at

    http://www.apache.org/licenses/LICENSE-2.0

Unless required by applicable law or agreed to in writing, software
distributed under the License is distributed on an "AS IS" BASIS,
WITHOUT WARRANTIES OR CONDITIONS OF ANY KIND, either express or implied.
See the License for the specific language governing permissions and
limitations under the License.
*/

package flowcontrol

import (
	"net/http"
	"sync"

	metainternalversion "k8s.io/apimachinery/pkg/apis/meta/internalversion"
	"k8s.io/apimachinery/pkg/apis/meta/internalversion/scheme"
	metav1 "k8s.io/apimachinery/pkg/apis/meta/v1"
	"k8s.io/apimachinery/pkg/util/sets"
	"k8s.io/apiserver/pkg/endpoints/request"

	"k8s.io/klog/v2"
)

// readOnlyVerbs contains verbs for read-only requests.
var readOnlyVerbs = sets.NewString("get", "list", "watch", "proxy")

// watchIdentifier identifies group of watches that are similar.
// As described in the "Priority and Fairness" KEP, we consider
// watches similar if they have the same resourceType, namespace
// and name. We ignore selectors as they have to be evaluated
// when processing an even anyway.
//
// TODO: For now we only track the number of watches registered
// in our kube-apiserver. Eventually we should consider sharing
// this information with other kube-apiserver as described in the
// KEP, but this isn't part of the first version.
type watchIdentifier struct {
	apiGroup  string
	resource  string
	namespace string
	name      string
}

// ForgetWatchFunc is a function that should be called to forget
// the previously registered watch from the watch tracker.
type ForgetWatchFunc func()

// WatchTracker is an interface that allows tracking the number
// of watches in the system for the purpose of estimating the
// cost of incoming mutating requests.
type WatchTracker interface {
	// RegisterWatch reqisters a watch based on the provided http.Request
	// in the tracker. It returns the function that should be called
	// to forget the watcher once it is finished.
	RegisterWatch(r *http.Request) ForgetWatchFunc

	// GetInterestedWatchCount returns the number of watches that are
	// potentially interested in a request with a given RequestInfo
	// for the purpose of estimating cost of that request.
	GetInterestedWatchCount(requestInfo *request.RequestInfo) int
}

// builtinIndexes represents of set of indexes registered in
// watchcache that are indexing watches and increase speed of
// their processing.
// We define the indexes as a map from a resource to the path
// to the field in the object on which the index is built.
type builtinIndexes map[string]string

func getBuiltinIndexes() builtinIndexes {
	// The only existing indexes as of now are:
	// - spec.nodeName for pods
	// - metadata.Name for nodes, secrets and configmaps
	// However, we can ignore the latter, because the requestInfo.Name
	// is set for them (i.e. we already catch them correctly).
	return map[string]string{
		"pods": "spec.nodeName",
	}
}

// watchTracker tracks the number of watches in the system for
// the purpose of estimating the cost of incoming mutating requests.
type watchTracker struct {
	// indexes represents a set of registered indexes.
	// It can't change after creation.
	indexes builtinIndexes

	lock       sync.Mutex
	watchCount map[watchIdentifier]int
}

func NewWatchTracker() WatchTracker {
	return &watchTracker{
		indexes:    getBuiltinIndexes(),
		watchCount: make(map[watchIdentifier]int),
	}
}

const (
	unsetValue = "<unset>"
)

func getIndexValue(r *http.Request, field string) string {
	opts := metainternalversion.ListOptions{}
	if err := scheme.ParameterCodec.DecodeParameters(r.URL.Query(), metav1.SchemeGroupVersion, &opts); err != nil {
		klog.Warningf("Couldn't parse list options for %v: %v", r.URL.Query(), err)
		return unsetValue
	}
	if opts.FieldSelector == nil {
		return unsetValue
	}
	if value, ok := opts.FieldSelector.RequiresExactMatch(field); ok {
		return value
	}
	return unsetValue
}

type indexValue struct {
	resource string
	value    string
}

// RegisterWatch implements WatchTracker interface.
func (w *watchTracker) RegisterWatch(r *http.Request) ForgetWatchFunc {
	requestInfo, ok := request.RequestInfoFrom(r.Context())
	if !ok || requestInfo == nil || requestInfo.Verb != "watch" {
		return nil
	}

	var index *indexValue
	if indexField, ok := w.indexes[requestInfo.Resource]; ok {
		index = &indexValue{
			resource: requestInfo.Resource,
			value:    getIndexValue(r, indexField),
		}
	}

	identifier := &watchIdentifier{
		apiGroup:  requestInfo.APIGroup,
		resource:  requestInfo.Resource,
		namespace: requestInfo.Namespace,
		name:      requestInfo.Name,
	}

	w.lock.Lock()
	defer w.lock.Unlock()
	w.updateIndexLocked(identifier, index, 1)
	return w.forgetWatch(identifier, index)
<<<<<<< HEAD
}

func (w *watchTracker) updateIndexLocked(identifier *watchIdentifier, index *indexValue, incr int) {
	if index == nil {
		w.watchCount[*identifier] += incr
	} else {
		// For resources with defined index, for a given watch event we are
		// only processing the watchers that:
		// (a) do not specify field selector for an index field
		// (b) do specify field selector with the value equal to the value
		//     coming from the processed object
		//
		// TODO(wojtek-t): For the sake of making progress and initially
		// simplifying the implementation, we approximate (b) for all values
		// as the value for an empty string. The assumption we're making here
		// is that the difference between the actual number of watchers that
		// will be processed, i.e. (a)+(b) above and the one from our
		// approximation i.e. (a)+[(b) for field value of ""] will be small.
		// This seem to be true in almost all production clusters, which makes
		// it a reasonable first step simplification to unblock progres on it.
		if index.value == unsetValue || index.value == "" {
			w.watchCount[*identifier] += incr
		}
	}
}

=======
}

func (w *watchTracker) updateIndexLocked(identifier *watchIdentifier, index *indexValue, incr int) {
	if index == nil {
		w.watchCount[*identifier] += incr
	} else {
		// For resources with defined index, for a given watch event we are
		// only processing the watchers that:
		// (a) do not specify field selector for an index field
		// (b) do specify field selector with the value equal to the value
		//     coming from the processed object
		//
		// TODO(wojtek-t): For the sake of making progress and initially
		// simplifying the implementation, we approximate (b) for all values
		// as the value for an empty string. The assumption we're making here
		// is that the difference between the actual number of watchers that
		// will be processed, i.e. (a)+(b) above and the one from our
		// approximation i.e. (a)+[(b) for field value of ""] will be small.
		// This seem to be true in almost all production clusters, which makes
		// it a reasonable first step simplification to unblock progres on it.
		if index.value == unsetValue || index.value == "" {
			w.watchCount[*identifier] += incr
		}
	}
}

>>>>>>> e8d3e9b1
func (w *watchTracker) forgetWatch(identifier *watchIdentifier, index *indexValue) ForgetWatchFunc {
	return func() {
		w.lock.Lock()
		defer w.lock.Unlock()

		w.updateIndexLocked(identifier, index, -1)
		if w.watchCount[*identifier] == 0 {
			delete(w.watchCount, *identifier)
		}
	}
}

// GetInterestedWatchCount implements WatchTracker interface.
//
// TODO(wojtek-t): As of now, requestInfo for object creation (POST) doesn't
//
//	contain the Name field set. Figure out if we can somehow get it for the
//	more accurate cost estimation.
//
// TODO(wojtek-t): Figure out how to approach DELETECOLLECTION calls.
func (w *watchTracker) GetInterestedWatchCount(requestInfo *request.RequestInfo) int {
	if requestInfo == nil || readOnlyVerbs.Has(requestInfo.Verb) {
		return 0
	}

	result := 0
	// The watches that we're interested in include:
	// - watches for all objects of a resource type (no namespace and name specified)
	// - watches for all objects of a resource type in the same namespace (no name specified)
	// - watched interested in this particular object
	identifier := &watchIdentifier{
		apiGroup: requestInfo.APIGroup,
		resource: requestInfo.Resource,
	}

	w.lock.Lock()
	defer w.lock.Unlock()

	result += w.watchCount[*identifier]

	if requestInfo.Namespace != "" {
		identifier.namespace = requestInfo.Namespace
		result += w.watchCount[*identifier]
	}

	if requestInfo.Name != "" {
		identifier.name = requestInfo.Name
		result += w.watchCount[*identifier]
	}

	return result
}<|MERGE_RESOLUTION|>--- conflicted
+++ resolved
@@ -154,7 +154,6 @@
 	defer w.lock.Unlock()
 	w.updateIndexLocked(identifier, index, 1)
 	return w.forgetWatch(identifier, index)
-<<<<<<< HEAD
 }
 
 func (w *watchTracker) updateIndexLocked(identifier *watchIdentifier, index *indexValue, incr int) {
@@ -181,34 +180,6 @@
 	}
 }
 
-=======
-}
-
-func (w *watchTracker) updateIndexLocked(identifier *watchIdentifier, index *indexValue, incr int) {
-	if index == nil {
-		w.watchCount[*identifier] += incr
-	} else {
-		// For resources with defined index, for a given watch event we are
-		// only processing the watchers that:
-		// (a) do not specify field selector for an index field
-		// (b) do specify field selector with the value equal to the value
-		//     coming from the processed object
-		//
-		// TODO(wojtek-t): For the sake of making progress and initially
-		// simplifying the implementation, we approximate (b) for all values
-		// as the value for an empty string. The assumption we're making here
-		// is that the difference between the actual number of watchers that
-		// will be processed, i.e. (a)+(b) above and the one from our
-		// approximation i.e. (a)+[(b) for field value of ""] will be small.
-		// This seem to be true in almost all production clusters, which makes
-		// it a reasonable first step simplification to unblock progres on it.
-		if index.value == unsetValue || index.value == "" {
-			w.watchCount[*identifier] += incr
-		}
-	}
-}
-
->>>>>>> e8d3e9b1
 func (w *watchTracker) forgetWatch(identifier *watchIdentifier, index *indexValue) ForgetWatchFunc {
 	return func() {
 		w.lock.Lock()
