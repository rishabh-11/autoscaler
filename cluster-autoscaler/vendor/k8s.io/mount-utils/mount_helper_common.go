--- conflicted
+++ resolved
@@ -143,8 +143,6 @@
 		return notMnt, os.Remove(mountPath)
 	}
 	return notMnt, nil
-<<<<<<< HEAD
-=======
 }
 
 // removePath attempts to remove the directory. Returns nil if the directory was removed or does not exist.
@@ -156,5 +154,4 @@
 		return nil
 	}
 	return err
->>>>>>> e8d3e9b1
 }