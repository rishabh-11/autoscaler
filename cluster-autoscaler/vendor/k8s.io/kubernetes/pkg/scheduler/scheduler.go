--- conflicted
+++ resolved
@@ -512,13 +512,9 @@
 	// The Extract workflow (i.e. `ExtractPod`) should be unused.
 	trim := func(obj interface{}) (interface{}, error) {
 		if accessor, err := meta.Accessor(obj); err == nil {
-<<<<<<< HEAD
-			accessor.SetManagedFields(nil)
-=======
 			if accessor.GetManagedFields() != nil {
 				accessor.SetManagedFields(nil)
 			}
->>>>>>> 043b0c18
 		}
 		return obj, nil
 	}
