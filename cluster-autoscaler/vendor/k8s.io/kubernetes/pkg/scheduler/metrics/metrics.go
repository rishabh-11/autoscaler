--- conflicted
+++ resolved
@@ -124,11 +124,7 @@
 			// Start with 10ms with the last bucket being [~88m, Inf).
 			Buckets:           metrics.ExponentialBuckets(0.01, 2, 20),
 			StabilityLevel:    metrics.STABLE,
-<<<<<<< HEAD
-			DeprecatedVersion: "1.28.0",
-=======
 			DeprecatedVersion: "1.29.0",
->>>>>>> 043b0c18
 		},
 		[]string{"attempts"})
 
