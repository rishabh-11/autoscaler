/*
Copyright 2019 The Kubernetes Authors.

Licensed under the Apache License, Version 2.0 (the "License");
you may not use this file except in compliance with the License.
You may obtain a copy of the License at

    http://www.apache.org/licenses/LICENSE-2.0

Unless required by applicable law or agreed to in writing, software
distributed under the License is distributed on an "AS IS" BASIS,
WITHOUT WARRANTIES OR CONDITIONS OF ANY KIND, either express or implied.
See the License for the specific language governing permissions and
limitations under the License.
*/

package nodeaffinity

import (
	"context"
	"fmt"

	v1 "k8s.io/api/core/v1"
	metav1 "k8s.io/apimachinery/pkg/apis/meta/v1"
	"k8s.io/apimachinery/pkg/runtime"
	"k8s.io/apimachinery/pkg/util/sets"
	"k8s.io/component-helpers/scheduling/corev1/nodeaffinity"
	"k8s.io/klog/v2"
	"k8s.io/kubernetes/pkg/scheduler/apis/config"
	"k8s.io/kubernetes/pkg/scheduler/apis/config/validation"
	"k8s.io/kubernetes/pkg/scheduler/framework"
	"k8s.io/kubernetes/pkg/scheduler/framework/plugins/helper"
	"k8s.io/kubernetes/pkg/scheduler/framework/plugins/names"
	"k8s.io/kubernetes/pkg/scheduler/util"
)

// NodeAffinity is a plugin that checks if a pod node selector matches the node label.
type NodeAffinity struct {
	handle              framework.Handle
	addedNodeSelector   *nodeaffinity.NodeSelector
	addedPrefSchedTerms *nodeaffinity.PreferredSchedulingTerms
}

var _ framework.PreFilterPlugin = &NodeAffinity{}
var _ framework.FilterPlugin = &NodeAffinity{}
var _ framework.PreScorePlugin = &NodeAffinity{}
var _ framework.ScorePlugin = &NodeAffinity{}
var _ framework.EnqueueExtensions = &NodeAffinity{}

const (
	// Name is the name of the plugin used in the plugin registry and configurations.
	Name = names.NodeAffinity

	// preScoreStateKey is the key in CycleState to NodeAffinity pre-computed data for Scoring.
	preScoreStateKey = "PreScore" + Name

	// preFilterStateKey is the key in CycleState to NodeAffinity pre-compute data for Filtering.
	preFilterStateKey = "PreFilter" + Name

	// ErrReasonPod is the reason for Pod's node affinity/selector not matching.
	ErrReasonPod = "node(s) didn't match Pod's node affinity/selector"

	// errReasonEnforced is the reason for added node affinity not matching.
	errReasonEnforced = "node(s) didn't match scheduler-enforced node affinity"

	// errReasonConflict is the reason for pod's conflicting affinity rules.
	errReasonConflict = "pod affinity terms conflict"
)

// Name returns name of the plugin. It is used in logs, etc.
func (pl *NodeAffinity) Name() string {
	return Name
}

type preFilterState struct {
	requiredNodeSelectorAndAffinity nodeaffinity.RequiredNodeAffinity
}

// Clone just returns the same state because it is not affected by pod additions or deletions.
func (s *preFilterState) Clone() framework.StateData {
	return s
}

// EventsToRegister returns the possible events that may make a Pod
// failed by this plugin schedulable.
func (pl *NodeAffinity) EventsToRegister() []framework.ClusterEventWithHint {
	return []framework.ClusterEventWithHint{
<<<<<<< HEAD
		{Event: framework.ClusterEvent{Resource: framework.Node, ActionType: framework.Add | framework.Update}, QueueingHintFn: pl.isSchedulableAfterNodeChange},
=======
		{Event: framework.ClusterEvent{Resource: framework.Node, ActionType: framework.Add | framework.Update}},
>>>>>>> 043b0c18
	}
}

// isSchedulableAfterNodeChange is invoked whenever a node changed. It checks whether
// that change made a previously unschedulable pod schedulable.
func (pl *NodeAffinity) isSchedulableAfterNodeChange(logger klog.Logger, pod *v1.Pod, oldObj, newObj interface{}) (framework.QueueingHint, error) {
	originalNode, modifiedNode, err := util.As[*v1.Node](oldObj, newObj)
	if err != nil {
		return framework.Queue, err
	}

	if pl.addedNodeSelector != nil && !pl.addedNodeSelector.Match(modifiedNode) {
		logger.V(4).Info("added or modified node didn't match scheduler-enforced node affinity and this event won't make the Pod schedulable", "pod", klog.KObj(pod), "node", klog.KObj(modifiedNode))
		return framework.QueueSkip, nil
	}

	requiredNodeAffinity := nodeaffinity.GetRequiredNodeAffinity(pod)
	isMatched, err := requiredNodeAffinity.Match(modifiedNode)
	if err != nil {
		return framework.Queue, err
	}
	if !isMatched {
		logger.V(4).Info("node was created or updated, but doesn't matches with the pod's NodeAffinity", "pod", klog.KObj(pod), "node", klog.KObj(modifiedNode))
		return framework.QueueSkip, nil
	}

	wasMatched := false
	if originalNode != nil {
		wasMatched, err = requiredNodeAffinity.Match(originalNode)
		if err != nil {
			return framework.Queue, err
		}
	}

	if !wasMatched {
		// This modification makes this Node match with Pod's NodeAffinity.
		logger.V(4).Info("node was created or updated, and matches with the pod's NodeAffinity", "pod", klog.KObj(pod), "node", klog.KObj(modifiedNode))
		return framework.Queue, nil
	}

	logger.V(4).Info("node was created or updated, but it doesn't make this pod schedulable", "pod", klog.KObj(pod), "node", klog.KObj(modifiedNode))
	return framework.QueueSkip, nil
}

// PreFilter builds and writes cycle state used by Filter.
func (pl *NodeAffinity) PreFilter(ctx context.Context, cycleState *framework.CycleState, pod *v1.Pod) (*framework.PreFilterResult, *framework.Status) {
	affinity := pod.Spec.Affinity
	noNodeAffinity := (affinity == nil ||
		affinity.NodeAffinity == nil ||
		affinity.NodeAffinity.RequiredDuringSchedulingIgnoredDuringExecution == nil)
	if noNodeAffinity && pl.addedNodeSelector == nil && pod.Spec.NodeSelector == nil {
		// NodeAffinity Filter has nothing to do with the Pod.
		return nil, framework.NewStatus(framework.Skip)
	}

	state := &preFilterState{requiredNodeSelectorAndAffinity: nodeaffinity.GetRequiredNodeAffinity(pod)}
	cycleState.Write(preFilterStateKey, state)

	if noNodeAffinity || len(affinity.NodeAffinity.RequiredDuringSchedulingIgnoredDuringExecution.NodeSelectorTerms) == 0 {
		return nil, nil
	}

	// Check if there is affinity to a specific node and return it.
	terms := affinity.NodeAffinity.RequiredDuringSchedulingIgnoredDuringExecution.NodeSelectorTerms
	var nodeNames sets.Set[string]
	for _, t := range terms {
		var termNodeNames sets.Set[string]
		for _, r := range t.MatchFields {
			if r.Key == metav1.ObjectNameField && r.Operator == v1.NodeSelectorOpIn {
				// The requirements represent ANDed constraints, and so we need to
				// find the intersection of nodes.
				s := sets.New(r.Values...)
				if termNodeNames == nil {
					termNodeNames = s
				} else {
					termNodeNames = termNodeNames.Intersection(s)
				}
			}
		}
		if termNodeNames == nil {
			// If this term has no node.Name field affinity,
			// then all nodes are eligible because the terms are ORed.
			return nil, nil
		}
		nodeNames = nodeNames.Union(termNodeNames)
	}
	// If nodeNames is not nil, but length is 0, it means each term have conflicting affinity to node.Name;
	// therefore, pod will not match any node.
	if nodeNames != nil && len(nodeNames) == 0 {
		return nil, framework.NewStatus(framework.UnschedulableAndUnresolvable, errReasonConflict)
	} else if len(nodeNames) > 0 {
		return &framework.PreFilterResult{NodeNames: nodeNames}, nil
	}
	return nil, nil

}

// PreFilterExtensions not necessary for this plugin as state doesn't depend on pod additions or deletions.
func (pl *NodeAffinity) PreFilterExtensions() framework.PreFilterExtensions {
	return nil
}

// Filter checks if the Node matches the Pod .spec.affinity.nodeAffinity and
// the plugin's added affinity.
func (pl *NodeAffinity) Filter(ctx context.Context, state *framework.CycleState, pod *v1.Pod, nodeInfo *framework.NodeInfo) *framework.Status {
	node := nodeInfo.Node()

	if pl.addedNodeSelector != nil && !pl.addedNodeSelector.Match(node) {
		return framework.NewStatus(framework.UnschedulableAndUnresolvable, errReasonEnforced)
	}

	s, err := getPreFilterState(state)
	if err != nil {
		// Fallback to calculate requiredNodeSelector and requiredNodeAffinity
		// here when PreFilter is disabled.
		s = &preFilterState{requiredNodeSelectorAndAffinity: nodeaffinity.GetRequiredNodeAffinity(pod)}
	}

	// Ignore parsing errors for backwards compatibility.
	match, _ := s.requiredNodeSelectorAndAffinity.Match(node)
	if !match {
		return framework.NewStatus(framework.UnschedulableAndUnresolvable, ErrReasonPod)
	}

	return nil
}

// preScoreState computed at PreScore and used at Score.
type preScoreState struct {
	preferredNodeAffinity *nodeaffinity.PreferredSchedulingTerms
}

// Clone implements the mandatory Clone interface. We don't really copy the data since
// there is no need for that.
func (s *preScoreState) Clone() framework.StateData {
	return s
}

// PreScore builds and writes cycle state used by Score and NormalizeScore.
func (pl *NodeAffinity) PreScore(ctx context.Context, cycleState *framework.CycleState, pod *v1.Pod, nodes []*v1.Node) *framework.Status {
	if len(nodes) == 0 {
		return nil
	}
	preferredNodeAffinity, err := getPodPreferredNodeAffinity(pod)
	if err != nil {
		return framework.AsStatus(err)
	}
	state := &preScoreState{
		preferredNodeAffinity: preferredNodeAffinity,
	}
	cycleState.Write(preScoreStateKey, state)
	return nil
}

// Score returns the sum of the weights of the terms that match the Node.
// Terms came from the Pod .spec.affinity.nodeAffinity and from the plugin's
// default affinity.
func (pl *NodeAffinity) Score(ctx context.Context, state *framework.CycleState, pod *v1.Pod, nodeName string) (int64, *framework.Status) {
	nodeInfo, err := pl.handle.SnapshotSharedLister().NodeInfos().Get(nodeName)
	if err != nil {
		return 0, framework.AsStatus(fmt.Errorf("getting node %q from Snapshot: %w", nodeName, err))
	}

	node := nodeInfo.Node()

	var count int64
	if pl.addedPrefSchedTerms != nil {
		count += pl.addedPrefSchedTerms.Score(node)
	}

	s, err := getPreScoreState(state)
	if err != nil {
		// Fallback to calculate preferredNodeAffinity here when PreScore is disabled.
		preferredNodeAffinity, err := getPodPreferredNodeAffinity(pod)
		if err != nil {
			return 0, framework.AsStatus(err)
		}
		s = &preScoreState{
			preferredNodeAffinity: preferredNodeAffinity,
		}
	}

	if s.preferredNodeAffinity != nil {
		count += s.preferredNodeAffinity.Score(node)
	}

	return count, nil
}

// NormalizeScore invoked after scoring all nodes.
func (pl *NodeAffinity) NormalizeScore(ctx context.Context, state *framework.CycleState, pod *v1.Pod, scores framework.NodeScoreList) *framework.Status {
	return helper.DefaultNormalizeScore(framework.MaxNodeScore, false, scores)
}

// ScoreExtensions of the Score plugin.
func (pl *NodeAffinity) ScoreExtensions() framework.ScoreExtensions {
	return pl
}

// New initializes a new plugin and returns it.
func New(_ context.Context, plArgs runtime.Object, h framework.Handle) (framework.Plugin, error) {
	args, err := getArgs(plArgs)
	if err != nil {
		return nil, err
	}
	pl := &NodeAffinity{
		handle: h,
	}
	if args.AddedAffinity != nil {
		if ns := args.AddedAffinity.RequiredDuringSchedulingIgnoredDuringExecution; ns != nil {
			pl.addedNodeSelector, err = nodeaffinity.NewNodeSelector(ns)
			if err != nil {
				return nil, fmt.Errorf("parsing addedAffinity.requiredDuringSchedulingIgnoredDuringExecution: %w", err)
			}
		}
		// TODO: parse requiredDuringSchedulingRequiredDuringExecution when it gets added to the API.
		if terms := args.AddedAffinity.PreferredDuringSchedulingIgnoredDuringExecution; len(terms) != 0 {
			pl.addedPrefSchedTerms, err = nodeaffinity.NewPreferredSchedulingTerms(terms)
			if err != nil {
				return nil, fmt.Errorf("parsing addedAffinity.preferredDuringSchedulingIgnoredDuringExecution: %w", err)
			}
		}
	}
	return pl, nil
}

func getArgs(obj runtime.Object) (config.NodeAffinityArgs, error) {
	ptr, ok := obj.(*config.NodeAffinityArgs)
	if !ok {
		return config.NodeAffinityArgs{}, fmt.Errorf("args are not of type NodeAffinityArgs, got %T", obj)
	}
	return *ptr, validation.ValidateNodeAffinityArgs(nil, ptr)
}

func getPodPreferredNodeAffinity(pod *v1.Pod) (*nodeaffinity.PreferredSchedulingTerms, error) {
	affinity := pod.Spec.Affinity
	if affinity != nil && affinity.NodeAffinity != nil && affinity.NodeAffinity.PreferredDuringSchedulingIgnoredDuringExecution != nil {
		return nodeaffinity.NewPreferredSchedulingTerms(affinity.NodeAffinity.PreferredDuringSchedulingIgnoredDuringExecution)
	}
	return nil, nil
}

func getPreScoreState(cycleState *framework.CycleState) (*preScoreState, error) {
	c, err := cycleState.Read(preScoreStateKey)
	if err != nil {
		return nil, fmt.Errorf("reading %q from cycleState: %w", preScoreStateKey, err)
	}

	s, ok := c.(*preScoreState)
	if !ok {
		return nil, fmt.Errorf("invalid PreScore state, got type %T", c)
	}
	return s, nil
}

func getPreFilterState(cycleState *framework.CycleState) (*preFilterState, error) {
	c, err := cycleState.Read(preFilterStateKey)
	if err != nil {
		return nil, fmt.Errorf("reading %q from cycleState: %v", preFilterStateKey, err)
	}

	s, ok := c.(*preFilterState)
	if !ok {
		return nil, fmt.Errorf("invalid PreFilter state, got type %T", c)
	}
	return s, nil
}<|MERGE_RESOLUTION|>--- conflicted
+++ resolved
@@ -25,13 +25,11 @@
 	"k8s.io/apimachinery/pkg/runtime"
 	"k8s.io/apimachinery/pkg/util/sets"
 	"k8s.io/component-helpers/scheduling/corev1/nodeaffinity"
-	"k8s.io/klog/v2"
 	"k8s.io/kubernetes/pkg/scheduler/apis/config"
 	"k8s.io/kubernetes/pkg/scheduler/apis/config/validation"
 	"k8s.io/kubernetes/pkg/scheduler/framework"
 	"k8s.io/kubernetes/pkg/scheduler/framework/plugins/helper"
 	"k8s.io/kubernetes/pkg/scheduler/framework/plugins/names"
-	"k8s.io/kubernetes/pkg/scheduler/util"
 )
 
 // NodeAffinity is a plugin that checks if a pod node selector matches the node label.
@@ -85,53 +83,8 @@
 // failed by this plugin schedulable.
 func (pl *NodeAffinity) EventsToRegister() []framework.ClusterEventWithHint {
 	return []framework.ClusterEventWithHint{
-<<<<<<< HEAD
-		{Event: framework.ClusterEvent{Resource: framework.Node, ActionType: framework.Add | framework.Update}, QueueingHintFn: pl.isSchedulableAfterNodeChange},
-=======
 		{Event: framework.ClusterEvent{Resource: framework.Node, ActionType: framework.Add | framework.Update}},
->>>>>>> 043b0c18
-	}
-}
-
-// isSchedulableAfterNodeChange is invoked whenever a node changed. It checks whether
-// that change made a previously unschedulable pod schedulable.
-func (pl *NodeAffinity) isSchedulableAfterNodeChange(logger klog.Logger, pod *v1.Pod, oldObj, newObj interface{}) (framework.QueueingHint, error) {
-	originalNode, modifiedNode, err := util.As[*v1.Node](oldObj, newObj)
-	if err != nil {
-		return framework.Queue, err
-	}
-
-	if pl.addedNodeSelector != nil && !pl.addedNodeSelector.Match(modifiedNode) {
-		logger.V(4).Info("added or modified node didn't match scheduler-enforced node affinity and this event won't make the Pod schedulable", "pod", klog.KObj(pod), "node", klog.KObj(modifiedNode))
-		return framework.QueueSkip, nil
-	}
-
-	requiredNodeAffinity := nodeaffinity.GetRequiredNodeAffinity(pod)
-	isMatched, err := requiredNodeAffinity.Match(modifiedNode)
-	if err != nil {
-		return framework.Queue, err
-	}
-	if !isMatched {
-		logger.V(4).Info("node was created or updated, but doesn't matches with the pod's NodeAffinity", "pod", klog.KObj(pod), "node", klog.KObj(modifiedNode))
-		return framework.QueueSkip, nil
-	}
-
-	wasMatched := false
-	if originalNode != nil {
-		wasMatched, err = requiredNodeAffinity.Match(originalNode)
-		if err != nil {
-			return framework.Queue, err
-		}
-	}
-
-	if !wasMatched {
-		// This modification makes this Node match with Pod's NodeAffinity.
-		logger.V(4).Info("node was created or updated, and matches with the pod's NodeAffinity", "pod", klog.KObj(pod), "node", klog.KObj(modifiedNode))
-		return framework.Queue, nil
-	}
-
-	logger.V(4).Info("node was created or updated, but it doesn't make this pod schedulable", "pod", klog.KObj(pod), "node", klog.KObj(modifiedNode))
-	return framework.QueueSkip, nil
+	}
 }
 
 // PreFilter builds and writes cycle state used by Filter.
