--- conflicted
+++ resolved
@@ -22,10 +22,8 @@
 	v1 "k8s.io/api/core/v1"
 	"k8s.io/apimachinery/pkg/runtime"
 	v1helper "k8s.io/component-helpers/scheduling/corev1"
-	"k8s.io/klog/v2"
 	"k8s.io/kubernetes/pkg/scheduler/framework"
 	"k8s.io/kubernetes/pkg/scheduler/framework/plugins/names"
-	"k8s.io/kubernetes/pkg/scheduler/util"
 )
 
 // NodeUnschedulable plugin filters nodes that set node.Spec.Unschedulable=true unless
@@ -50,36 +48,8 @@
 // failed by this plugin schedulable.
 func (pl *NodeUnschedulable) EventsToRegister() []framework.ClusterEventWithHint {
 	return []framework.ClusterEventWithHint{
-<<<<<<< HEAD
-		{Event: framework.ClusterEvent{Resource: framework.Node, ActionType: framework.Add | framework.UpdateNodeTaint}, QueueingHintFn: pl.isSchedulableAfterNodeChange},
-=======
 		{Event: framework.ClusterEvent{Resource: framework.Node, ActionType: framework.Add | framework.UpdateNodeTaint}},
->>>>>>> 043b0c18
 	}
-}
-
-// isSchedulableAfterNodeChange is invoked for all node events reported by
-// an informer. It checks whether that change made a previously unschedulable
-// pod schedulable.
-func (pl *NodeUnschedulable) isSchedulableAfterNodeChange(logger klog.Logger, pod *v1.Pod, oldObj, newObj interface{}) (framework.QueueingHint, error) {
-	originalNode, modifiedNode, err := util.As[*v1.Node](oldObj, newObj)
-	if err != nil {
-		logger.Error(err, "unexpected objects in isSchedulableAfterNodeChange", "oldObj", oldObj, "newObj", newObj)
-		return framework.Queue, err
-	}
-
-	originalNodeSchedulable, modifiedNodeSchedulable := false, !modifiedNode.Spec.Unschedulable
-	if originalNode != nil {
-		originalNodeSchedulable = !originalNode.Spec.Unschedulable
-	}
-
-	if !originalNodeSchedulable && modifiedNodeSchedulable {
-		logger.V(4).Info("node was created or updated, pod may be schedulable now", "pod", klog.KObj(pod), "node", klog.KObj(modifiedNode))
-		return framework.Queue, nil
-	}
-
-	logger.V(4).Info("node was created or updated, but it doesn't make this pod schedulable", "pod", klog.KObj(pod), "node", klog.KObj(modifiedNode))
-	return framework.QueueSkip, nil
 }
 
 // Name returns name of the plugin. It is used in logs, etc.
