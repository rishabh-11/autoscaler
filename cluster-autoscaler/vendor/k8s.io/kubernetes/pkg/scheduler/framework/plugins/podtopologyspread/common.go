/*
Copyright 2019 The Kubernetes Authors.

Licensed under the Apache License, Version 2.0 (the "License");
you may not use this file except in compliance with the License.
You may obtain a copy of the License at

    http://www.apache.org/licenses/LICENSE-2.0

Unless required by applicable law or agreed to in writing, software
distributed under the License is distributed on an "AS IS" BASIS,
WITHOUT WARRANTIES OR CONDITIONS OF ANY KIND, either express or implied.
See the License for the specific language governing permissions and
limitations under the License.
*/

package podtopologyspread

import (
	v1 "k8s.io/api/core/v1"
	metav1 "k8s.io/apimachinery/pkg/apis/meta/v1"
	"k8s.io/apimachinery/pkg/labels"
	v1helper "k8s.io/component-helpers/scheduling/corev1"
	"k8s.io/component-helpers/scheduling/corev1/nodeaffinity"
	"k8s.io/kubernetes/pkg/scheduler/framework"
	"k8s.io/kubernetes/pkg/scheduler/framework/plugins/helper"
)

type topologyPair struct {
	key   string
	value string
}

// topologySpreadConstraint is an internal version for v1.TopologySpreadConstraint
// and where the selector is parsed.
// Fields are exported for comparison during testing.
type topologySpreadConstraint struct {
<<<<<<< HEAD
	MaxSkew     int32
	TopologyKey string
	Selector    labels.Selector
	MinDomains  int32
=======
	MaxSkew            int32
	TopologyKey        string
	Selector           labels.Selector
	MinDomains         int32
	NodeAffinityPolicy v1.NodeInclusionPolicy
	NodeTaintsPolicy   v1.NodeInclusionPolicy
}

func (tsc *topologySpreadConstraint) matchNodeInclusionPolicies(pod *v1.Pod, node *v1.Node, require nodeaffinity.RequiredNodeAffinity) bool {
	if tsc.NodeAffinityPolicy == v1.NodeInclusionPolicyHonor {
		// We ignore parsing errors here for backwards compatibility.
		if match, _ := require.Match(node); !match {
			return false
		}
	}

	if tsc.NodeTaintsPolicy == v1.NodeInclusionPolicyHonor {
		if _, untolerated := v1helper.FindMatchingUntoleratedTaint(node.Spec.Taints, pod.Spec.Tolerations, nil); untolerated {
			return false
		}
	}
	return true
>>>>>>> e8d3e9b1
}

// buildDefaultConstraints builds the constraints for a pod using
// .DefaultConstraints and the selectors from the services, replication
// controllers, replica sets and stateful sets that match the pod.
func (pl *PodTopologySpread) buildDefaultConstraints(p *v1.Pod, action v1.UnsatisfiableConstraintAction) ([]topologySpreadConstraint, error) {
<<<<<<< HEAD
	constraints, err := filterTopologySpreadConstraints(pl.defaultConstraints, action, pl.enableMinDomainsInPodTopologySpread)
=======
	constraints, err := pl.filterTopologySpreadConstraints(pl.defaultConstraints, p.Labels, action)
>>>>>>> e8d3e9b1
	if err != nil || len(constraints) == 0 {
		return nil, err
	}
	selector := helper.DefaultSelector(p, pl.services, pl.replicationCtrls, pl.replicaSets, pl.statefulSets)
	if selector.Empty() {
		return nil, nil
	}
	for i := range constraints {
		constraints[i].Selector = selector
	}
	return constraints, nil
}

// nodeLabelsMatchSpreadConstraints checks if ALL topology keys in spread Constraints are present in node labels.
func nodeLabelsMatchSpreadConstraints(nodeLabels map[string]string, constraints []topologySpreadConstraint) bool {
	for _, c := range constraints {
		if _, ok := nodeLabels[c.TopologyKey]; !ok {
			return false
		}
	}
	return true
}

<<<<<<< HEAD
func filterTopologySpreadConstraints(constraints []v1.TopologySpreadConstraint, action v1.UnsatisfiableConstraintAction, enableMinDomainsInPodTopologySpread bool) ([]topologySpreadConstraint, error) {
=======
func (pl *PodTopologySpread) filterTopologySpreadConstraints(constraints []v1.TopologySpreadConstraint, podLabels map[string]string, action v1.UnsatisfiableConstraintAction) ([]topologySpreadConstraint, error) {
>>>>>>> e8d3e9b1
	var result []topologySpreadConstraint
	for _, c := range constraints {
		if c.WhenUnsatisfiable == action {
			selector, err := metav1.LabelSelectorAsSelector(c.LabelSelector)
			if err != nil {
				return nil, err
			}
<<<<<<< HEAD
			tsc := topologySpreadConstraint{
				MaxSkew:     c.MaxSkew,
				TopologyKey: c.TopologyKey,
				Selector:    selector,
				MinDomains:  1, // if MinDomains is nil, we treat MinDomains as 1.
			}
			if enableMinDomainsInPodTopologySpread && c.MinDomains != nil {
				tsc.MinDomains = *c.MinDomains
			}
=======

			if pl.enableMatchLabelKeysInPodTopologySpread && len(c.MatchLabelKeys) > 0 {
				matchLabels := make(labels.Set)
				for _, labelKey := range c.MatchLabelKeys {
					if value, ok := podLabels[labelKey]; ok {
						matchLabels[labelKey] = value
					}
				}
				if len(matchLabels) > 0 {
					selector = mergeLabelSetWithSelector(matchLabels, selector)
				}
			}

			tsc := topologySpreadConstraint{
				MaxSkew:            c.MaxSkew,
				TopologyKey:        c.TopologyKey,
				Selector:           selector,
				MinDomains:         1,                            // If MinDomains is nil, we treat MinDomains as 1.
				NodeAffinityPolicy: v1.NodeInclusionPolicyHonor,  // If NodeAffinityPolicy is nil, we treat NodeAffinityPolicy as "Honor".
				NodeTaintsPolicy:   v1.NodeInclusionPolicyIgnore, // If NodeTaintsPolicy is nil, we treat NodeTaintsPolicy as "Ignore".
			}
			if pl.enableMinDomainsInPodTopologySpread && c.MinDomains != nil {
				tsc.MinDomains = *c.MinDomains
			}
			if pl.enableNodeInclusionPolicyInPodTopologySpread {
				if c.NodeAffinityPolicy != nil {
					tsc.NodeAffinityPolicy = *c.NodeAffinityPolicy
				}
				if c.NodeTaintsPolicy != nil {
					tsc.NodeTaintsPolicy = *c.NodeTaintsPolicy
				}
			}
>>>>>>> e8d3e9b1
			result = append(result, tsc)
		}
	}
	return result, nil
}

func mergeLabelSetWithSelector(matchLabels labels.Set, s labels.Selector) labels.Selector {
	mergedSelector := labels.SelectorFromSet(matchLabels)
	if requirements, ok := s.Requirements(); ok {
		for _, r := range requirements {
			mergedSelector = mergedSelector.Add(r)
		}
	}

	return mergedSelector
}

func countPodsMatchSelector(podInfos []*framework.PodInfo, selector labels.Selector, ns string) int {
	count := 0
	for _, p := range podInfos {
		// Bypass terminating Pod (see #87621).
		if p.Pod.DeletionTimestamp != nil || p.Pod.Namespace != ns {
			continue
		}
		if selector.Matches(labels.Set(p.Pod.Labels)) {
			count++
		}
	}
	return count
}<|MERGE_RESOLUTION|>--- conflicted
+++ resolved
@@ -35,12 +35,6 @@
 // and where the selector is parsed.
 // Fields are exported for comparison during testing.
 type topologySpreadConstraint struct {
-<<<<<<< HEAD
-	MaxSkew     int32
-	TopologyKey string
-	Selector    labels.Selector
-	MinDomains  int32
-=======
 	MaxSkew            int32
 	TopologyKey        string
 	Selector           labels.Selector
@@ -63,18 +57,13 @@
 		}
 	}
 	return true
->>>>>>> e8d3e9b1
 }
 
 // buildDefaultConstraints builds the constraints for a pod using
 // .DefaultConstraints and the selectors from the services, replication
 // controllers, replica sets and stateful sets that match the pod.
 func (pl *PodTopologySpread) buildDefaultConstraints(p *v1.Pod, action v1.UnsatisfiableConstraintAction) ([]topologySpreadConstraint, error) {
-<<<<<<< HEAD
-	constraints, err := filterTopologySpreadConstraints(pl.defaultConstraints, action, pl.enableMinDomainsInPodTopologySpread)
-=======
 	constraints, err := pl.filterTopologySpreadConstraints(pl.defaultConstraints, p.Labels, action)
->>>>>>> e8d3e9b1
 	if err != nil || len(constraints) == 0 {
 		return nil, err
 	}
@@ -98,11 +87,7 @@
 	return true
 }
 
-<<<<<<< HEAD
-func filterTopologySpreadConstraints(constraints []v1.TopologySpreadConstraint, action v1.UnsatisfiableConstraintAction, enableMinDomainsInPodTopologySpread bool) ([]topologySpreadConstraint, error) {
-=======
 func (pl *PodTopologySpread) filterTopologySpreadConstraints(constraints []v1.TopologySpreadConstraint, podLabels map[string]string, action v1.UnsatisfiableConstraintAction) ([]topologySpreadConstraint, error) {
->>>>>>> e8d3e9b1
 	var result []topologySpreadConstraint
 	for _, c := range constraints {
 		if c.WhenUnsatisfiable == action {
@@ -110,17 +95,6 @@
 			if err != nil {
 				return nil, err
 			}
-<<<<<<< HEAD
-			tsc := topologySpreadConstraint{
-				MaxSkew:     c.MaxSkew,
-				TopologyKey: c.TopologyKey,
-				Selector:    selector,
-				MinDomains:  1, // if MinDomains is nil, we treat MinDomains as 1.
-			}
-			if enableMinDomainsInPodTopologySpread && c.MinDomains != nil {
-				tsc.MinDomains = *c.MinDomains
-			}
-=======
 
 			if pl.enableMatchLabelKeysInPodTopologySpread && len(c.MatchLabelKeys) > 0 {
 				matchLabels := make(labels.Set)
@@ -153,7 +127,6 @@
 					tsc.NodeTaintsPolicy = *c.NodeTaintsPolicy
 				}
 			}
->>>>>>> e8d3e9b1
 			result = append(result, tsc)
 		}
 	}
