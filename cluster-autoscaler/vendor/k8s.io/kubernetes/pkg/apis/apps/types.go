--- conflicted
+++ resolved
@@ -256,10 +256,6 @@
 	Conditions []StatefulSetCondition
 
 	// Total number of available pods (ready for at least minReadySeconds) targeted by this statefulset.
-<<<<<<< HEAD
-	// This is a beta field and requires enabling StatefulSetMinReadySeconds feature gate.
-=======
->>>>>>> e8d3e9b1
 	// +optional
 	AvailableReplicas int32
 }
