//go:build windows
// +build windows

/*
Copyright 2017 The Kubernetes Authors.

Licensed under the Apache License, Version 2.0 (the "License");
you may not use this file except in compliance with the License.
You may obtain a copy of the License at

    http://www.apache.org/licenses/LICENSE-2.0

Unless required by applicable law or agreed to in writing, software
distributed under the License is distributed on an "AS IS" BASIS,
WITHOUT WARRANTIES OR CONDITIONS OF ANY KIND, either express or implied.
See the License for the specific language governing permissions and
limitations under the License.
*/

package winkernel

import (
	"fmt"
	"net"
	"os"
	"strconv"
	"strings"
	"sync"
	"sync/atomic"
	"time"

	"github.com/Microsoft/hcsshim"
	"github.com/Microsoft/hcsshim/hcn"
	v1 "k8s.io/api/core/v1"
	discovery "k8s.io/api/discovery/v1"
	"k8s.io/apimachinery/pkg/types"
	"k8s.io/apimachinery/pkg/util/intstr"
	apiutil "k8s.io/apimachinery/pkg/util/net"
	"k8s.io/apimachinery/pkg/util/sets"
	"k8s.io/apimachinery/pkg/util/wait"
	utilfeature "k8s.io/apiserver/pkg/util/feature"
	"k8s.io/client-go/tools/events"
	"k8s.io/klog/v2"
	"k8s.io/kubernetes/pkg/apis/core/v1/helper"
	kubefeatures "k8s.io/kubernetes/pkg/features"
	"k8s.io/kubernetes/pkg/proxy"
	"k8s.io/kubernetes/pkg/proxy/apis/config"
	proxyconfig "k8s.io/kubernetes/pkg/proxy/config"
	"k8s.io/kubernetes/pkg/proxy/healthcheck"
	"k8s.io/kubernetes/pkg/proxy/metaproxier"
	"k8s.io/kubernetes/pkg/proxy/metrics"
	"k8s.io/kubernetes/pkg/util/async"
	netutils "k8s.io/utils/net"
)

// KernelCompatTester tests whether the required kernel capabilities are
// present to run the windows kernel proxier.
type KernelCompatTester interface {
	IsCompatible() error
}

// CanUseWinKernelProxier returns true if we should use the Kernel Proxier
// instead of the "classic" userspace Proxier.  This is determined by checking
// the windows kernel version and for the existence of kernel features.
func CanUseWinKernelProxier(kcompat KernelCompatTester) (bool, error) {
	// Check that the kernel supports what we need.
	if err := kcompat.IsCompatible(); err != nil {
		return false, err
	}
	return true, nil
}

type WindowsKernelCompatTester struct{}

// IsCompatible returns true if winkernel can support this mode of proxy
func (lkct WindowsKernelCompatTester) IsCompatible() error {
	_, err := hcsshim.HNSListPolicyListRequest()
	if err != nil {
		return fmt.Errorf("Windows kernel is not compatible for Kernel mode")
	}
	return nil
}

type externalIPInfo struct {
	ip    string
	hnsID string
}

type loadBalancerIngressInfo struct {
	ip               string
	hnsID            string
	healthCheckHnsID string
}

type loadBalancerInfo struct {
	hnsID string
}

type loadBalancerIdentifier struct {
	protocol       uint16
	internalPort   uint16
	externalPort   uint16
	vip            string
	endpointsCount int
}

type loadBalancerFlags struct {
	isILB           bool
	isDSR           bool
	localRoutedVIP  bool
	useMUX          bool
	preserveDIP     bool
	sessionAffinity bool
	isIPv6          bool
}

// internal struct for string service information
type serviceInfo struct {
	*proxy.BaseServiceInfo
	targetPort             int
	externalIPs            []*externalIPInfo
	loadBalancerIngressIPs []*loadBalancerIngressInfo
	hnsID                  string
	nodePorthnsID          string
	policyApplied          bool
	remoteEndpoint         *endpointsInfo
	hns                    HostNetworkService
	preserveDIP            bool
	localTrafficDSR        bool
}

type hnsNetworkInfo struct {
	name          string
	id            string
	networkType   string
	remoteSubnets []*remoteSubnetInfo
}

type remoteSubnetInfo struct {
	destinationPrefix string
	isolationID       uint16
	providerAddress   string
	drMacAddress      string
}

const NETWORK_TYPE_OVERLAY = "overlay"

func newHostNetworkService() (HostNetworkService, hcn.SupportedFeatures) {
	var h HostNetworkService
	supportedFeatures := hcn.GetSupportedFeatures()
	if supportedFeatures.Api.V2 {
		h = hns{}
	} else {
		panic("Windows HNS Api V2 required. This version of windows does not support API V2")
	}

	return h, supportedFeatures
}

func getNetworkName(hnsNetworkName string) (string, error) {
	if len(hnsNetworkName) == 0 {
		klog.V(3).InfoS("Flag --network-name not set, checking environment variable")
		hnsNetworkName = os.Getenv("KUBE_NETWORK")
		if len(hnsNetworkName) == 0 {
			return "", fmt.Errorf("Environment variable KUBE_NETWORK and network-flag not initialized")
		}
	}
	return hnsNetworkName, nil
}

func getNetworkInfo(hns HostNetworkService, hnsNetworkName string) (*hnsNetworkInfo, error) {
	hnsNetworkInfo, err := hns.getNetworkByName(hnsNetworkName)
	for err != nil {
		klog.ErrorS(err, "Unable to find HNS Network specified, please check network name and CNI deployment", "hnsNetworkName", hnsNetworkName)
		time.Sleep(1 * time.Second)
		hnsNetworkInfo, err = hns.getNetworkByName(hnsNetworkName)
	}
	return hnsNetworkInfo, err
}

func isOverlay(hnsNetworkInfo *hnsNetworkInfo) bool {
	return strings.EqualFold(hnsNetworkInfo.networkType, NETWORK_TYPE_OVERLAY)
}

// StackCompatTester tests whether the required kernel and network are dualstack capable
type StackCompatTester interface {
	DualStackCompatible(networkName string) bool
}

type DualStackCompatTester struct{}

func (t DualStackCompatTester) DualStackCompatible(networkName string) bool {
	// First tag of hcsshim that has a proper check for dual stack support is v0.8.22 due to a bug.
	if err := hcn.IPv6DualStackSupported(); err != nil {
		// Hcn *can* fail the query to grab the version of hcn itself (which this call will do internally before parsing
		// to see if dual stack is supported), but the only time this can happen, at least that can be discerned, is if the host
		// is pre-1803 and hcn didn't exist. hcsshim should truthfully return a known error if this happened that we can
		// check against, and the case where 'err != this known error' would be the 'this feature isn't supported' case, as is being
		// used here. For now, seeming as how nothing before ws2019 (1809) is listed as supported for k8s we can pretty much assume
		// any error here isn't because the query failed, it's just that dualstack simply isn't supported on the host. With all
		// that in mind, just log as info and not error to let the user know we're falling back.
		klog.InfoS("This version of Windows does not support dual-stack, falling back to single-stack", "err", err.Error())
		return false
	}

	// check if network is using overlay
	hns, _ := newHostNetworkService()
	networkName, err := getNetworkName(networkName)
	if err != nil {
		klog.ErrorS(err, "Unable to determine dual-stack status, falling back to single-stack")
		return false
	}
	networkInfo, err := getNetworkInfo(hns, networkName)
	if err != nil {
		klog.ErrorS(err, "Unable to determine dual-stack status, falling back to single-stack")
		return false
	}

	if utilfeature.DefaultFeatureGate.Enabled(kubefeatures.WinOverlay) && isOverlay(networkInfo) {
		// Overlay (VXLAN) networks on Windows do not support dual-stack networking today
		klog.InfoS("Winoverlay does not support dual-stack, falling back to single-stack")
		return false
	}

	return true
}

// internal struct for endpoints information
type endpointsInfo struct {
	ip              string
	port            uint16
	isLocal         bool
	macAddress      string
	hnsID           string
	refCount        *uint16
	providerAddress string
	hns             HostNetworkService

	// conditions
	ready       bool
	serving     bool
	terminating bool
}

// String is part of proxy.Endpoint interface.
func (info *endpointsInfo) String() string {
	return net.JoinHostPort(info.ip, strconv.Itoa(int(info.port)))
}

// GetIsLocal is part of proxy.Endpoint interface.
func (info *endpointsInfo) GetIsLocal() bool {
	return info.isLocal
}

// IsReady returns true if an endpoint is ready and not terminating.
func (info *endpointsInfo) IsReady() bool {
	return info.ready
}

// IsServing returns true if an endpoint is ready, regardless of it's terminating state.
func (info *endpointsInfo) IsServing() bool {
	return info.serving
}

// IsTerminating returns true if an endpoint is terminating.
func (info *endpointsInfo) IsTerminating() bool {
	return info.terminating
}

// GetZoneHint returns the zone hint for the endpoint.
func (info *endpointsInfo) GetZoneHints() sets.String {
	return sets.String{}
}

// IP returns just the IP part of the endpoint, it's a part of proxy.Endpoint interface.
func (info *endpointsInfo) IP() string {
	return info.ip
}

// Port returns just the Port part of the endpoint.
func (info *endpointsInfo) Port() (int, error) {
	return int(info.port), nil
}

// Equal is part of proxy.Endpoint interface.
func (info *endpointsInfo) Equal(other proxy.Endpoint) bool {
	return info.String() == other.String() && info.GetIsLocal() == other.GetIsLocal()
}

// GetNodeName returns the NodeName for this endpoint.
func (info *endpointsInfo) GetNodeName() string {
	return ""
}

// GetZone returns the Zone for this endpoint.
func (info *endpointsInfo) GetZone() string {
	return ""
}

// Uses mac prefix and IPv4 address to return a mac address
// This ensures mac addresses are unique for proper load balancing
// There is a possibility of MAC collisions but this Mac address is used for remote endpoints only
// and not sent on the wire.
func conjureMac(macPrefix string, ip net.IP) string {
	if ip4 := ip.To4(); ip4 != nil {
		a, b, c, d := ip4[0], ip4[1], ip4[2], ip4[3]
		return fmt.Sprintf("%v-%02x-%02x-%02x-%02x", macPrefix, a, b, c, d)
	} else if ip6 := ip.To16(); ip6 != nil {
		a, b, c, d := ip6[15], ip6[14], ip6[13], ip6[12]
		return fmt.Sprintf("%v-%02x-%02x-%02x-%02x", macPrefix, a, b, c, d)
	}
	return "02-11-22-33-44-55"
}

func (proxier *Proxier) endpointsMapChange(oldEndpointsMap, newEndpointsMap proxy.EndpointsMap) {
	for svcPortName := range oldEndpointsMap {
		proxier.onEndpointsMapChange(&svcPortName)
	}

	for svcPortName := range newEndpointsMap {
		proxier.onEndpointsMapChange(&svcPortName)
	}
}

func (proxier *Proxier) onEndpointsMapChange(svcPortName *proxy.ServicePortName) {

	svc, exists := proxier.serviceMap[*svcPortName]

	if exists {
		svcInfo, ok := svc.(*serviceInfo)

		if !ok {
			klog.ErrorS(nil, "Failed to cast serviceInfo", "servicePortName", svcPortName)
			return
		}

		klog.V(3).InfoS("Endpoints are modified. Service is stale", "servicePortName", svcPortName)
		svcInfo.cleanupAllPolicies(proxier.endpointsMap[*svcPortName])
	} else {
		// If no service exists, just cleanup the remote endpoints
		klog.V(3).InfoS("Endpoints are orphaned, cleaning up")
		// Cleanup Endpoints references
		epInfos, exists := proxier.endpointsMap[*svcPortName]

		if exists {
			// Cleanup Endpoints references
			for _, ep := range epInfos {
				epInfo, ok := ep.(*endpointsInfo)

				if ok {
					epInfo.Cleanup()
				}

			}
		}
	}
}

func (proxier *Proxier) serviceMapChange(previous, current proxy.ServiceMap) {
	for svcPortName := range current {
		proxier.onServiceMapChange(&svcPortName)
	}

	for svcPortName := range previous {
		if _, ok := current[svcPortName]; ok {
			continue
		}
		proxier.onServiceMapChange(&svcPortName)
	}
}

func (proxier *Proxier) onServiceMapChange(svcPortName *proxy.ServicePortName) {

	svc, exists := proxier.serviceMap[*svcPortName]

	if exists {
		svcInfo, ok := svc.(*serviceInfo)

		if !ok {
			klog.ErrorS(nil, "Failed to cast serviceInfo", "servicePortName", svcPortName)
			return
		}

		klog.V(3).InfoS("Updating existing service port", "servicePortName", svcPortName, "clusterIP", svcInfo.ClusterIP(), "port", svcInfo.Port(), "protocol", svcInfo.Protocol())
		svcInfo.cleanupAllPolicies(proxier.endpointsMap[*svcPortName])
	}
}

// returns a new proxy.Endpoint which abstracts a endpointsInfo
func (proxier *Proxier) newEndpointInfo(baseInfo *proxy.BaseEndpointInfo, _ *proxy.ServicePortName) proxy.Endpoint {

	portNumber, err := baseInfo.Port()

	if err != nil {
		portNumber = 0
	}

	info := &endpointsInfo{
		ip:         baseInfo.IP(),
		port:       uint16(portNumber),
		isLocal:    baseInfo.GetIsLocal(),
		macAddress: conjureMac("02-11", netutils.ParseIPSloppy(baseInfo.IP())),
		refCount:   new(uint16),
		hnsID:      "",
		hns:        proxier.hns,

		ready:       baseInfo.Ready,
		serving:     baseInfo.Serving,
		terminating: baseInfo.Terminating,
	}

	return info
}

func newSourceVIP(hns HostNetworkService, network string, ip string, mac string, providerAddress string) (*endpointsInfo, error) {
	hnsEndpoint := &endpointsInfo{
		ip:              ip,
		isLocal:         true,
		macAddress:      mac,
		providerAddress: providerAddress,

		ready:       true,
		serving:     true,
		terminating: false,
	}
	ep, err := hns.createEndpoint(hnsEndpoint, network)
	return ep, err
}

func (ep *endpointsInfo) Cleanup() {
	klog.V(3).InfoS("Endpoint cleanup", "endpointsInfo", ep)
	if !ep.GetIsLocal() && ep.refCount != nil {
		*ep.refCount--

		// Remove the remote hns endpoint, if no service is referring it
		// Never delete a Local Endpoint. Local Endpoints are already created by other entities.
		// Remove only remote endpoints created by this service
		if *ep.refCount <= 0 && !ep.GetIsLocal() {
			klog.V(4).InfoS("Removing endpoints, since no one is referencing it", "endpoint", ep)
			err := ep.hns.deleteEndpoint(ep.hnsID)
			if err == nil {
				ep.hnsID = ""
			} else {
				klog.ErrorS(err, "Endpoint deletion failed", "ip", ep.IP())
			}
		}

		ep.refCount = nil
	}
}

func (refCountMap endPointsReferenceCountMap) getRefCount(hnsID string) *uint16 {
	refCount, exists := refCountMap[hnsID]
	if !exists {
		refCountMap[hnsID] = new(uint16)
		refCount = refCountMap[hnsID]
	}
	return refCount
}

// returns a new proxy.ServicePort which abstracts a serviceInfo
func (proxier *Proxier) newServiceInfo(port *v1.ServicePort, service *v1.Service, baseInfo *proxy.BaseServiceInfo) proxy.ServicePort {
	info := &serviceInfo{BaseServiceInfo: baseInfo}
	preserveDIP := service.Annotations["preserve-destination"] == "true"
	localTrafficDSR := service.Spec.ExternalTrafficPolicy == v1.ServiceExternalTrafficPolicyTypeLocal
	err := hcn.DSRSupported()
	if err != nil {
		preserveDIP = false
		localTrafficDSR = false
	}
	// targetPort is zero if it is specified as a name in port.TargetPort.
	// Its real value would be got later from endpoints.
	targetPort := 0
	if port.TargetPort.Type == intstr.Int {
		targetPort = port.TargetPort.IntValue()
	}

	info.preserveDIP = preserveDIP
	info.targetPort = targetPort
	info.hns = proxier.hns
	info.localTrafficDSR = localTrafficDSR

	for _, eip := range service.Spec.ExternalIPs {
		info.externalIPs = append(info.externalIPs, &externalIPInfo{ip: eip})
	}

	for _, ingress := range service.Status.LoadBalancer.Ingress {
		if netutils.ParseIPSloppy(ingress.IP) != nil {
			info.loadBalancerIngressIPs = append(info.loadBalancerIngressIPs, &loadBalancerIngressInfo{ip: ingress.IP})
		}
	}
	return info
}

func (network hnsNetworkInfo) findRemoteSubnetProviderAddress(ip string) string {
	var providerAddress string
	for _, rs := range network.remoteSubnets {
		_, ipNet, err := netutils.ParseCIDRSloppy(rs.destinationPrefix)
		if err != nil {
			klog.ErrorS(err, "Failed to parse CIDR")
		}
		if ipNet.Contains(netutils.ParseIPSloppy(ip)) {
			providerAddress = rs.providerAddress
		}
		if ip == rs.providerAddress {
			providerAddress = rs.providerAddress
		}
	}

	return providerAddress
}

type endPointsReferenceCountMap map[string]*uint16

// Proxier is an hns based proxy for connections between a localhost:lport
// and services that provide the actual backends.
type Proxier struct {
	// TODO(imroc): implement node handler for winkernel proxier.
	proxyconfig.NoopNodeHandler

	// endpointsChanges and serviceChanges contains all changes to endpoints and
	// services that happened since policies were synced. For a single object,
	// changes are accumulated, i.e. previous is state from before all of them,
	// current is state after applying all of those.
	endpointsChanges  *proxy.EndpointChangeTracker
	serviceChanges    *proxy.ServiceChangeTracker
	endPointsRefCount endPointsReferenceCountMap
	mu                sync.Mutex // protects the following fields
	serviceMap        proxy.ServiceMap
	endpointsMap      proxy.EndpointsMap
	// endpointSlicesSynced and servicesSynced are set to true when corresponding
	// objects are synced after startup. This is used to avoid updating hns policies
	// with some partial data after kube-proxy restart.
	endpointSlicesSynced bool
	servicesSynced       bool
	isIPv6Mode           bool
	initialized          int32
	syncRunner           *async.BoundedFrequencyRunner // governs calls to syncProxyRules
	// These are effectively const and do not need the mutex to be held.
	masqueradeAll  bool
	masqueradeMark string
	clusterCIDR    string
	hostname       string
	nodeIP         net.IP
	recorder       events.EventRecorder

	serviceHealthServer healthcheck.ServiceHealthServer
	healthzServer       healthcheck.ProxierHealthUpdater

	// Since converting probabilities (floats) to strings is expensive
	// and we are using only probabilities in the format of 1/n, we are
	// precomputing some number of those and cache for future reuse.
	precomputedProbabilities []string

	hns               HostNetworkService
	network           hnsNetworkInfo
	sourceVip         string
	hostMac           string
	isDSR             bool
	supportedFeatures hcn.SupportedFeatures
	healthzPort       int

	forwardHealthCheckVip bool
	rootHnsEndpointName   string
}

type localPort struct {
	desc     string
	ip       string
	port     int
	protocol string
}

func (lp *localPort) String() string {
	return fmt.Sprintf("%q (%s:%d/%s)", lp.desc, lp.ip, lp.port, lp.protocol)
}

func Enum(p v1.Protocol) uint16 {
	if p == v1.ProtocolTCP {
		return 6
	}
	if p == v1.ProtocolUDP {
		return 17
	}
	if p == v1.ProtocolSCTP {
		return 132
	}
	return 0
}

type closeable interface {
	Close() error
}

// Proxier implements proxy.Provider
var _ proxy.Provider = &Proxier{}

// NewProxier returns a new Proxier
func NewProxier(
	syncPeriod time.Duration,
	minSyncPeriod time.Duration,
	masqueradeAll bool,
	masqueradeBit int,
	clusterCIDR string,
	hostname string,
	nodeIP net.IP,
	recorder events.EventRecorder,
	healthzServer healthcheck.ProxierHealthUpdater,
	config config.KubeProxyWinkernelConfiguration,
	healthzPort int,
) (*Proxier, error) {
	masqueradeValue := 1 << uint(masqueradeBit)
	masqueradeMark := fmt.Sprintf("%#08x/%#08x", masqueradeValue, masqueradeValue)

	if nodeIP == nil {
		klog.InfoS("Invalid nodeIP, initializing kube-proxy with 127.0.0.1 as nodeIP")
		nodeIP = netutils.ParseIPSloppy("127.0.0.1")
	}

	if len(clusterCIDR) == 0 {
		klog.InfoS("ClusterCIDR not specified, unable to distinguish between internal and external traffic")
	}

	serviceHealthServer := healthcheck.NewServiceHealthServer(hostname, recorder, []string{} /* windows listen to all node addresses */)
	hns, supportedFeatures := newHostNetworkService()
	hnsNetworkName, err := getNetworkName(config.NetworkName)
	if err != nil {
		return nil, err
	}

	klog.V(3).InfoS("Cleaning up old HNS policy lists")
	deleteAllHnsLoadBalancerPolicy()

	// Get HNS network information
	hnsNetworkInfo, err := getNetworkInfo(hns, hnsNetworkName)
	if err != nil {
		return nil, err
	}

	// Network could have been detected before Remote Subnet Routes are applied or ManagementIP is updated
	// Sleep and update the network to include new information
	if isOverlay(hnsNetworkInfo) {
		time.Sleep(10 * time.Second)
		hnsNetworkInfo, err = hns.getNetworkByName(hnsNetworkName)
		if err != nil {
			return nil, fmt.Errorf("could not find HNS network %s", hnsNetworkName)
		}
	}

	klog.V(1).InfoS("Hns Network loaded", "hnsNetworkInfo", hnsNetworkInfo)
	isDSR := config.EnableDSR
	if isDSR && !utilfeature.DefaultFeatureGate.Enabled(kubefeatures.WinDSR) {
		return nil, fmt.Errorf("WinDSR feature gate not enabled")
	}
	err = hcn.DSRSupported()
	if isDSR && err != nil {
		return nil, err
	}

	var sourceVip string
	var hostMac string
	if isOverlay(hnsNetworkInfo) {
		if !utilfeature.DefaultFeatureGate.Enabled(kubefeatures.WinOverlay) {
			return nil, fmt.Errorf("WinOverlay feature gate not enabled")
		}
		err = hcn.RemoteSubnetSupported()
		if err != nil {
			return nil, err
		}
		sourceVip = config.SourceVip
		if len(sourceVip) == 0 {
			return nil, fmt.Errorf("source-vip flag not set")
		}

		if nodeIP.IsUnspecified() {
			// attempt to get the correct ip address
			klog.V(2).InfoS("Node ip was unspecified, attempting to find node ip")
			nodeIP, err = apiutil.ResolveBindAddress(nodeIP)
			if err != nil {
				klog.InfoS("Failed to find an ip. You may need set the --bind-address flag", "err", err)
			}
		}

		interfaces, _ := net.Interfaces() //TODO create interfaces
		for _, inter := range interfaces {
			addresses, _ := inter.Addrs()
			for _, addr := range addresses {
				addrIP, _, _ := netutils.ParseCIDRSloppy(addr.String())
				if addrIP.String() == nodeIP.String() {
					klog.V(2).InfoS("Record Host MAC address", "addr", inter.HardwareAddr)
					hostMac = inter.HardwareAddr.String()
				}
			}
		}
		if len(hostMac) == 0 {
			return nil, fmt.Errorf("could not find host mac address for %s", nodeIP)
		}
	}

	isIPv6 := netutils.IsIPv6(nodeIP)
	proxier := &Proxier{
		endPointsRefCount:     make(endPointsReferenceCountMap),
		serviceMap:            make(proxy.ServiceMap),
		endpointsMap:          make(proxy.EndpointsMap),
		masqueradeAll:         masqueradeAll,
		masqueradeMark:        masqueradeMark,
		clusterCIDR:           clusterCIDR,
		hostname:              hostname,
		nodeIP:                nodeIP,
		recorder:              recorder,
		serviceHealthServer:   serviceHealthServer,
		healthzServer:         healthzServer,
		hns:                   hns,
		network:               *hnsNetworkInfo,
		sourceVip:             sourceVip,
		hostMac:               hostMac,
		isDSR:                 isDSR,
		supportedFeatures:     supportedFeatures,
		isIPv6Mode:            isIPv6,
		healthzPort:           healthzPort,
		rootHnsEndpointName:   config.RootHnsEndpointName,
		forwardHealthCheckVip: config.ForwardHealthCheckVip,
	}

	ipFamily := v1.IPv4Protocol
	if isIPv6 {
		ipFamily = v1.IPv6Protocol
	}
	serviceChanges := proxy.NewServiceChangeTracker(proxier.newServiceInfo, ipFamily, recorder, proxier.serviceMapChange)
	endPointChangeTracker := proxy.NewEndpointChangeTracker(hostname, proxier.newEndpointInfo, ipFamily, recorder, proxier.endpointsMapChange)
	proxier.endpointsChanges = endPointChangeTracker
	proxier.serviceChanges = serviceChanges

	burstSyncs := 2
	klog.V(3).InfoS("Record sync param", "minSyncPeriod", minSyncPeriod, "syncPeriod", syncPeriod, "burstSyncs", burstSyncs)
	proxier.syncRunner = async.NewBoundedFrequencyRunner("sync-runner", proxier.syncProxyRules, minSyncPeriod, syncPeriod, burstSyncs)
	return proxier, nil
}

func NewDualStackProxier(
	syncPeriod time.Duration,
	minSyncPeriod time.Duration,
	masqueradeAll bool,
	masqueradeBit int,
	clusterCIDR string,
	hostname string,
	nodeIP [2]net.IP,
	recorder events.EventRecorder,
	healthzServer healthcheck.ProxierHealthUpdater,
	config config.KubeProxyWinkernelConfiguration,
	healthzPort int,
) (proxy.Provider, error) {

	// Create an ipv4 instance of the single-stack proxier
	ipv4Proxier, err := NewProxier(syncPeriod, minSyncPeriod, masqueradeAll, masqueradeBit,
		clusterCIDR, hostname, nodeIP[0], recorder, healthzServer, config, healthzPort)

	if err != nil {
		return nil, fmt.Errorf("unable to create ipv4 proxier: %v, hostname: %s, clusterCIDR : %s, nodeIP:%v", err, hostname, clusterCIDR, nodeIP[0])
	}

	ipv6Proxier, err := NewProxier(syncPeriod, minSyncPeriod, masqueradeAll, masqueradeBit,
		clusterCIDR, hostname, nodeIP[1], recorder, healthzServer, config, healthzPort)
	if err != nil {
		return nil, fmt.Errorf("unable to create ipv6 proxier: %v, hostname: %s, clusterCIDR : %s, nodeIP:%v", err, hostname, clusterCIDR, nodeIP[1])
	}

	// Return a meta-proxier that dispatch calls between the two
	// single-stack proxier instances
	return metaproxier.NewMetaProxier(ipv4Proxier, ipv6Proxier), nil
}

// CleanupLeftovers removes all hns rules created by the Proxier
// It returns true if an error was encountered. Errors are logged.
func CleanupLeftovers() (encounteredError bool) {
	// Delete all Hns Load Balancer Policies
	deleteAllHnsLoadBalancerPolicy()
	// TODO
	// Delete all Hns Remote endpoints

	return encounteredError
}

func (svcInfo *serviceInfo) cleanupAllPolicies(endpoints []proxy.Endpoint) {
	klog.V(3).InfoS("Service cleanup", "serviceInfo", svcInfo)
	// Skip the svcInfo.policyApplied check to remove all the policies
	svcInfo.deleteAllHnsLoadBalancerPolicy()
	// Cleanup Endpoints references
	for _, ep := range endpoints {
		epInfo, ok := ep.(*endpointsInfo)
		if ok {
			epInfo.Cleanup()
		}
	}
	if svcInfo.remoteEndpoint != nil {
		svcInfo.remoteEndpoint.Cleanup()
	}

	svcInfo.policyApplied = false
}

func (svcInfo *serviceInfo) deleteAllHnsLoadBalancerPolicy() {
	// Remove the Hns Policy corresponding to this service
	hns := svcInfo.hns
	hns.deleteLoadBalancer(svcInfo.hnsID)
	svcInfo.hnsID = ""

	hns.deleteLoadBalancer(svcInfo.nodePorthnsID)
	svcInfo.nodePorthnsID = ""

	for _, externalIP := range svcInfo.externalIPs {
		hns.deleteLoadBalancer(externalIP.hnsID)
		externalIP.hnsID = ""
	}
	for _, lbIngressIP := range svcInfo.loadBalancerIngressIPs {
		hns.deleteLoadBalancer(lbIngressIP.hnsID)
		lbIngressIP.hnsID = ""
		if lbIngressIP.healthCheckHnsID != "" {
			hns.deleteLoadBalancer(lbIngressIP.healthCheckHnsID)
			lbIngressIP.healthCheckHnsID = ""
		}
	}
}

func deleteAllHnsLoadBalancerPolicy() {
	plists, err := hcsshim.HNSListPolicyListRequest()
	if err != nil {
		return
	}
	for _, plist := range plists {
		klog.V(3).InfoS("Remove policy", "policies", plist)
		_, err = plist.Delete()
		if err != nil {
			klog.ErrorS(err, "Failed to delete policy list")
		}
	}

}

func getHnsNetworkInfo(hnsNetworkName string) (*hnsNetworkInfo, error) {
	hnsnetwork, err := hcsshim.GetHNSNetworkByName(hnsNetworkName)
	if err != nil {
		klog.ErrorS(err, "Failed to get HNS Network by name")
		return nil, err
	}

	return &hnsNetworkInfo{
		id:          hnsnetwork.Id,
		name:        hnsnetwork.Name,
		networkType: hnsnetwork.Type,
	}, nil
}

// Sync is called to synchronize the proxier state to hns as soon as possible.
func (proxier *Proxier) Sync() {
	if proxier.healthzServer != nil {
		proxier.healthzServer.QueuedUpdate()
	}
	metrics.SyncProxyRulesLastQueuedTimestamp.SetToCurrentTime()
	proxier.syncRunner.Run()
}

// SyncLoop runs periodic work.  This is expected to run as a goroutine or as the main loop of the app.  It does not return.
func (proxier *Proxier) SyncLoop() {
	// Update healthz timestamp at beginning in case Sync() never succeeds.
	if proxier.healthzServer != nil {
		proxier.healthzServer.Updated()
	}
	// synthesize "last change queued" time as the informers are syncing.
	metrics.SyncProxyRulesLastQueuedTimestamp.SetToCurrentTime()
	proxier.syncRunner.Loop(wait.NeverStop)
}

func (proxier *Proxier) setInitialized(value bool) {
	var initialized int32
	if value {
		initialized = 1
	}
	atomic.StoreInt32(&proxier.initialized, initialized)
}

func (proxier *Proxier) isInitialized() bool {
	return atomic.LoadInt32(&proxier.initialized) > 0
}

// OnServiceAdd is called whenever creation of new service object
// is observed.
func (proxier *Proxier) OnServiceAdd(service *v1.Service) {
	proxier.OnServiceUpdate(nil, service)
}

// OnServiceUpdate is called whenever modification of an existing
// service object is observed.
func (proxier *Proxier) OnServiceUpdate(oldService, service *v1.Service) {
	if proxier.serviceChanges.Update(oldService, service) && proxier.isInitialized() {
		proxier.Sync()
	}
}

// OnServiceDelete is called whenever deletion of an existing service
// object is observed.
func (proxier *Proxier) OnServiceDelete(service *v1.Service) {
	proxier.OnServiceUpdate(service, nil)
}

// OnServiceSynced is called once all the initial event handlers were
// called and the state is fully propagated to local cache.
func (proxier *Proxier) OnServiceSynced() {
	proxier.mu.Lock()
	proxier.servicesSynced = true
	proxier.setInitialized(proxier.endpointSlicesSynced)
	proxier.mu.Unlock()

	// Sync unconditionally - this is called once per lifetime.
	proxier.syncProxyRules()
}

func shouldSkipService(svcName types.NamespacedName, service *v1.Service) bool {
	// if ClusterIP is "None" or empty, skip proxying
	if !helper.IsServiceIPSet(service) {
		klog.V(3).InfoS("Skipping service due to clusterIP", "serviceName", svcName, "clusterIP", service.Spec.ClusterIP)
		return true
	}
	// Even if ClusterIP is set, ServiceTypeExternalName services don't get proxied
	if service.Spec.Type == v1.ServiceTypeExternalName {
		klog.V(3).InfoS("Skipping service due to Type=ExternalName", "serviceName", svcName)
		return true
	}
	return false
}

// OnEndpointSliceAdd is called whenever creation of a new endpoint slice object
// is observed.
func (proxier *Proxier) OnEndpointSliceAdd(endpointSlice *discovery.EndpointSlice) {
	if proxier.endpointsChanges.EndpointSliceUpdate(endpointSlice, false) && proxier.isInitialized() {
		proxier.Sync()
	}
}

// OnEndpointSliceUpdate is called whenever modification of an existing endpoint
// slice object is observed.
func (proxier *Proxier) OnEndpointSliceUpdate(_, endpointSlice *discovery.EndpointSlice) {
	if proxier.endpointsChanges.EndpointSliceUpdate(endpointSlice, false) && proxier.isInitialized() {
		proxier.Sync()
	}
}

// OnEndpointSliceDelete is called whenever deletion of an existing endpoint slice
// object is observed.
func (proxier *Proxier) OnEndpointSliceDelete(endpointSlice *discovery.EndpointSlice) {
	if proxier.endpointsChanges.EndpointSliceUpdate(endpointSlice, true) && proxier.isInitialized() {
		proxier.Sync()
	}
}

// OnEndpointSlicesSynced is called once all the initial event handlers were
// called and the state is fully propagated to local cache.
func (proxier *Proxier) OnEndpointSlicesSynced() {
	proxier.mu.Lock()
	proxier.endpointSlicesSynced = true
	proxier.setInitialized(proxier.servicesSynced)
	proxier.mu.Unlock()

	// Sync unconditionally - this is called once per lifetime.
	proxier.syncProxyRules()
}

func (proxier *Proxier) cleanupAllPolicies() {
	for svcName, svc := range proxier.serviceMap {
		svcInfo, ok := svc.(*serviceInfo)
		if !ok {
			klog.ErrorS(nil, "Failed to cast serviceInfo", "serviceName", svcName)
			continue
		}
		svcInfo.cleanupAllPolicies(proxier.endpointsMap[svcName])
	}
}

func isNetworkNotFoundError(err error) bool {
	if err == nil {
		return false
	}
	if _, ok := err.(hcn.NetworkNotFoundError); ok {
		return true
	}
	if _, ok := err.(hcsshim.NetworkNotFoundError); ok {
		return true
	}
	return false
}

// This is where all of the hns save/restore calls happen.
// assumes proxier.mu is held
func (proxier *Proxier) syncProxyRules() {
	proxier.mu.Lock()
	defer proxier.mu.Unlock()

	// don't sync rules till we've received services and endpoints
	if !proxier.isInitialized() {
		klog.V(2).InfoS("Not syncing hns until Services and Endpoints have been received from master")
		return
	}

	// Keep track of how long syncs take.
	start := time.Now()
	defer func() {
		metrics.SyncProxyRulesLatency.Observe(metrics.SinceInSeconds(start))
		klog.V(4).InfoS("Syncing proxy rules complete", "elapsed", time.Since(start))
	}()

	hnsNetworkName := proxier.network.name
	hns := proxier.hns

	var gatewayHnsendpoint *endpointsInfo
	if proxier.forwardHealthCheckVip {
		gatewayHnsendpoint, _ = hns.getEndpointByName(proxier.rootHnsEndpointName)
	}

	prevNetworkID := proxier.network.id
	updatedNetwork, err := hns.getNetworkByName(hnsNetworkName)
	if updatedNetwork == nil || updatedNetwork.id != prevNetworkID || isNetworkNotFoundError(err) {
		klog.InfoS("The HNS network is not present or has changed since the last sync, please check the CNI deployment", "hnsNetworkName", hnsNetworkName)
		proxier.cleanupAllPolicies()
		if updatedNetwork != nil {
			proxier.network = *updatedNetwork
		}
		return
	}

	// We assume that if this was called, we really want to sync them,
	// even if nothing changed in the meantime. In other words, callers are
	// responsible for detecting no-op changes and not calling this function.
	serviceUpdateResult := proxier.serviceMap.Update(proxier.serviceChanges)
	endpointUpdateResult := proxier.endpointsMap.Update(proxier.endpointsChanges)

	staleServices := serviceUpdateResult.UDPStaleClusterIP
	// merge stale services gathered from updateEndpointsMap
	for _, svcPortName := range endpointUpdateResult.StaleServiceNames {
		if svcInfo, ok := proxier.serviceMap[svcPortName]; ok && svcInfo != nil && svcInfo.Protocol() == v1.ProtocolUDP {
			klog.V(2).InfoS("Stale udp service", "servicePortName", svcPortName, "clusterIP", svcInfo.ClusterIP())
			staleServices.Insert(svcInfo.ClusterIP().String())
		}
	}
	// Query HNS for endpoints and load balancers
	queriedEndpoints, err := hns.getAllEndpointsByNetwork(hnsNetworkName)
	if err != nil {
		klog.ErrorS(err, "Querying HNS for endpoints failed")
		return
	}
	if queriedEndpoints == nil {
		klog.V(4).InfoS("No existing endpoints found in HNS")
		queriedEndpoints = make(map[string]*(endpointsInfo))
	}
	queriedLoadBalancers, err := hns.getAllLoadBalancers()
	if queriedLoadBalancers == nil {
		klog.V(4).InfoS("No existing load balancers found in HNS")
		queriedLoadBalancers = make(map[loadBalancerIdentifier]*(loadBalancerInfo))
	}
	if err != nil {
		klog.ErrorS(err, "Querying HNS for load balancers failed")
		return
	}
	if strings.EqualFold(proxier.network.networkType, NETWORK_TYPE_OVERLAY) {
		if _, ok := queriedEndpoints[proxier.sourceVip]; !ok {
			_, err = newSourceVIP(hns, hnsNetworkName, proxier.sourceVip, proxier.hostMac, proxier.nodeIP.String())
			if err != nil {
				klog.ErrorS(err, "Source Vip endpoint creation failed")
				return
			}
		}
	}

	klog.V(3).InfoS("Syncing Policies")

	// Program HNS by adding corresponding policies for each service.
	for svcName, svc := range proxier.serviceMap {
		svcInfo, ok := svc.(*serviceInfo)
		if !ok {
			klog.ErrorS(nil, "Failed to cast serviceInfo", "serviceName", svcName)
			continue
		}

		if svcInfo.policyApplied {
			klog.V(4).InfoS("Policy already applied", "serviceInfo", svcInfo)
			continue
		}

		if strings.EqualFold(proxier.network.networkType, NETWORK_TYPE_OVERLAY) {
			serviceVipEndpoint := queriedEndpoints[svcInfo.ClusterIP().String()]
			if serviceVipEndpoint == nil {
				klog.V(4).InfoS("No existing remote endpoint", "IP", svcInfo.ClusterIP())
				hnsEndpoint := &endpointsInfo{
					ip:              svcInfo.ClusterIP().String(),
					isLocal:         false,
					macAddress:      proxier.hostMac,
					providerAddress: proxier.nodeIP.String(),
				}

				newHnsEndpoint, err := hns.createEndpoint(hnsEndpoint, hnsNetworkName)
				if err != nil {
					klog.ErrorS(err, "Remote endpoint creation failed for service VIP")
					continue
				}

				newHnsEndpoint.refCount = proxier.endPointsRefCount.getRefCount(newHnsEndpoint.hnsID)
				*newHnsEndpoint.refCount++
				svcInfo.remoteEndpoint = newHnsEndpoint
				// store newly created endpoints in queriedEndpoints
				queriedEndpoints[newHnsEndpoint.hnsID] = newHnsEndpoint
				queriedEndpoints[newHnsEndpoint.ip] = newHnsEndpoint
			}
		}

		var hnsEndpoints []endpointsInfo
		var hnsLocalEndpoints []endpointsInfo
		klog.V(4).InfoS("Applying Policy", "serviceInfo", svcName)
		// Create Remote endpoints for every endpoint, corresponding to the service
		containsPublicIP := false
		containsNodeIP := false

		for _, epInfo := range proxier.endpointsMap[svcName] {
			ep, ok := epInfo.(*endpointsInfo)
			if !ok {
				klog.ErrorS(nil, "Failed to cast endpointsInfo", "serviceName", svcName)
				continue
			}

			if !ep.IsReady() {
				continue
			}
			var newHnsEndpoint *endpointsInfo
			hnsNetworkName := proxier.network.name
			var err error

			// targetPort is zero if it is specified as a name in port.TargetPort, so the real port should be got from endpoints.
			// Note that hcsshim.AddLoadBalancer() doesn't support endpoints with different ports, so only port from first endpoint is used.
			// TODO(feiskyer): add support of different endpoint ports after hcsshim.AddLoadBalancer() add that.
			if svcInfo.targetPort == 0 {
				svcInfo.targetPort = int(ep.port)
			}
			// There is a bug in Windows Server 2019 that can cause two endpoints to be created with the same IP address, so we need to check using endpoint ID first.
			// TODO: Remove lookup by endpoint ID, and use the IP address only, so we don't need to maintain multiple keys for lookup.
			if len(ep.hnsID) > 0 {
				newHnsEndpoint = queriedEndpoints[ep.hnsID]
			}

			if newHnsEndpoint == nil {
				// First check if an endpoint resource exists for this IP, on the current host
				// A Local endpoint could exist here already
				// A remote endpoint was already created and proxy was restarted
				newHnsEndpoint = queriedEndpoints[ep.IP()]
			}

			if newHnsEndpoint == nil {
				if ep.GetIsLocal() {
					klog.ErrorS(err, "Local endpoint not found: on network", "ip", ep.IP(), "hnsNetworkName", hnsNetworkName)
					continue
				}

				if strings.EqualFold(proxier.network.networkType, NETWORK_TYPE_OVERLAY) {
					klog.InfoS("Updating network to check for new remote subnet policies", "networkName", proxier.network.name)
					networkName := proxier.network.name
					updatedNetwork, err := hns.getNetworkByName(networkName)
					if err != nil {
						klog.ErrorS(err, "Unable to find HNS Network specified, please check network name and CNI deployment", "hnsNetworkName", hnsNetworkName)
						proxier.cleanupAllPolicies()
						return
					}
					proxier.network = *updatedNetwork
					providerAddress := proxier.network.findRemoteSubnetProviderAddress(ep.IP())
					if len(providerAddress) == 0 {
						klog.InfoS("Could not find provider address, assuming it is a public IP", "IP", ep.IP())
						providerAddress = proxier.nodeIP.String()
					}

					hnsEndpoint := &endpointsInfo{
						ip:              ep.ip,
						isLocal:         false,
						macAddress:      conjureMac("02-11", netutils.ParseIPSloppy(ep.ip)),
						providerAddress: providerAddress,
					}

					newHnsEndpoint, err = hns.createEndpoint(hnsEndpoint, hnsNetworkName)
					if err != nil {
						klog.ErrorS(err, "Remote endpoint creation failed", "endpointsInfo", hnsEndpoint)
						continue
					}
				} else {

					hnsEndpoint := &endpointsInfo{
						ip:         ep.ip,
						isLocal:    false,
						macAddress: ep.macAddress,
					}

					newHnsEndpoint, err = hns.createEndpoint(hnsEndpoint, hnsNetworkName)
					if err != nil {
						klog.ErrorS(err, "Remote endpoint creation failed")
						continue
					}
				}
			}
			// For Overlay networks 'SourceVIP' on an Load balancer Policy can either be chosen as
			// a) Source VIP configured on kube-proxy (or)
			// b) Node IP of the current node
			//
			// For L2Bridge network the Source VIP is always the NodeIP of the current node and the same
			// would be configured on kube-proxy as SourceVIP
			//
			// The logic for choosing the SourceVIP in Overlay networks is based on the backend endpoints:
			// a) Endpoints are any IP's outside the cluster ==> Choose NodeIP as the SourceVIP
			// b) Endpoints are IP addresses of a remote node => Choose NodeIP as the SourceVIP
			// c) Everything else (Local POD's, Remote POD's, Node IP of current node) ==> Choose the configured SourceVIP
			if strings.EqualFold(proxier.network.networkType, NETWORK_TYPE_OVERLAY) && !ep.GetIsLocal() {
				providerAddress := proxier.network.findRemoteSubnetProviderAddress(ep.IP())

				isNodeIP := (ep.IP() == providerAddress)
				isPublicIP := (len(providerAddress) == 0)
				klog.InfoS("Endpoint on overlay network", "ip", ep.IP(), "hnsNetworkName", hnsNetworkName, "isNodeIP", isNodeIP, "isPublicIP", isPublicIP)

				containsNodeIP = containsNodeIP || isNodeIP
				containsPublicIP = containsPublicIP || isPublicIP
			}

			// Save the hnsId for reference
			klog.V(1).InfoS("Hns endpoint resource", "endpointsInfo", newHnsEndpoint)

			hnsEndpoints = append(hnsEndpoints, *newHnsEndpoint)
			if newHnsEndpoint.GetIsLocal() {
				hnsLocalEndpoints = append(hnsLocalEndpoints, *newHnsEndpoint)
			} else {
				// We only share the refCounts for remote endpoints
				ep.refCount = proxier.endPointsRefCount.getRefCount(newHnsEndpoint.hnsID)
				*ep.refCount++
			}

			ep.hnsID = newHnsEndpoint.hnsID

			klog.V(3).InfoS("Endpoint resource found", "endpointsInfo", ep)
		}

		klog.V(3).InfoS("Associated endpoints for service", "endpointsInfo", hnsEndpoints, "serviceName", svcName)

		if len(svcInfo.hnsID) > 0 {
			// This should not happen
			klog.InfoS("Load Balancer already exists -- Debug ", "hnsID", svcInfo.hnsID)
		}

		if len(hnsEndpoints) == 0 {
			klog.ErrorS(nil, "Endpoint information not available for service, not applying any policy", "serviceName", svcName)
			continue
		}

		klog.V(4).InfoS("Trying to apply Policies for service", "serviceInfo", svcInfo)
		var hnsLoadBalancer *loadBalancerInfo
		var sourceVip = proxier.sourceVip
		if containsPublicIP || containsNodeIP {
			sourceVip = proxier.nodeIP.String()
		}

		sessionAffinityClientIP := svcInfo.SessionAffinityType() == v1.ServiceAffinityClientIP
		if sessionAffinityClientIP && !proxier.supportedFeatures.SessionAffinity {
			klog.InfoS("Session Affinity is not supported on this version of Windows")
		}

		hnsLoadBalancer, err := hns.getLoadBalancer(
			hnsEndpoints,
			loadBalancerFlags{isDSR: proxier.isDSR, isIPv6: proxier.isIPv6Mode, sessionAffinity: sessionAffinityClientIP},
			sourceVip,
			svcInfo.ClusterIP().String(),
			Enum(svcInfo.Protocol()),
			uint16(svcInfo.targetPort),
			uint16(svcInfo.Port()),
			queriedLoadBalancers,
		)
		if err != nil {
			klog.ErrorS(err, "Policy creation failed")
			continue
		}

		svcInfo.hnsID = hnsLoadBalancer.hnsID
		klog.V(3).InfoS("Hns LoadBalancer resource created for cluster ip resources", "clusterIP", svcInfo.ClusterIP(), "hnsID", hnsLoadBalancer.hnsID)

		// If nodePort is specified, user should be able to use nodeIP:nodePort to reach the backend endpoints
		if svcInfo.NodePort() > 0 {
			// If the preserve-destination service annotation is present, we will disable routing mesh for NodePort.
			// This means that health services can use Node Port without falsely getting results from a different node.
			nodePortEndpoints := hnsEndpoints
			if svcInfo.preserveDIP || svcInfo.localTrafficDSR {
				nodePortEndpoints = hnsLocalEndpoints
			}

			if len(nodePortEndpoints) > 0 {
				hnsLoadBalancer, err := hns.getLoadBalancer(
					nodePortEndpoints,
					loadBalancerFlags{isDSR: svcInfo.localTrafficDSR, localRoutedVIP: true, sessionAffinity: sessionAffinityClientIP, isIPv6: proxier.isIPv6Mode},
					sourceVip,
					"",
					Enum(svcInfo.Protocol()),
					uint16(svcInfo.targetPort),
					uint16(svcInfo.NodePort()),
<<<<<<< HEAD
=======
					queriedLoadBalancers,
>>>>>>> e8d3e9b1
				)
				if err != nil {
					klog.ErrorS(err, "Policy creation failed")
					continue
				}

				svcInfo.nodePorthnsID = hnsLoadBalancer.hnsID
				klog.V(3).InfoS("Hns LoadBalancer resource created for nodePort resources", "clusterIP", svcInfo.ClusterIP(), "nodeport", svcInfo.NodePort(), "hnsID", hnsLoadBalancer.hnsID)
			} else {
				klog.V(3).InfoS("Skipped creating Hns LoadBalancer for nodePort resources", "clusterIP", svcInfo.ClusterIP(), "nodeport", svcInfo.NodePort(), "hnsID", hnsLoadBalancer.hnsID)
			}
		}

		// Create a Load Balancer Policy for each external IP
		for _, externalIP := range svcInfo.externalIPs {
			// Disable routing mesh if ExternalTrafficPolicy is set to local
			externalIPEndpoints := hnsEndpoints
			if svcInfo.localTrafficDSR {
				externalIPEndpoints = hnsLocalEndpoints
			}

			if len(externalIPEndpoints) > 0 {
				// Try loading existing policies, if already available
				hnsLoadBalancer, err = hns.getLoadBalancer(
					externalIPEndpoints,
					loadBalancerFlags{isDSR: svcInfo.localTrafficDSR, sessionAffinity: sessionAffinityClientIP, isIPv6: proxier.isIPv6Mode},
					sourceVip,
					externalIP.ip,
					Enum(svcInfo.Protocol()),
					uint16(svcInfo.targetPort),
					uint16(svcInfo.Port()),
<<<<<<< HEAD
=======
					queriedLoadBalancers,
>>>>>>> e8d3e9b1
				)
				if err != nil {
					klog.ErrorS(err, "Policy creation failed")
					continue
				}
				externalIP.hnsID = hnsLoadBalancer.hnsID
				klog.V(3).InfoS("Hns LoadBalancer resource created for externalIP resources", "externalIP", externalIP, "hnsID", hnsLoadBalancer.hnsID)
			} else {
				klog.V(3).InfoS("Skipped creating Hns LoadBalancer for externalIP resources", "externalIP", externalIP, "hnsID", hnsLoadBalancer.hnsID)
			}
		}
		// Create a Load Balancer Policy for each loadbalancer ingress
		for _, lbIngressIP := range svcInfo.loadBalancerIngressIPs {
			// Try loading existing policies, if already available
			lbIngressEndpoints := hnsEndpoints
			if svcInfo.preserveDIP || svcInfo.localTrafficDSR {
				lbIngressEndpoints = hnsLocalEndpoints
			}

			if len(lbIngressEndpoints) > 0 {
				hnsLoadBalancer, err := hns.getLoadBalancer(
					lbIngressEndpoints,
					loadBalancerFlags{isDSR: svcInfo.preserveDIP || svcInfo.localTrafficDSR, useMUX: svcInfo.preserveDIP, preserveDIP: svcInfo.preserveDIP, sessionAffinity: sessionAffinityClientIP, isIPv6: proxier.isIPv6Mode},
					sourceVip,
					lbIngressIP.ip,
					Enum(svcInfo.Protocol()),
					uint16(svcInfo.targetPort),
					uint16(svcInfo.Port()),
<<<<<<< HEAD
=======
					queriedLoadBalancers,
>>>>>>> e8d3e9b1
				)
				if err != nil {
					klog.ErrorS(err, "Policy creation failed")
					continue
				}
				lbIngressIP.hnsID = hnsLoadBalancer.hnsID
				klog.V(3).InfoS("Hns LoadBalancer resource created for loadBalancer Ingress resources", "lbIngressIP", lbIngressIP)
			} else {
				klog.V(3).InfoS("Skipped creating Hns LoadBalancer for loadBalancer Ingress resources", "lbIngressIP", lbIngressIP)
			}
			lbIngressIP.hnsID = hnsLoadBalancer.hnsID
			klog.V(3).InfoS("Hns LoadBalancer resource created for loadBalancer Ingress resources", "lbIngressIP", lbIngressIP)

			if proxier.forwardHealthCheckVip && gatewayHnsendpoint != nil {
				nodeport := proxier.healthzPort
				if svcInfo.HealthCheckNodePort() != 0 {
					nodeport = svcInfo.HealthCheckNodePort()
				}
				hnsHealthCheckLoadBalancer, err := hns.getLoadBalancer(
					[]endpointsInfo{*gatewayHnsendpoint},
					loadBalancerFlags{isDSR: false, useMUX: svcInfo.preserveDIP, preserveDIP: svcInfo.preserveDIP},
					sourceVip,
					lbIngressIP.ip,
					Enum(svcInfo.Protocol()),
					uint16(nodeport),
					uint16(nodeport),
<<<<<<< HEAD
=======
					queriedLoadBalancers,
>>>>>>> e8d3e9b1
				)
				if err != nil {
					klog.ErrorS(err, "Policy creation failed")
					continue
				}
				lbIngressIP.healthCheckHnsID = hnsHealthCheckLoadBalancer.hnsID
				klog.V(3).InfoS("Hns Health Check LoadBalancer resource created for loadBalancer Ingress resources", "ip", lbIngressIP)
			}
		}
		svcInfo.policyApplied = true
		klog.V(2).InfoS("Policy successfully applied for service", "serviceInfo", svcInfo)
	}

	if proxier.healthzServer != nil {
		proxier.healthzServer.Updated()
	}
	metrics.SyncProxyRulesLastTimestamp.SetToCurrentTime()

	// Update service healthchecks.  The endpoints list might include services that are
	// not "OnlyLocal", but the services list will not, and the serviceHealthServer
	// will just drop those endpoints.
	if err := proxier.serviceHealthServer.SyncServices(serviceUpdateResult.HCServiceNodePorts); err != nil {
		klog.ErrorS(err, "Error syncing healthcheck services")
	}
	if err := proxier.serviceHealthServer.SyncEndpoints(endpointUpdateResult.HCEndpointsLocalIPSize); err != nil {
		klog.ErrorS(err, "Error syncing healthcheck endpoints")
	}

	// Finish housekeeping.
	// TODO: these could be made more consistent.
	for _, svcIP := range staleServices.UnsortedList() {
		// TODO : Check if this is required to cleanup stale services here
		klog.V(5).InfoS("Pending delete stale service IP connections", "IP", svcIP)
	}

	// remove stale endpoint refcount entries
	for hnsID, referenceCount := range proxier.endPointsRefCount {
		if *referenceCount <= 0 {
			delete(proxier.endPointsRefCount, hnsID)
		}
	}
}<|MERGE_RESOLUTION|>--- conflicted
+++ resolved
@@ -1299,10 +1299,7 @@
 					Enum(svcInfo.Protocol()),
 					uint16(svcInfo.targetPort),
 					uint16(svcInfo.NodePort()),
-<<<<<<< HEAD
-=======
 					queriedLoadBalancers,
->>>>>>> e8d3e9b1
 				)
 				if err != nil {
 					klog.ErrorS(err, "Policy creation failed")
@@ -1334,10 +1331,7 @@
 					Enum(svcInfo.Protocol()),
 					uint16(svcInfo.targetPort),
 					uint16(svcInfo.Port()),
-<<<<<<< HEAD
-=======
 					queriedLoadBalancers,
->>>>>>> e8d3e9b1
 				)
 				if err != nil {
 					klog.ErrorS(err, "Policy creation failed")
@@ -1366,10 +1360,7 @@
 					Enum(svcInfo.Protocol()),
 					uint16(svcInfo.targetPort),
 					uint16(svcInfo.Port()),
-<<<<<<< HEAD
-=======
 					queriedLoadBalancers,
->>>>>>> e8d3e9b1
 				)
 				if err != nil {
 					klog.ErrorS(err, "Policy creation failed")
@@ -1396,10 +1387,7 @@
 					Enum(svcInfo.Protocol()),
 					uint16(nodeport),
 					uint16(nodeport),
-<<<<<<< HEAD
-=======
 					queriedLoadBalancers,
->>>>>>> e8d3e9b1
 				)
 				if err != nil {
 					klog.ErrorS(err, "Policy creation failed")
