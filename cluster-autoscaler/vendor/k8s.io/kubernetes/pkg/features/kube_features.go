--- conflicted
+++ resolved
@@ -91,46 +91,13 @@
 	// alpha: v1.22
 	// beta: v1.23
 	//
-<<<<<<< HEAD
-	// New local storage types to support local storage capacity isolation
-	LocalStorageCapacityIsolation featuregate.Feature = "LocalStorageCapacityIsolation"
-
-	// owner: @gnufied
-	// beta: v1.11
-	// GA: 1.24
-	// Ability to Expand persistent volumes
-	ExpandPersistentVolumes featuregate.Feature = "ExpandPersistentVolumes"
-
-	// owner: @mlmhl @gnufied
-	// beta: v1.15
-	// GA: 1.24
-	// Ability to expand persistent volumes' file system without unmounting volumes.
-	ExpandInUsePersistentVolumes featuregate.Feature = "ExpandInUsePersistentVolumes"
-=======
 	// Allow the usage of options to fine-tune the cpumanager policies.
 	CPUManagerPolicyOptions featuregate.Feature = "CPUManagerPolicyOptions"
->>>>>>> e8d3e9b1
 
 	// owner: @pohly
 	// alpha: v1.14
 	// beta: v1.16
-<<<<<<< HEAD
-	// GA: 1.24
-	// Ability to expand CSI volumes
-	ExpandCSIVolumes featuregate.Feature = "ExpandCSIVolumes"
-
-	// owner: @verb
-	// alpha: v1.16
-	// beta: v1.23
-	//
-	// Allows running an ephemeral container in pod namespaces to troubleshoot a running pod.
-	EphemeralContainers featuregate.Feature = "EphemeralContainers"
-
-	// owner: @sjenning
-	// alpha: v1.11
-=======
 	// GA: v1.25
->>>>>>> e8d3e9b1
 	//
 	// Enables CSI Inline volumes support for pods
 	CSIInlineVolume featuregate.Feature = "CSIInlineVolume"
@@ -158,10 +125,6 @@
 	// Enables the Azure Disk in-tree driver to Azure Disk Driver migration feature.
 	CSIMigrationAzureDisk featuregate.Feature = "CSIMigrationAzureDisk"
 
-<<<<<<< HEAD
-	// owner: @pospispa
-	// GA: v1.11
-=======
 	// owner: @andyzhangx
 	// alpha: v1.15
 	// beta: v1.21
@@ -173,20 +136,10 @@
 	// alpha: v1.14
 	// beta: v1.17
 	// GA: 1.25
->>>>>>> e8d3e9b1
 	//
 	// Enables the GCE PD in-tree driver to GCE CSI Driver migration feature.
 	CSIMigrationGCE featuregate.Feature = "CSIMigrationGCE"
 
-<<<<<<< HEAD
-	// owner: @saad-ali
-	// ga: 	  v1.10
-	//
-	// Allow mounting a subpath of a volume in a container
-	// NOTE: This feature gate has been deprecated and is no longer enforced.
-	// It will be completely removed in 1.25. Until then, it's still visible in `kubelet --help`
-	VolumeSubpath featuregate.Feature = "VolumeSubpath"
-=======
 	// owner: @adisky
 	// alpha: v1.14
 	// beta: v1.18
@@ -211,7 +164,6 @@
 	//
 	// Enables the vSphere in-tree driver to vSphere CSI Driver migration feature.
 	CSIMigrationvSphere featuregate.Feature = "CSIMigrationvSphere"
->>>>>>> e8d3e9b1
 
 	// owner: @humblec, @zhucan
 	// kep: http://kep.k8s.io/3171
@@ -228,7 +180,49 @@
 	// Enables tracking of available storage capacity that CSI drivers provide.
 	CSIStorageCapacity featuregate.Feature = "CSIStorageCapacity"
 
-<<<<<<< HEAD
+	// owner: @fengzixu
+	// alpha: v1.21
+	//
+	// Enables kubelet to detect CSI volume condition and send the event of the abnormal volume to the corresponding pod that is using it.
+	CSIVolumeHealth featuregate.Feature = "CSIVolumeHealth"
+
+	// owner: @enj
+	// beta: v1.22
+	// ga: v1.24
+	//
+	// Allows clients to request a duration for certificates issued via the Kubernetes CSR API.
+	CSRDuration featuregate.Feature = "CSRDuration"
+
+	// owner: @adrianreber
+	// kep: http://kep.k8s.io/2008
+	// alpha: v1.25
+	//
+	// Enables container Checkpoint support in the kubelet
+	ContainerCheckpoint featuregate.Feature = "ContainerCheckpoint"
+
+	// owner: @jiahuif
+	// alpha: v1.21
+	// beta:  v1.22
+	// GA:    v1.24
+	//
+	// Enables Leader Migration for kube-controller-manager and cloud-controller-manager
+	ControllerManagerLeaderMigration featuregate.Feature = "ControllerManagerLeaderMigration"
+
+	// owner: @deejross, @soltysh
+	// kep: http://kep.k8s.io/3140
+	// alpha: v1.24
+	// beta: v1.25
+	//
+	// Enables support for time zones in CronJobs.
+	CronJobTimeZone featuregate.Feature = "CronJobTimeZone"
+
+	// owner: @smarterclayton
+	// alpha: v1.21
+	// beta: v1.22
+	// GA: v1.25
+	// DaemonSets allow workloads to maintain availability during update per node
+	DaemonSetUpdateSurge featuregate.Feature = "DaemonSetUpdateSurge"
+
 	// owner: @alculquicondor
 	// alpha: v1.19
 	// beta: v1.20
@@ -238,109 +232,6 @@
 	// spreading and disables legacy SelectorSpread plugin.
 	DefaultPodTopologySpread featuregate.Feature = "DefaultPodTopologySpread"
 
-	// owner: @pohly
-	// alpha: v1.19
-	// beta: v1.21
-	// GA: v1.23
-	//
-	// Enables generic ephemeral inline volume support for pods
-	GenericEphemeralVolume featuregate.Feature = "GenericEphemeralVolume"
-
-	// owner: @chendave
-	// alpha: v1.21
-	// beta: v1.22
-	// GA: v1.24
-=======
-	// owner: @fengzixu
-	// alpha: v1.21
->>>>>>> e8d3e9b1
-	//
-	// Enables kubelet to detect CSI volume condition and send the event of the abnormal volume to the corresponding pod that is using it.
-	CSIVolumeHealth featuregate.Feature = "CSIVolumeHealth"
-
-<<<<<<< HEAD
-	// owner: @rikatz
-	// kep: http://kep.k8s.io/2079
-=======
-	// owner: @enj
-	// beta: v1.22
-	// ga: v1.24
-	//
-	// Allows clients to request a duration for certificates issued via the Kubernetes CSR API.
-	CSRDuration featuregate.Feature = "CSRDuration"
-
-	// owner: @adrianreber
-	// kep: http://kep.k8s.io/2008
-	// alpha: v1.25
-	//
-	// Enables container Checkpoint support in the kubelet
-	ContainerCheckpoint featuregate.Feature = "ContainerCheckpoint"
-
-	// owner: @jiahuif
->>>>>>> e8d3e9b1
-	// alpha: v1.21
-	// beta:  v1.22
-	// GA:    v1.24
-	//
-	// Enables Leader Migration for kube-controller-manager and cloud-controller-manager
-	ControllerManagerLeaderMigration featuregate.Feature = "ControllerManagerLeaderMigration"
-
-<<<<<<< HEAD
-	// owner: @janetkuo
-	// alpha: v1.12
-	// beta:  v1.21
-=======
-	// owner: @deejross, @soltysh
-	// kep: http://kep.k8s.io/3140
-	// alpha: v1.24
-	// beta: v1.25
->>>>>>> e8d3e9b1
-	//
-	// Enables support for time zones in CronJobs.
-	CronJobTimeZone featuregate.Feature = "CronJobTimeZone"
-
-	// owner: @smarterclayton
-	// alpha: v1.21
-	// beta: v1.22
-<<<<<<< HEAD
-	// stable: v1.24
-	//
-	// Allows Job controller to manage Pod completions per completion index.
-	IndexedJob featuregate.Feature = "IndexedJob"
-
-	// owner: @alculquicondor
-	// alpha: v1.22
-	// beta: v1.23
-=======
-	// GA: v1.25
-	// DaemonSets allow workloads to maintain availability during update per node
-	DaemonSetUpdateSurge featuregate.Feature = "DaemonSetUpdateSurge"
-
-	// owner: @alculquicondor
-	// alpha: v1.19
-	// beta: v1.20
-	// GA: v1.24
->>>>>>> e8d3e9b1
-	//
-	// Enables the use of PodTopologySpread scheduling plugin to do default
-	// spreading and disables legacy SelectorSpread plugin.
-	DefaultPodTopologySpread featuregate.Feature = "DefaultPodTopologySpread"
-
-<<<<<<< HEAD
-	// owner: @alculquicondor
-	// alpha: v1.23
-	// beta: v1.24
-	//
-	// Track the number of pods with Ready condition in the Job status.
-	JobReadyPods featuregate.Feature = "JobReadyPods"
-
-	// owner: @dashpole
-	// alpha: v1.13
-	// beta: v1.15
-	//
-	// Enables the kubelet's pod resources grpc endpoint
-	KubeletPodResources featuregate.Feature = "KubeletPodResources"
-=======
 	// owner: @gnufied, @verult
 	// alpha: v1.22
 	// beta: v1.23
@@ -348,7 +239,6 @@
 	// the driver by passing FSGroup through the NodeStageVolume and
 	// NodePublishVolume calls.
 	DelegateFSGroupToCSIDriver featuregate.Feature = "DelegateFSGroupToCSIDriver"
->>>>>>> e8d3e9b1
 
 	// owner: @jiayingz
 	// beta: v1.10
@@ -503,17 +393,6 @@
 	InTreePluginAWSUnregister featuregate.Feature = "InTreePluginAWSUnregister"
 
 	// owner: @andyzhangx
-<<<<<<< HEAD
-	// alpha: v1.15
-	// beta: v1.19
-	// GA: v1.24
-	//
-	// Enables the Azure Disk in-tree driver to Azure Disk Driver migration feature.
-	CSIMigrationAzureDisk featuregate.Feature = "CSIMigrationAzureDisk"
-
-	// owner: @andyzhangx
-=======
->>>>>>> e8d3e9b1
 	// alpha: v1.21
 	//
 	// Disables the Azure Disk in-tree driver.
@@ -525,13 +404,8 @@
 	// Disables the Azure File in-tree driver.
 	InTreePluginAzureFileUnregister featuregate.Feature = "InTreePluginAzureFileUnregister"
 
-<<<<<<< HEAD
-	// owner: @divyenpatel
-	// beta: v1.19 (requires: vSphere vCenter/ESXi Version: 7.0u2, HW Version: VM version 15)
-=======
 	// owner: @Jiawei0227
 	// alpha: v1.21
->>>>>>> e8d3e9b1
 	//
 	// Disables the GCE PD in-tree driver.
 	InTreePluginGCEUnregister featuregate.Feature = "InTreePluginGCEUnregister"
@@ -568,64 +442,13 @@
 	// Allows Job controller to manage Pod completions per completion index.
 	IndexedJob featuregate.Feature = "IndexedJob"
 
-<<<<<<< HEAD
-	// owner: @trierra
-	// alpha: v1.23
-	//
-	// Enables the Portworx in-tree driver to Portworx migration feature.
-	CSIMigrationPortworx featuregate.Feature = "CSIMigrationPortworx"
-
-	// owner: @trierra
-	// alpha: v1.23
-	//
-	// Disables the Portworx in-tree driver.
-	InTreePluginPortworxUnregister featuregate.Feature = "InTreePluginPortworxUnregister"
-
-	// owner: @humblec
-	// alpha: v1.23
-	//
-	// Enables the RBD in-tree driver to RBD CSI Driver  migration feature.
-	CSIMigrationRBD featuregate.Feature = "CSIMigrationRBD"
-
-	// owner: @humblec
-	// alpha: v1.23
-	//
-	// Disables the RBD in-tree driver.
-	InTreePluginRBDUnregister featuregate.Feature = "InTreePluginRBDUnregister"
-
-	// owner: @huffmanca, @dobsonj
-	// alpha: v1.19
-	// beta: v1.20
-	// GA: v1.23
-=======
 	// owner: @danwinship
 	// kep: http://kep.k8s.io/3178
 	// alpha: v1.25
->>>>>>> e8d3e9b1
 	//
 	// Causes kubelet to no longer create legacy IPTables rules
 	IPTablesOwnershipCleanup featuregate.Feature = "IPTablesOwnershipCleanup"
 
-<<<<<<< HEAD
-	// owner: @gnufied
-	// alpha: v1.18
-	// beta: v1.20
-	// GA: v1.23
-	// Allows user to configure volume permission change policy for fsGroups when mounting
-	// a volume in a Pod.
-	ConfigurableFSGroupPolicy featuregate.Feature = "ConfigurableFSGroupPolicy"
-
-	// owner: @gnufied, @verult
-	// alpha: v1.22
-	// beta: v1.23
-	// If supported by the CSI driver, delegates the role of applying FSGroup to
-	// the driver by passing FSGroup through the NodeStageVolume and
-	// NodePublishVolume calls.
-	DelegateFSGroupToCSIDriver featuregate.Feature = "DelegateFSGroupToCSIDriver"
-
-	// owner: @RobertKrawitz
-	// alpha: v1.15
-=======
 	// owner: @mimowo
 	// kep: http://kep.k8s.io/3329
 	// alpha: v1.25
@@ -652,7 +475,6 @@
 	// owner: @alculquicondor
 	// alpha: v1.22
 	// beta: v1.23
->>>>>>> e8d3e9b1
 	//
 	// Track Job completion without relying on Pod remaining in the cluster
 	// indefinitely. Pod finalizers, in addition to a field in the Job status
@@ -660,313 +482,210 @@
 	// yet.
 	JobTrackingWithFinalizers featuregate.Feature = "JobTrackingWithFinalizers"
 
-<<<<<<< HEAD
+	// owner: @andrewsykim @adisky
+	// alpha: v1.20
+	// beta: v1.24
+	//
+	// Enable kubelet exec plugins for image pull credentials.
+	KubeletCredentialProviders featuregate.Feature = "KubeletCredentialProviders"
+
+	// owner: @AkihiroSuda
+	// alpha: v1.22
+	//
+	// Enables support for running kubelet in a user namespace.
+	// The user namespace has to be created before running kubelet.
+	// All the node components such as CRI need to be running in the same user namespace.
+	KubeletInUserNamespace featuregate.Feature = "KubeletInUserNamespace"
+
+	// owner: @dashpole
+	// alpha: v1.13
+	// beta: v1.15
+	//
+	// Enables the kubelet's pod resources grpc endpoint
+	KubeletPodResources featuregate.Feature = "KubeletPodResources"
+
+	// owner: @fromanirh
+	// alpha: v1.21
+	// beta: v1.23
+	// Enable POD resources API to return allocatable resources
+	KubeletPodResourcesGetAllocatable featuregate.Feature = "KubeletPodResourcesGetAllocatable"
+
+	// owner: @sallyom
+	// kep: http://kep.k8s.io/2832
+	// alpha: v1.25
+	//
+	// Add support for distributed tracing in the kubelet
+	KubeletTracing featuregate.Feature = "KubeletTracing"
+
+	// owner: @zshihang
+	// kep: http://kep.k8s.io/2800
+	// beta: v1.24
+	//
+	// Stop auto-generation of secret-based service account tokens.
+	LegacyServiceAccountTokenNoAutoGeneration featuregate.Feature = "LegacyServiceAccountTokenNoAutoGeneration"
+
+	// owner: @jinxu
+	// beta: v1.10
+	// stable: v1.25
+	//
+	// Support local ephemeral storage types for local storage capacity isolation feature.
+	LocalStorageCapacityIsolation featuregate.Feature = "LocalStorageCapacityIsolation"
+
+	// owner: @RobertKrawitz
+	// alpha: v1.15
+	// beta: v1.25
+	//
+	// Allow use of filesystems for ephemeral storage monitoring.
+	// Only applies if LocalStorageCapacityIsolation is set.
+	LocalStorageCapacityIsolationFSQuotaMonitoring featuregate.Feature = "LocalStorageCapacityIsolationFSQuotaMonitoring"
+
+	// owner: @damemi
+	// alpha: v1.21
+	// beta: v1.22
+	//
+	// Enables scaling down replicas via logarithmic comparison of creation/ready timestamps
+	LogarithmicScaleDown featuregate.Feature = "LogarithmicScaleDown"
+
+	// owner: @denkensk
+	// kep: http://kep.k8s.io/3243
+	// alpha: v1.25
+	//
+	// Enable MatchLabelKeys in PodTopologySpread.
+	MatchLabelKeysInPodTopologySpread featuregate.Feature = "MatchLabelKeysInPodTopologySpread"
+
+	// owner: @krmayankk
+	// alpha: v1.24
+	//
+	// Enables maxUnavailable for StatefulSet
+	MaxUnavailableStatefulSet featuregate.Feature = "MaxUnavailableStatefulSet"
+
+	// owner: @cynepco3hahue(alukiano) @cezaryzukowski @k-wiatrzyk
+	// alpha: v1.21
+	// beta: v1.22
+	// Allows setting memory affinity for a container based on NUMA topology
+	MemoryManager featuregate.Feature = "MemoryManager"
+
+	// owner: @xiaoxubeii
+	// kep: http://kep.k8s.io/2570
+	// alpha: v1.22
+	//
+	// Enables kubelet to support memory QoS with cgroups v2.
+	MemoryQoS featuregate.Feature = "MemoryQoS"
+
+	// owner: @sanposhiho
+	// kep: http://kep.k8s.io/3022
+	// alpha: v1.24
+	// beta: v1.25
+	//
+	// Enable MinDomains in Pod Topology Spread.
+	MinDomainsInPodTopologySpread featuregate.Feature = "MinDomainsInPodTopologySpread"
+
+	// owner: @janosi @bridgetkromhout
+	// kep: http://kep.k8s.io/1435
+	// alpha: v1.20
+	// beta: v1.24
+	//
+	// Enables the usage of different protocols in the same Service with type=LoadBalancer
+	MixedProtocolLBService featuregate.Feature = "MixedProtocolLBService"
+
+	// owner: @sarveshr7
+	// kep: http://kep.k8s.io/2593
+	// alpha: v1.25
+	//
+	// Enables the MultiCIDR Range allocator.
+	MultiCIDRRangeAllocator featuregate.Feature = "MultiCIDRRangeAllocator"
+
+	// owner: @rikatz
+	// kep: http://kep.k8s.io/2079
+	// alpha: v1.21
+	// beta:  v1.22
+	// ga: v1.25
+	//
+	// Enables the endPort field in NetworkPolicy to enable a Port Range behavior in Network Policies.
+	NetworkPolicyEndPort featuregate.Feature = "NetworkPolicyEndPort"
+
+	// owner: @rikatz
+	// kep: http://kep.k8s.io/2943
+	// alpha: v1.24
+	//
+	// Enables NetworkPolicy status subresource
+	NetworkPolicyStatus featuregate.Feature = "NetworkPolicyStatus"
+
+	// owner: @xing-yang @sonasingh46
+	// kep: http://kep.k8s.io/2268
+	// alpha: v1.24
+	//
+	// Allow pods to failover to a different node in case of non graceful node shutdown
+	NodeOutOfServiceVolumeDetach featuregate.Feature = "NodeOutOfServiceVolumeDetach"
+
+	// owner: @ehashman
+	// alpha: v1.22
+	//
+	// Permits kubelet to run with swap enabled
+	NodeSwap featuregate.Feature = "NodeSwap"
+
 	// owner: @denkensk
 	// alpha: v1.15
 	// beta: v1.19
 	// ga: v1.24
-=======
-	// owner: @andrewsykim @adisky
-	// alpha: v1.20
-	// beta: v1.24
->>>>>>> e8d3e9b1
-	//
-	// Enable kubelet exec plugins for image pull credentials.
-	KubeletCredentialProviders featuregate.Feature = "KubeletCredentialProviders"
-
-<<<<<<< HEAD
+	//
+	// Enables NonPreempting option for priorityClass and pod.
+	NonPreemptingPriority featuregate.Feature = "NonPreemptingPriority"
+
+	// owner: @ahg-g
+	// alpha: v1.21
+	// beta: v1.22
+	// GA: v1.24
+	//
+	// Allow specifying NamespaceSelector in PodAffinityTerm.
+	PodAffinityNamespaceSelector featuregate.Feature = "PodAffinityNamespaceSelector"
+
+	// owner: @haircommander
+	// kep: http://kep.k8s.io/2364
+	// alpha: v1.23
+	//
+	// Configures the Kubelet to use the CRI to populate pod and container stats, instead of supplimenting with stats from cAdvisor.
+	// Requires the CRI implementation supports supplying the required stats.
+	PodAndContainerStatsFromCRI featuregate.Feature = "PodAndContainerStatsFromCRI"
+
+	// owner: @ahg-g
+	// alpha: v1.21
+	// beta: v1.22
+	//
+	// Enables controlling pod ranking on replicaset scale-down.
+	PodDeletionCost featuregate.Feature = "PodDeletionCost"
+
+	// owner: @mimowo
+	// kep: http://kep.k8s.io/3329
+	// alpha: v1.25
+	//
+	// Enables support for appending a dedicated pod condition indicating that
+	// the pod is being deleted due to a disruption.
+	PodDisruptionConditions featuregate.Feature = "PodDisruptionConditions"
+
+	// owner: @ddebroy
+	// alpha: v1.25
+	//
+	// Enables reporting of PodHasNetwork condition in pod status after pod
+	// sandbox creation and network configuration completes successfully
+	PodHasNetworkCondition featuregate.Feature = "PodHasNetworkCondition"
+
 	// owner: @egernst
 	// alpha: v1.16
 	// beta: v1.18
 	// ga: v1.24
-=======
-	// owner: @AkihiroSuda
-	// alpha: v1.22
->>>>>>> e8d3e9b1
-	//
-	// Enables support for running kubelet in a user namespace.
-	// The user namespace has to be created before running kubelet.
-	// All the node components such as CRI need to be running in the same user namespace.
-	KubeletInUserNamespace featuregate.Feature = "KubeletInUserNamespace"
-
-<<<<<<< HEAD
-	// owner: @khenidak
-	// kep: http://kep.k8s.io/563
-	// alpha: v1.15
-	// beta: v1.21
-	// ga: v1.23
-=======
-	// owner: @dashpole
-	// alpha: v1.13
-	// beta: v1.15
->>>>>>> e8d3e9b1
-	//
-	// Enables the kubelet's pod resources grpc endpoint
-	KubeletPodResources featuregate.Feature = "KubeletPodResources"
-
-	// owner: @fromanirh
-	// alpha: v1.21
-	// beta: v1.23
-	// Enable POD resources API to return allocatable resources
-	KubeletPodResourcesGetAllocatable featuregate.Feature = "KubeletPodResourcesGetAllocatable"
-
-	// owner: @sallyom
-	// kep: http://kep.k8s.io/2832
-	// alpha: v1.25
-	//
-	// Add support for distributed tracing in the kubelet
-	KubeletTracing featuregate.Feature = "KubeletTracing"
-
-	// owner: @zshihang
-	// kep: http://kep.k8s.io/2800
-	// beta: v1.24
-	//
-	// Stop auto-generation of secret-based service account tokens.
-	LegacyServiceAccountTokenNoAutoGeneration featuregate.Feature = "LegacyServiceAccountTokenNoAutoGeneration"
-
-	// owner: @jinxu
-	// beta: v1.10
-	// stable: v1.25
-	//
-	// Support local ephemeral storage types for local storage capacity isolation feature.
-	LocalStorageCapacityIsolation featuregate.Feature = "LocalStorageCapacityIsolation"
-
-<<<<<<< HEAD
-	// owner: @mortent
-	// alpha: v1.3
-	// beta:  v1.5
-=======
-	// owner: @RobertKrawitz
-	// alpha: v1.15
-	// beta: v1.25
-	//
-	// Allow use of filesystems for ephemeral storage monitoring.
-	// Only applies if LocalStorageCapacityIsolation is set.
-	LocalStorageCapacityIsolationFSQuotaMonitoring featuregate.Feature = "LocalStorageCapacityIsolationFSQuotaMonitoring"
-
-	// owner: @damemi
-	// alpha: v1.21
-	// beta: v1.22
-	//
-	// Enables scaling down replicas via logarithmic comparison of creation/ready timestamps
-	LogarithmicScaleDown featuregate.Feature = "LogarithmicScaleDown"
-
-	// owner: @denkensk
-	// kep: http://kep.k8s.io/3243
-	// alpha: v1.25
->>>>>>> e8d3e9b1
-	//
-	// Enable MatchLabelKeys in PodTopologySpread.
-	MatchLabelKeysInPodTopologySpread featuregate.Feature = "MatchLabelKeysInPodTopologySpread"
-
-<<<<<<< HEAD
-	// owner: @smarterclayton
-=======
-	// owner: @krmayankk
-	// alpha: v1.24
-	//
-	// Enables maxUnavailable for StatefulSet
-	MaxUnavailableStatefulSet featuregate.Feature = "MaxUnavailableStatefulSet"
-
-	// owner: @cynepco3hahue(alukiano) @cezaryzukowski @k-wiatrzyk
->>>>>>> e8d3e9b1
-	// alpha: v1.21
-	// beta: v1.22
-	// Allows setting memory affinity for a container based on NUMA topology
-	MemoryManager featuregate.Feature = "MemoryManager"
-
-<<<<<<< HEAD
-	// owner: @derekwaynecarr
-=======
-	// owner: @xiaoxubeii
-	// kep: http://kep.k8s.io/2570
-	// alpha: v1.22
-	//
-	// Enables kubelet to support memory QoS with cgroups v2.
-	MemoryQoS featuregate.Feature = "MemoryQoS"
-
-	// owner: @sanposhiho
-	// kep: http://kep.k8s.io/3022
-	// alpha: v1.24
-	// beta: v1.25
-	//
-	// Enable MinDomains in Pod Topology Spread.
-	MinDomainsInPodTopologySpread featuregate.Feature = "MinDomainsInPodTopologySpread"
-
-	// owner: @janosi @bridgetkromhout
-	// kep: http://kep.k8s.io/1435
->>>>>>> e8d3e9b1
-	// alpha: v1.20
-	// beta: v1.24
-	//
-	// Enables the usage of different protocols in the same Service with type=LoadBalancer
-	MixedProtocolLBService featuregate.Feature = "MixedProtocolLBService"
-
-<<<<<<< HEAD
-	// owner: @bswartz
-	// alpha: v1.18
-	// beta: v1.24
-=======
-	// owner: @sarveshr7
-	// kep: http://kep.k8s.io/2593
-	// alpha: v1.25
->>>>>>> e8d3e9b1
-	//
-	// Enables the MultiCIDR Range allocator.
-	MultiCIDRRangeAllocator featuregate.Feature = "MultiCIDRRangeAllocator"
-
-<<<<<<< HEAD
-	// owner: @ksubrmnn
-	// alpha: v1.14
-	// beta: v1.20
-=======
-	// owner: @rikatz
-	// kep: http://kep.k8s.io/2079
-	// alpha: v1.21
-	// beta:  v1.22
-	// ga: v1.25
-	//
-	// Enables the endPort field in NetworkPolicy to enable a Port Range behavior in Network Policies.
-	NetworkPolicyEndPort featuregate.Feature = "NetworkPolicyEndPort"
-
-	// owner: @rikatz
-	// kep: http://kep.k8s.io/2943
-	// alpha: v1.24
->>>>>>> e8d3e9b1
-	//
-	// Enables NetworkPolicy status subresource
-	NetworkPolicyStatus featuregate.Feature = "NetworkPolicyStatus"
-
-	// owner: @xing-yang @sonasingh46
-	// kep: http://kep.k8s.io/2268
-	// alpha: v1.24
-	//
-	// Allow pods to failover to a different node in case of non graceful node shutdown
-	NodeOutOfServiceVolumeDetach featuregate.Feature = "NodeOutOfServiceVolumeDetach"
-
-	// owner: @ehashman
-	// alpha: v1.22
-	//
-	// Permits kubelet to run with swap enabled
-	NodeSwap featuregate.Feature = "NodeSwap"
-
-	// owner: @denkensk
-	// alpha: v1.15
-	// beta: v1.19
-	// ga: v1.24
-	//
-	// Enables NonPreempting option for priorityClass and pod.
-	NonPreemptingPriority featuregate.Feature = "NonPreemptingPriority"
-
-	// owner: @ahg-g
-	// alpha: v1.21
-	// beta: v1.22
-	// GA: v1.24
-	//
-	// Allow specifying NamespaceSelector in PodAffinityTerm.
-	PodAffinityNamespaceSelector featuregate.Feature = "PodAffinityNamespaceSelector"
-
-	// owner: @haircommander
-	// kep: http://kep.k8s.io/2364
-	// alpha: v1.23
-	//
-	// Configures the Kubelet to use the CRI to populate pod and container stats, instead of supplimenting with stats from cAdvisor.
-	// Requires the CRI implementation supports supplying the required stats.
-	PodAndContainerStatsFromCRI featuregate.Feature = "PodAndContainerStatsFromCRI"
-
-	// owner: @ahg-g
-	// alpha: v1.21
-	// beta: v1.22
-	//
-	// Enables controlling pod ranking on replicaset scale-down.
-	PodDeletionCost featuregate.Feature = "PodDeletionCost"
-
-	// owner: @mimowo
-	// kep: http://kep.k8s.io/3329
-	// alpha: v1.25
-	//
-	// Enables support for appending a dedicated pod condition indicating that
-	// the pod is being deleted due to a disruption.
-	PodDisruptionConditions featuregate.Feature = "PodDisruptionConditions"
-
-<<<<<<< HEAD
-	// owner: @andrewsykim @adisky
-	// alpha: v1.20
-	// beta: v1.24
-=======
-	// owner: @ddebroy
-	// alpha: v1.25
->>>>>>> e8d3e9b1
-	//
-	// Enables reporting of PodHasNetwork condition in pod status after pod
-	// sandbox creation and network configuration completes successfully
-	PodHasNetworkCondition featuregate.Feature = "PodHasNetworkCondition"
-
-	// owner: @egernst
-	// alpha: v1.16
-	// beta: v1.18
-	// ga: v1.24
 	//
 	// Enables PodOverhead, for accounting pod overheads which are specific to a given RuntimeClass
 	PodOverhead featuregate.Feature = "PodOverhead"
 
-<<<<<<< HEAD
-	// owner: @andrewsykim
-	// alpha: v1.23
-	//
-	// Disable in-tree functionality in kubelet to authenticate to cloud provider container registries for image pull credentials.
-	DisableKubeletCloudCredentialProviders featuregate.Feature = "DisableKubeletCloudCredentialProviders"
-
-	// owner: @zshihang
-	// alpha: v1.20
-	// beta: v1.21
-	// ga: v1.22
-=======
 	// owner: @liggitt, @tallclair, sig-auth
 	// alpha: v1.22
 	// beta: v1.23
 	// ga: v1.25
->>>>>>> e8d3e9b1
 	//
 	// Enables the PodSecurity admission plugin
 	PodSecurity featuregate.Feature = "PodSecurity"
 
-<<<<<<< HEAD
-	// owner: @wzshiming
-	// alpha: v1.23
-	// beta:  v1.24
-	// Make the kubelet use shutdown configuration based on pod priority values for graceful shutdown.
-	GracefulNodeShutdownBasedOnPodPriority featuregate.Feature = "GracefulNodeShutdownBasedOnPodPriority"
-
-	// owner: @andrewsykim @uablrek
-	// kep: http://kep.k8s.io/1864
-	// alpha: v1.20
-	// beta: v1.22
-	// ga: v1.24
-	//
-	// Allows control if NodePorts shall be created for services with "type: LoadBalancer" by defining the spec.AllocateLoadBalancerNodePorts field (bool)
-	ServiceLBNodePortControl featuregate.Feature = "ServiceLBNodePortControl"
-
-	// owner: @janosi @bridgetkromhout
-	// kep: http://kep.k8s.io/1435
-	// alpha: v1.20
-	// beta: v1.24
-	//
-	// Enables the usage of different protocols in the same Service with type=LoadBalancer
-	MixedProtocolLBService featuregate.Feature = "MixedProtocolLBService"
-
-	// owner: @cofyc
-	// alpha: v1.21
-	VolumeCapacityPriority featuregate.Feature = "VolumeCapacityPriority"
-
-	// owner: @mattcary
-	// alpha: v1.22
-	//
-	// Enables policies controlling deletion of PVCs created by a StatefulSet.
-	StatefulSetAutoDeletePVC featuregate.Feature = "StatefulSetAutoDeletePVC"
-
-	// owner: @ahg-g
-=======
 	// owner: @chendave
 	// alpha: v1.21
 	// beta: v1.22
@@ -980,22 +699,14 @@
 	PreferNominatedNode featuregate.Feature = "PreferNominatedNode"
 
 	// owner: @ehashman
->>>>>>> e8d3e9b1
 	// alpha: v1.21
 	// beta: v1.22
 	//
 	// Allows user to override pod-level terminationGracePeriod for probes
 	ProbeTerminationGracePeriod featuregate.Feature = "ProbeTerminationGracePeriod"
 
-<<<<<<< HEAD
-	// owner: @robscott
-	// kep: http://kep.k8s.io/2433
-	// alpha: v1.21
-	// beta: v1.23
-=======
 	// owner: @jessfraz
 	// alpha: v1.12
->>>>>>> e8d3e9b1
 	//
 	// Enables control over ProcMountType for containers.
 	ProcMountType featuregate.Feature = "ProcMountType"
@@ -1020,31 +731,16 @@
 	// Enables usage of the ReadWriteOncePod PersistentVolume access mode.
 	ReadWriteOncePod featuregate.Feature = "ReadWriteOncePod"
 
-<<<<<<< HEAD
-	// owner: @ahg-g
-	// alpha: v1.21
-	// beta: v1.22
-	// GA: v1.24
-=======
 	// owner: @gnufied
 	// kep: http://kep.k8s.io/1790
 	// alpha: v1.23
->>>>>>> e8d3e9b1
 	//
 	// Allow users to recover from volume expansion failure
 	RecoverVolumeExpansionFailure featuregate.Feature = "RecoverVolumeExpansionFailure"
 
-<<<<<<< HEAD
-	// owner: @andrewsykim @XudongLiuHarold
-	// kep: http://kep.k8s.io/1959
-	// alpha: v1.21
-	// beta: v1.22
-	// GA: v1.24
-=======
 	// owner: @RomanBednar
 	// kep: http://kep.k8s.io/3333
 	// alpha: v1.25
->>>>>>> e8d3e9b1
 	//
 	// Allow assigning StorageClass to unbound PVCs retroactively
 	RetroactiveDefaultStorageClass featuregate.Feature = "RetroactiveDefaultStorageClass"
@@ -1058,16 +754,8 @@
 	// certificate as expiration approaches.
 	RotateKubeletServerCertificate featuregate.Feature = "RotateKubeletServerCertificate"
 
-<<<<<<< HEAD
-	// owner: @hbagdi
-	// kep: http://kep.k8s.io/2365
-	// alpha: v1.21
-	// beta: v1.22
-	// GA: v1.23
-=======
 	// owner: @saschagrunert
 	// alpha: v1.22
->>>>>>> e8d3e9b1
 	//
 	// Enables the use of `RuntimeDefault` as the default seccomp profile for all workloads.
 	SeccompDefault featuregate.Feature = "SeccompDefault"
@@ -1080,31 +768,14 @@
 	// Enables node-local routing for Service internal traffic
 	ServiceInternalTrafficPolicy featuregate.Feature = "ServiceInternalTrafficPolicy"
 
-<<<<<<< HEAD
-	// owner: @adtac
-	// alpha: v1.21
-	// beta: v1.22
-	// GA: v1.24
-=======
 	// owner: @aojea
 	// kep: http://kep.k8s.io/3070
 	// alpha: v1.24
 	// beta: v1.25
->>>>>>> e8d3e9b1
 	//
 	// Subdivide the ClusterIP range for dynamic and static IP allocation.
 	ServiceIPStaticSubrange featuregate.Feature = "ServiceIPStaticSubrange"
 
-<<<<<<< HEAD
-	// owner: @fromanirh
-	// alpha: v1.21
-	// beta: v1.23
-	// Enable POD resources API to return allocatable resources
-	KubeletPodResourcesGetAllocatable featuregate.Feature = "KubeletPodResourcesGetAllocatable"
-
-	// owner: @fengzixu
-	// alpha: v1.21
-=======
 	// owner: @andrewsykim @uablrek
 	// kep: http://kep.k8s.io/1864
 	// alpha: v1.20
@@ -1126,14 +797,12 @@
 	// owner: @derekwaynecarr
 	// alpha: v1.20
 	// beta: v1.22
->>>>>>> e8d3e9b1
 	//
 	// Enables kubelet support to size memory backed volumes
 	SizeMemoryBackedVolumes featuregate.Feature = "SizeMemoryBackedVolumes"
 
 	// owner: @mattcary
 	// alpha: v1.22
-	// beta: v1.23
 	//
 	// Enables policies controlling deletion of PVCs created by a StatefulSet.
 	StatefulSetAutoDeletePVC featuregate.Feature = "StatefulSetAutoDeletePVC"
@@ -1142,21 +811,6 @@
 	// kep: https://kep.k8s.io/2607
 	// alpha: v1.22
 	// beta: v1.23
-<<<<<<< HEAD
-	// StatefulSetMinReadySeconds allows minReadySeconds to be respected by StatefulSet controller
-	StatefulSetMinReadySeconds featuregate.Feature = "StatefulSetMinReadySeconds"
-
-	// owner: @ravig
-	// alpha: v1.23
-	// beta: v1.24
-	// IdentifyPodOS allows user to specify OS on which they'd like the Pod run. The user should still set the nodeSelector
-	// with appropriate `kubernetes.io/os` label for scheduler to identify appropriate node for the pod to run.
-	IdentifyPodOS featuregate.Feature = "IdentifyPodOS"
-
-	// owner: @gjkim42
-	// kep: http://kep.k8s.io/2595
-	// alpha: v1.22
-=======
 	// GA: v1.25
 	// StatefulSetMinReadySeconds allows minReadySeconds to be respected by StatefulSet controller
 	StatefulSetMinReadySeconds featuregate.Feature = "StatefulSetMinReadySeconds"
@@ -1165,7 +819,6 @@
 	// alpha: v1.21
 	// beta: v1.22
 	// GA: v1.24
->>>>>>> e8d3e9b1
 	//
 	// Allows jobs to be created in the suspended state.
 	SuspendJob featuregate.Feature = "SuspendJob"
@@ -1178,15 +831,9 @@
 	// Enables topology aware hints for EndpointSlices
 	TopologyAwareHints featuregate.Feature = "TopologyAwareHints"
 
-<<<<<<< HEAD
-	// owner: @liggitt, @tallclair, sig-auth
-	// alpha: v1.22
-	// beta: v1.23
-=======
 	// owner: @lmdaly
 	// alpha: v1.16
 	// beta: v1.18
->>>>>>> e8d3e9b1
 	//
 	// Enable resource managers to make NUMA aligned decisions
 	TopologyManager featuregate.Feature = "TopologyManager"
@@ -1198,18 +845,9 @@
 	// Enables user namespace support for stateless pods.
 	UserNamespacesStatelessPodsSupport featuregate.Feature = "UserNamespacesStatelessPodsSupport"
 
-<<<<<<< HEAD
-	// owner: @enj
-	// beta: v1.22
-	// ga: v1.24
-	//
-	// Allows clients to request a duration for certificates issued via the Kubernetes CSR API.
-	CSRDuration featuregate.Feature = "CSRDuration"
-=======
 	// owner: @cofyc
 	// alpha: v1.21
 	VolumeCapacityPriority featuregate.Feature = "VolumeCapacityPriority"
->>>>>>> e8d3e9b1
 
 	// owner: @ksubrmnn
 	// alpha: v1.14
@@ -1228,132 +866,6 @@
 	// alpha: v1.22
 	// beta: v1.23
 	//
-<<<<<<< HEAD
-	// Allow the usage of options to fine-tune the cpumanager policies.
-	CPUManagerPolicyOptions featuregate.Feature = "CPUManagerPolicyOptions"
-
-	// owner: @jiahuif
-	// alpha: v1.21
-	// beta:  v1.22
-	// GA:    v1.24
-	//
-	// Enables Leader Migration for kube-controller-manager and cloud-controller-manager
-	ControllerManagerLeaderMigration featuregate.Feature = "ControllerManagerLeaderMigration"
-
-	// owner: @fromanirh
-	// alpha: v1.23
-	// beta: see below.
-	//
-	// Allow fine-tuning of cpumanager policies, experimental, alpha-quality options
-	// Per https://groups.google.com/g/kubernetes-sig-architecture/c/Nxsc7pfe5rw/m/vF2djJh0BAAJ
-	// We want to avoid a proliferation of feature gates. This feature gate:
-	// - will guard *a group* of cpumanager options whose quality level is alpha.
-	// - will never graduate to beta or stable.
-	// See https://groups.google.com/g/kubernetes-sig-architecture/c/Nxsc7pfe5rw/m/vF2djJh0BAAJ
-	// for details about the removal of this feature gate.
-	CPUManagerPolicyAlphaOptions featuregate.Feature = "CPUManagerPolicyAlphaOptions"
-
-	// owner: @fromanirh
-	// beta: v1.23
-	// beta: see below.
-	//
-	// Allow fine-tuning of cpumanager policies, experimental, beta-quality options
-	// Per https://groups.google.com/g/kubernetes-sig-architecture/c/Nxsc7pfe5rw/m/vF2djJh0BAAJ
-	// We want to avoid a proliferation of feature gates. This feature gate:
-	// - will guard *a group* of cpumanager options whose quality level is beta.
-	// - is thus *introduced* as beta
-	// - will never graduate to stable.
-	// See https://groups.google.com/g/kubernetes-sig-architecture/c/Nxsc7pfe5rw/m/vF2djJh0BAAJ
-	// for details about the removal of this feature gate.
-	CPUManagerPolicyBetaOptions featuregate.Feature = "CPUManagerPolicyBetaOptions"
-
-	// owner: @ahg
-	// beta: v1.23
-	//
-	// Allow updating node scheduling directives in the pod template of jobs. Specifically,
-	// node affinity, selector and tolerations. This is allowed only for suspended jobs
-	// that have never been unsuspended before.
-	JobMutableNodeSchedulingDirectives featuregate.Feature = "JobMutableNodeSchedulingDirectives"
-
-	// owner: @haircommander
-	// kep: http://kep.k8s.io/2364
-	// alpha: v1.23
-	//
-	// Configures the Kubelet to use the CRI to populate pod and container stats, instead of supplimenting with stats from cAdvisor.
-	// Requires the CRI implementation supports supplying the required stats.
-	PodAndContainerStatsFromCRI featuregate.Feature = "PodAndContainerStatsFromCRI"
-
-	// owner: @deepakkinni @xing-yang
-	// kep: http://kep.k8s.io/2680
-	// alpha: v1.23
-	//
-	// Honor Persistent Volume Reclaim Policy when it is "Delete" irrespective of PV-PVC
-	// deletion ordering.
-	HonorPVReclaimPolicy featuregate.Feature = "HonorPVReclaimPolicy"
-
-	// owner: @gnufied
-	// kep: http://kep.k8s.io/1790
-	// alpha: v1.23
-	//
-	// Allow users to recover from volume expansion failure
-	RecoverVolumeExpansionFailure featuregate.Feature = "RecoverVolumeExpansionFailure"
-
-	// owner: @yuzhiquan, @bowei, @PxyUp, @SergeyKanzhelev
-	// kep: http://kep.k8s.io/2727
-	// alpha: v1.23
-	// beta: v1.24
-	//
-	// Enables GRPC probe method for {Liveness,Readiness,Startup}Probe.
-	GRPCContainerProbe featuregate.Feature = "GRPCContainerProbe"
-
-	// owner: @zshihang
-	// kep: http://kep.k8s.io/2800
-	// beta: v1.24
-	//
-	// Stop auto-generation of secret-based service account tokens.
-	LegacyServiceAccountTokenNoAutoGeneration featuregate.Feature = "LegacyServiceAccountTokenNoAutoGeneration"
-
-	// owner: @sanposhiho
-	// kep: http://kep.k8s.io/3022
-	// alpha: v1.24
-	//
-	// Enable MinDomains in Pod Topology Spread.
-	MinDomainsInPodTopologySpread featuregate.Feature = "MinDomainsInPodTopologySpread"
-
-	// owner: @aojea
-	// kep: http://kep.k8s.io/3070
-	// alpha: v1.24
-	//
-	// Subdivide the ClusterIP range for dynamic and static IP allocation.
-	ServiceIPStaticSubrange featuregate.Feature = "ServiceIPStaticSubrange"
-
-	// owner: @xing-yang @sonasingh46
-	// kep: http://kep.k8s.io/2268
-	// alpha: v1.24
-	//
-	// Allow pods to failover to a different node in case of non graceful node shutdown
-	NodeOutOfServiceVolumeDetach featuregate.Feature = "NodeOutOfServiceVolumeDetach"
-
-	// owner: @krmayankk
-	// alpha: v1.24
-	//
-	// Enables maxUnavailable for StatefulSet
-	MaxUnavailableStatefulSet featuregate.Feature = "MaxUnavailableStatefulSet"
-
-	// owner: @rikatz
-	// kep: http://kep.k8s.io/2943
-	// alpha: v1.24
-	//
-	// Enables NetworkPolicy status subresource
-	NetworkPolicyStatus featuregate.Feature = "NetworkPolicyStatus"
-
-	// owner: @deejross
-	// kep: http://kep.k8s.io/3140
-	// alpha: v1.24
-	//
-	// Enables support for time zones in CronJobs.
-	CronJobTimeZone featuregate.Feature = "CronJobTimeZone"
-=======
 	// Enables support for 'HostProcess' containers on Windows nodes.
 	WindowsHostProcessContainers featuregate.Feature = "WindowsHostProcessContainers"
 
@@ -1372,7 +884,6 @@
 	// instead of changing each file on the volumes recursively.
 	// Initial implementation focused on ReadWriteOncePod volumes.
 	SELinuxMountReadWriteOncePod featuregate.Feature = "SELinuxMountReadWriteOncePod"
->>>>>>> e8d3e9b1
 )
 
 func init() {
@@ -1386,372 +897,240 @@
 // Entries are separated from each other with blank lines to avoid sweeping gofmt changes
 // when adding or removing one entry.
 var defaultKubernetesFeatureGates = map[featuregate.Feature]featuregate.FeatureSpec{
-<<<<<<< HEAD
-	AppArmor:             {Default: true, PreRelease: featuregate.Beta},
+	AnyVolumeDataSource: {Default: true, PreRelease: featuregate.Beta}, // on by default in 1.24
+
+	AppArmor: {Default: true, PreRelease: featuregate.Beta},
+
+	CPUCFSQuotaPeriod: {Default: false, PreRelease: featuregate.Alpha},
+
+	CPUManager: {Default: true, PreRelease: featuregate.Beta},
+
+	CPUManagerPolicyAlphaOptions: {Default: false, PreRelease: featuregate.Alpha},
+
+	CPUManagerPolicyBetaOptions: {Default: true, PreRelease: featuregate.Beta},
+
+	CPUManagerPolicyOptions: {Default: true, PreRelease: featuregate.Beta},
+
+	CSIInlineVolume: {Default: true, PreRelease: featuregate.GA, LockToDefault: true}, // remove in 1.27
+
+	CSIMigration: {Default: true, PreRelease: featuregate.GA, LockToDefault: true}, // remove in 1.27
+
+	CSIMigrationAWS: {Default: true, PreRelease: featuregate.GA, LockToDefault: true},
+
+	CSIMigrationAzureDisk: {Default: true, PreRelease: featuregate.GA, LockToDefault: true}, // On by default in 1.23 (requires Azure Disk CSI driver)
+
+	CSIMigrationAzureFile: {Default: true, PreRelease: featuregate.Beta}, // On by default in 1.24 (requires Azure File CSI driver)
+
+	CSIMigrationGCE: {Default: true, PreRelease: featuregate.GA, LockToDefault: true}, // GA in 1.25 (requires GCE PD CSI Driver)
+
+	CSIMigrationOpenStack: {Default: true, PreRelease: featuregate.GA, LockToDefault: true}, // remove in 1.26
+
+	CSIMigrationPortworx: {Default: false, PreRelease: featuregate.Beta}, // Off by default (requires Portworx CSI driver)
+
+	CSIMigrationRBD: {Default: false, PreRelease: featuregate.Alpha}, // Off by default (requires RBD CSI driver)
+
+	CSIMigrationvSphere: {Default: true, PreRelease: featuregate.Beta},
+
+	CSINodeExpandSecret: {Default: false, PreRelease: featuregate.Alpha},
+
+	CSIStorageCapacity: {Default: true, PreRelease: featuregate.GA, LockToDefault: true}, // remove in 1.26
+
+	CSIVolumeHealth: {Default: false, PreRelease: featuregate.Alpha},
+
+	CSRDuration: {Default: true, PreRelease: featuregate.GA, LockToDefault: true}, // remove in 1.26
+
+	ContainerCheckpoint: {Default: false, PreRelease: featuregate.Alpha},
+
+	ControllerManagerLeaderMigration: {Default: true, PreRelease: featuregate.GA, LockToDefault: true}, // remove in 1.26
+
+	CronJobTimeZone: {Default: true, PreRelease: featuregate.Beta},
+
+	DaemonSetUpdateSurge: {Default: true, PreRelease: featuregate.GA, LockToDefault: true}, // remove in 1.27
+
+	DefaultPodTopologySpread: {Default: true, PreRelease: featuregate.GA, LockToDefault: true}, // remove in 1.26
+
+	DelegateFSGroupToCSIDriver: {Default: true, PreRelease: featuregate.Beta},
+
+	DevicePlugins: {Default: true, PreRelease: featuregate.Beta},
+
+	DisableAcceleratorUsageMetrics: {Default: true, PreRelease: featuregate.GA, LockToDefault: true},
+
+	DisableCloudProviders: {Default: false, PreRelease: featuregate.Alpha},
+
+	DisableKubeletCloudCredentialProviders: {Default: false, PreRelease: featuregate.Alpha},
+
+	DownwardAPIHugePages: {Default: true, PreRelease: featuregate.Beta}, // on by default in 1.22
+
 	DynamicKubeletConfig: {Default: false, PreRelease: featuregate.Deprecated}, // feature gate is deprecated in 1.22, kubelet logic is removed in 1.24, api server logic can be removed in 1.26
+
+	EndpointSliceTerminatingCondition: {Default: true, PreRelease: featuregate.Beta},
+
+	EphemeralContainers: {Default: true, PreRelease: featuregate.GA, LockToDefault: true}, // remove in 1.27
+
+	ExecProbeTimeout: {Default: true, PreRelease: featuregate.GA}, // lock to default and remove after v1.22 based on KEP #1972 update
+
+	ExpandCSIVolumes: {Default: true, PreRelease: featuregate.GA}, // remove in 1.26
+
+	ExpandInUsePersistentVolumes: {Default: true, PreRelease: featuregate.GA}, // remove in 1.26
+
+	ExpandPersistentVolumes: {Default: true, PreRelease: featuregate.GA}, // remove in 1.26
+
+	ExpandedDNSConfig: {Default: false, PreRelease: featuregate.Alpha},
+
 	ExperimentalHostUserNamespaceDefaultingGate: {Default: false, PreRelease: featuregate.Beta},
-	DevicePlugins:                                  {Default: true, PreRelease: featuregate.Beta},
-	RotateKubeletServerCertificate:                 {Default: true, PreRelease: featuregate.Beta},
-	LocalStorageCapacityIsolation:                  {Default: true, PreRelease: featuregate.Beta},
-	EphemeralContainers:                            {Default: true, PreRelease: featuregate.Beta},
-	QOSReserved:                                    {Default: false, PreRelease: featuregate.Alpha},
-	ExpandPersistentVolumes:                        {Default: true, PreRelease: featuregate.GA}, // remove in 1.25
-	ExpandInUsePersistentVolumes:                   {Default: true, PreRelease: featuregate.GA}, // remove in 1.25
-	ExpandCSIVolumes:                               {Default: true, PreRelease: featuregate.GA}, // remove in 1.25
-	CPUManager:                                     {Default: true, PreRelease: featuregate.Beta},
-	MemoryManager:                                  {Default: true, PreRelease: featuregate.Beta},
-	CPUCFSQuotaPeriod:                              {Default: false, PreRelease: featuregate.Alpha},
-	TopologyManager:                                {Default: true, PreRelease: featuregate.Beta},
-	StorageObjectInUseProtection:                   {Default: true, PreRelease: featuregate.GA, LockToDefault: true}, // remove in 1.25
-	CSIMigration:                                   {Default: true, PreRelease: featuregate.Beta},
-	CSIMigrationGCE:                                {Default: true, PreRelease: featuregate.Beta}, // On by default in 1.23 (requires GCE PD CSI Driver)
-	InTreePluginGCEUnregister:                      {Default: false, PreRelease: featuregate.Alpha},
-	CSIMigrationAWS:                                {Default: true, PreRelease: featuregate.Beta},
-	InTreePluginAWSUnregister:                      {Default: false, PreRelease: featuregate.Alpha},
-	CSIMigrationAzureDisk:                          {Default: true, PreRelease: featuregate.GA}, // On by default in 1.23 (requires Azure Disk CSI driver)
-	InTreePluginAzureDiskUnregister:                {Default: false, PreRelease: featuregate.Alpha},
-	CSIMigrationAzureFile:                          {Default: true, PreRelease: featuregate.Beta}, // On by default in 1.24 (requires Azure File CSI driver)
-	InTreePluginAzureFileUnregister:                {Default: false, PreRelease: featuregate.Alpha},
-	CSIMigrationvSphere:                            {Default: false, PreRelease: featuregate.Beta}, // Off by default (requires vSphere CSI driver)
-	InTreePluginvSphereUnregister:                  {Default: false, PreRelease: featuregate.Alpha},
-	CSIMigrationOpenStack:                          {Default: true, PreRelease: featuregate.GA, LockToDefault: true}, // remove in 1.26
-	InTreePluginOpenStackUnregister:                {Default: false, PreRelease: featuregate.Alpha},
-	CSIMigrationRBD:                                {Default: false, PreRelease: featuregate.Alpha}, // Off by default (requires RBD CSI driver)
-	InTreePluginRBDUnregister:                      {Default: false, PreRelease: featuregate.Alpha},
-	ConfigurableFSGroupPolicy:                      {Default: true, PreRelease: featuregate.GA, LockToDefault: true}, // remove in 1.25
-	CSIMigrationPortworx:                           {Default: false, PreRelease: featuregate.Alpha},                  // Off by default (requires Portworx CSI driver)
-	InTreePluginPortworxUnregister:                 {Default: false, PreRelease: featuregate.Alpha},
-	CSIInlineVolume:                                {Default: true, PreRelease: featuregate.Beta},
-	CSIStorageCapacity:                             {Default: true, PreRelease: featuregate.GA, LockToDefault: true}, // remove in 1.26
-	CSIServiceAccountToken:                         {Default: true, PreRelease: featuregate.GA, LockToDefault: true}, // remove in 1.23
-	GenericEphemeralVolume:                         {Default: true, PreRelease: featuregate.GA, LockToDefault: true}, // remove in 1.25
-	CSIVolumeFSGroupPolicy:                         {Default: true, PreRelease: featuregate.GA, LockToDefault: true}, // remove in 1.25
-	VolumeSubpath:                                  {Default: true, PreRelease: featuregate.GA, LockToDefault: true}, // remove in 1.25
-	NetworkPolicyEndPort:                           {Default: true, PreRelease: featuregate.Beta},
-	ProcMountType:                                  {Default: false, PreRelease: featuregate.Alpha},
-	TTLAfterFinished:                               {Default: true, PreRelease: featuregate.GA, LockToDefault: true}, // remove in 1.25
-	IndexedJob:                                     {Default: true, PreRelease: featuregate.GA, LockToDefault: true}, // remove in 1.26
-	JobTrackingWithFinalizers:                      {Default: false, PreRelease: featuregate.Beta},                   // Disabled due to #109485
-	JobReadyPods:                                   {Default: true, PreRelease: featuregate.Beta},
-	KubeletPodResources:                            {Default: true, PreRelease: featuregate.Beta},
-	LocalStorageCapacityIsolationFSQuotaMonitoring: {Default: false, PreRelease: featuregate.Alpha},
-	NonPreemptingPriority:                          {Default: true, PreRelease: featuregate.GA, LockToDefault: true}, // remove in 1.25
-	PodOverhead:                                    {Default: true, PreRelease: featuregate.GA, LockToDefault: true}, // remove in 1.26
-	IPv6DualStack:                                  {Default: true, PreRelease: featuregate.GA, LockToDefault: true}, // remove in 1.25
-	EndpointSlice:                                  {Default: true, PreRelease: featuregate.GA, LockToDefault: true}, // remove in 1.25
-	EndpointSliceProxying:                          {Default: true, PreRelease: featuregate.GA, LockToDefault: true}, // remove in 1.25
-	EndpointSliceTerminatingCondition:              {Default: true, PreRelease: featuregate.Beta},
-	ProxyTerminatingEndpoints:                      {Default: false, PreRelease: featuregate.Alpha},
-	EndpointSliceNodeName:                          {Default: true, PreRelease: featuregate.GA, LockToDefault: true}, // remove in 1.25
-	WindowsEndpointSliceProxying:                   {Default: true, PreRelease: featuregate.GA, LockToDefault: true}, // remove in 1.25
-	PodDisruptionBudget:                            {Default: true, PreRelease: featuregate.GA, LockToDefault: true}, // remove in 1.25
-	DaemonSetUpdateSurge:                           {Default: true, PreRelease: featuregate.Beta},                    // on by default in 1.22
-	DownwardAPIHugePages:                           {Default: true, PreRelease: featuregate.Beta},                    // on by default in 1.22
-	AnyVolumeDataSource:                            {Default: true, PreRelease: featuregate.Beta},                    // on by default in 1.24
-	DefaultPodTopologySpread:                       {Default: true, PreRelease: featuregate.GA, LockToDefault: true}, // remove in 1.26
-	WinOverlay:                                     {Default: true, PreRelease: featuregate.Beta},
-	WinDSR:                                         {Default: false, PreRelease: featuregate.Alpha},
-	DisableAcceleratorUsageMetrics:                 {Default: true, PreRelease: featuregate.Beta},
-	HPAContainerMetrics:                            {Default: false, PreRelease: featuregate.Alpha},
-	SizeMemoryBackedVolumes:                        {Default: true, PreRelease: featuregate.Beta},
-	ExecProbeTimeout:                               {Default: true, PreRelease: featuregate.GA}, // lock to default and remove after v1.22 based on KEP #1972 update
-	KubeletCredentialProviders:                     {Default: true, PreRelease: featuregate.Beta},
-	GracefulNodeShutdown:                           {Default: true, PreRelease: featuregate.Beta},
-	GracefulNodeShutdownBasedOnPodPriority:         {Default: true, PreRelease: featuregate.Beta},
-	ServiceLBNodePortControl:                       {Default: true, PreRelease: featuregate.GA, LockToDefault: true}, // remove in 1.26
-	MixedProtocolLBService:                         {Default: true, PreRelease: featuregate.Beta},
-	VolumeCapacityPriority:                         {Default: false, PreRelease: featuregate.Alpha},
-	PreferNominatedNode:                            {Default: true, PreRelease: featuregate.GA, LockToDefault: true}, // remove in 1.25
-	ProbeTerminationGracePeriod:                    {Default: false, PreRelease: featuregate.Beta},                   // Default to false in beta 1.22, set to true in 1.24
-	NodeSwap:                                       {Default: false, PreRelease: featuregate.Alpha},
-	PodDeletionCost:                                {Default: true, PreRelease: featuregate.Beta},
-	StatefulSetAutoDeletePVC:                       {Default: false, PreRelease: featuregate.Alpha},
-	TopologyAwareHints:                             {Default: true, PreRelease: featuregate.Beta},
-	PodAffinityNamespaceSelector:                   {Default: true, PreRelease: featuregate.GA, LockToDefault: true}, // remove in 1.26
-	ServiceLoadBalancerClass:                       {Default: true, PreRelease: featuregate.GA, LockToDefault: true}, // remove in 1.26
-	IngressClassNamespacedParams:                   {Default: true, PreRelease: featuregate.GA, LockToDefault: true}, // remove in 1.25
-	ServiceInternalTrafficPolicy:                   {Default: true, PreRelease: featuregate.Beta},
-	LogarithmicScaleDown:                           {Default: true, PreRelease: featuregate.Beta},
-	SuspendJob:                                     {Default: true, PreRelease: featuregate.GA, LockToDefault: true}, // remove in 1.26
-	KubeletPodResourcesGetAllocatable:              {Default: true, PreRelease: featuregate.Beta},
-	CSIVolumeHealth:                                {Default: false, PreRelease: featuregate.Alpha},
-	WindowsHostProcessContainers:                   {Default: true, PreRelease: featuregate.Beta},
-	DisableCloudProviders:                          {Default: false, PreRelease: featuregate.Alpha},
-	DisableKubeletCloudCredentialProviders:         {Default: false, PreRelease: featuregate.Alpha},
-	StatefulSetMinReadySeconds:                     {Default: true, PreRelease: featuregate.Beta},
-	ExpandedDNSConfig:                              {Default: false, PreRelease: featuregate.Alpha},
-	SeccompDefault:                                 {Default: false, PreRelease: featuregate.Alpha},
-	PodSecurity:                                    {Default: true, PreRelease: featuregate.Beta},
-	ReadWriteOncePod:                               {Default: false, PreRelease: featuregate.Alpha},
-	CSRDuration:                                    {Default: true, PreRelease: featuregate.GA, LockToDefault: true}, // remove in 1.26
-	DelegateFSGroupToCSIDriver:                     {Default: true, PreRelease: featuregate.Beta},
-	KubeletInUserNamespace:                         {Default: false, PreRelease: featuregate.Alpha},
-	MemoryQoS:                                      {Default: false, PreRelease: featuregate.Alpha},
-	CPUManagerPolicyOptions:                        {Default: true, PreRelease: featuregate.Beta},
-	ControllerManagerLeaderMigration:               {Default: true, PreRelease: featuregate.GA, LockToDefault: true}, // remove in 1.26
-	CPUManagerPolicyAlphaOptions:                   {Default: false, PreRelease: featuregate.Alpha},
-	CPUManagerPolicyBetaOptions:                    {Default: true, PreRelease: featuregate.Beta},
-	JobMutableNodeSchedulingDirectives:             {Default: true, PreRelease: featuregate.Beta},
-	IdentifyPodOS:                                  {Default: true, PreRelease: featuregate.Beta},
-	PodAndContainerStatsFromCRI:                    {Default: false, PreRelease: featuregate.Alpha},
-	HonorPVReclaimPolicy:                           {Default: false, PreRelease: featuregate.Alpha},
-	RecoverVolumeExpansionFailure:                  {Default: false, PreRelease: featuregate.Alpha},
-	GRPCContainerProbe:                             {Default: true, PreRelease: featuregate.Beta},
-	LegacyServiceAccountTokenNoAutoGeneration:      {Default: true, PreRelease: featuregate.Beta},
-	MinDomainsInPodTopologySpread:                  {Default: false, PreRelease: featuregate.Alpha},
-	ServiceIPStaticSubrange:                        {Default: false, PreRelease: featuregate.Alpha},
-	NodeOutOfServiceVolumeDetach:                   {Default: false, PreRelease: featuregate.Alpha},
-	MaxUnavailableStatefulSet:                      {Default: false, PreRelease: featuregate.Alpha},
-	NetworkPolicyStatus:                            {Default: false, PreRelease: featuregate.Alpha},
-	CronJobTimeZone:                                {Default: false, PreRelease: featuregate.Alpha},
+
+	GRPCContainerProbe: {Default: true, PreRelease: featuregate.Beta},
+
+	GracefulNodeShutdown: {Default: true, PreRelease: featuregate.Beta},
+
+	GracefulNodeShutdownBasedOnPodPriority: {Default: true, PreRelease: featuregate.Beta},
+
+	HPAContainerMetrics: {Default: false, PreRelease: featuregate.Alpha},
+
+	HonorPVReclaimPolicy: {Default: false, PreRelease: featuregate.Alpha},
+
+	IdentifyPodOS: {Default: true, PreRelease: featuregate.GA, LockToDefault: true}, // remove in 1.27
+
+	InTreePluginAWSUnregister: {Default: false, PreRelease: featuregate.Alpha},
+
+	InTreePluginAzureDiskUnregister: {Default: false, PreRelease: featuregate.Alpha},
+
+	InTreePluginAzureFileUnregister: {Default: false, PreRelease: featuregate.Alpha},
+
+	InTreePluginGCEUnregister: {Default: false, PreRelease: featuregate.Alpha},
+
+	InTreePluginOpenStackUnregister: {Default: false, PreRelease: featuregate.Alpha},
+
+	InTreePluginPortworxUnregister: {Default: false, PreRelease: featuregate.Alpha},
+
+	InTreePluginRBDUnregister: {Default: false, PreRelease: featuregate.Alpha},
+
+	InTreePluginvSphereUnregister: {Default: false, PreRelease: featuregate.Alpha},
+
+	IndexedJob: {Default: true, PreRelease: featuregate.GA, LockToDefault: true}, // remove in 1.26
+
+	IPTablesOwnershipCleanup: {Default: false, PreRelease: featuregate.Alpha},
+
+	JobPodFailurePolicy: {Default: false, PreRelease: featuregate.Alpha},
+
+	JobMutableNodeSchedulingDirectives: {Default: true, PreRelease: featuregate.Beta},
+
+	JobReadyPods: {Default: true, PreRelease: featuregate.Beta},
+
+	JobTrackingWithFinalizers: {Default: true, PreRelease: featuregate.Beta},
+
+	KubeletCredentialProviders: {Default: true, PreRelease: featuregate.Beta},
+
+	KubeletInUserNamespace: {Default: false, PreRelease: featuregate.Alpha},
+
+	KubeletPodResources: {Default: true, PreRelease: featuregate.Beta},
+
+	KubeletPodResourcesGetAllocatable: {Default: true, PreRelease: featuregate.Beta},
+
+	KubeletTracing: {Default: false, PreRelease: featuregate.Alpha},
+
+	LegacyServiceAccountTokenNoAutoGeneration: {Default: true, PreRelease: featuregate.Beta},
+
+	LocalStorageCapacityIsolation: {Default: true, PreRelease: featuregate.GA, LockToDefault: true}, // remove in 1.27
+
+	LocalStorageCapacityIsolationFSQuotaMonitoring: {Default: true, PreRelease: featuregate.Beta},
+
+	LogarithmicScaleDown: {Default: true, PreRelease: featuregate.Beta},
+
+	MatchLabelKeysInPodTopologySpread: {Default: false, PreRelease: featuregate.Alpha},
+
+	MaxUnavailableStatefulSet: {Default: false, PreRelease: featuregate.Alpha},
+
+	MemoryManager: {Default: true, PreRelease: featuregate.Beta},
+
+	MemoryQoS: {Default: false, PreRelease: featuregate.Alpha},
+
+	MinDomainsInPodTopologySpread: {Default: false, PreRelease: featuregate.Beta},
+
+	MixedProtocolLBService: {Default: true, PreRelease: featuregate.Beta},
+
+	MultiCIDRRangeAllocator: {Default: false, PreRelease: featuregate.Alpha},
+
+	NetworkPolicyEndPort: {Default: true, PreRelease: featuregate.GA, LockToDefault: true}, // remove in 1.27
+
+	NetworkPolicyStatus: {Default: false, PreRelease: featuregate.Alpha},
+
+	NodeOutOfServiceVolumeDetach: {Default: false, PreRelease: featuregate.Alpha},
+
+	NodeSwap: {Default: false, PreRelease: featuregate.Alpha},
+
+	NonPreemptingPriority: {Default: true, PreRelease: featuregate.GA, LockToDefault: true}, // remove in 1.26
+
+	PodAffinityNamespaceSelector: {Default: true, PreRelease: featuregate.GA, LockToDefault: true}, // remove in 1.26
+
+	PodAndContainerStatsFromCRI: {Default: false, PreRelease: featuregate.Alpha},
+
+	PodDeletionCost: {Default: true, PreRelease: featuregate.Beta},
+
+	PodDisruptionConditions: {Default: false, PreRelease: featuregate.Alpha},
+
+	PodHasNetworkCondition: {Default: false, PreRelease: featuregate.Alpha},
+
+	PodOverhead: {Default: true, PreRelease: featuregate.GA, LockToDefault: true}, // remove in 1.26
+
+	PodSecurity: {Default: true, PreRelease: featuregate.GA, LockToDefault: true},
+
+	PreferNominatedNode: {Default: true, PreRelease: featuregate.GA, LockToDefault: true}, // remove in 1.26
+
+	ProbeTerminationGracePeriod: {Default: true, PreRelease: featuregate.Beta}, // Default to true in beta 1.25
+
+	ProcMountType: {Default: false, PreRelease: featuregate.Alpha},
+
+	ProxyTerminatingEndpoints: {Default: false, PreRelease: featuregate.Alpha},
+
+	QOSReserved: {Default: false, PreRelease: featuregate.Alpha},
+
+	ReadWriteOncePod: {Default: false, PreRelease: featuregate.Alpha},
+
+	RecoverVolumeExpansionFailure: {Default: false, PreRelease: featuregate.Alpha},
+
+	RetroactiveDefaultStorageClass: {Default: false, PreRelease: featuregate.Alpha},
+
+	RotateKubeletServerCertificate: {Default: true, PreRelease: featuregate.Beta},
+
+	SeccompDefault: {Default: true, PreRelease: featuregate.Beta},
+
+	ServiceIPStaticSubrange: {Default: true, PreRelease: featuregate.Beta},
+
+	ServiceInternalTrafficPolicy: {Default: true, PreRelease: featuregate.Beta},
+
+	ServiceLBNodePortControl: {Default: true, PreRelease: featuregate.GA, LockToDefault: true}, // remove in 1.26
+
+	ServiceLoadBalancerClass: {Default: true, PreRelease: featuregate.GA, LockToDefault: true}, // remove in 1.26
+
+	SizeMemoryBackedVolumes: {Default: true, PreRelease: featuregate.Beta},
+
+	StatefulSetAutoDeletePVC: {Default: false, PreRelease: featuregate.Alpha},
+
+	StatefulSetMinReadySeconds: {Default: true, PreRelease: featuregate.GA, LockToDefault: true}, // remove in 1.27
+
+	SuspendJob: {Default: true, PreRelease: featuregate.GA, LockToDefault: true}, // remove in 1.26
+
+	TopologyAwareHints: {Default: true, PreRelease: featuregate.Beta},
+
+	TopologyManager: {Default: true, PreRelease: featuregate.Beta},
+
+	VolumeCapacityPriority: {Default: false, PreRelease: featuregate.Alpha},
+
+	UserNamespacesStatelessPodsSupport: {Default: false, PreRelease: featuregate.Alpha},
+
+	WinDSR: {Default: false, PreRelease: featuregate.Alpha},
+
+	WinOverlay: {Default: true, PreRelease: featuregate.Beta},
+
+	WindowsHostProcessContainers: {Default: true, PreRelease: featuregate.Beta},
+
+	NodeInclusionPolicyInPodTopologySpread: {Default: false, PreRelease: featuregate.Alpha},
+
+	SELinuxMountReadWriteOncePod: {Default: false, PreRelease: featuregate.Alpha},
 
 	// inherited features from generic apiserver, relisted here to get a conflict if it is changed
 	// unintentionally on either side:
-	genericfeatures.AdvancedAuditing:                    {Default: true, PreRelease: featuregate.GA},
-	genericfeatures.APIResponseCompression:              {Default: true, PreRelease: featuregate.Beta},
-	genericfeatures.APIListChunking:                     {Default: true, PreRelease: featuregate.Beta},
-	genericfeatures.DryRun:                              {Default: true, PreRelease: featuregate.GA},
-	genericfeatures.ServerSideApply:                     {Default: true, PreRelease: featuregate.GA},
-	genericfeatures.APIPriorityAndFairness:              {Default: true, PreRelease: featuregate.Beta},
-	genericfeatures.OpenAPIEnums:                        {Default: true, PreRelease: featuregate.Beta},
-	genericfeatures.CustomResourceValidationExpressions: {Default: false, PreRelease: featuregate.Alpha},
-	genericfeatures.OpenAPIV3:                           {Default: true, PreRelease: featuregate.Beta},
-	genericfeatures.ServerSideFieldValidation:           {Default: false, PreRelease: featuregate.Alpha},
-=======
-	AnyVolumeDataSource: {Default: true, PreRelease: featuregate.Beta}, // on by default in 1.24
-
-	AppArmor: {Default: true, PreRelease: featuregate.Beta},
-
-	CPUCFSQuotaPeriod: {Default: false, PreRelease: featuregate.Alpha},
-
-	CPUManager: {Default: true, PreRelease: featuregate.Beta},
-
-	CPUManagerPolicyAlphaOptions: {Default: false, PreRelease: featuregate.Alpha},
-
-	CPUManagerPolicyBetaOptions: {Default: true, PreRelease: featuregate.Beta},
-
-	CPUManagerPolicyOptions: {Default: true, PreRelease: featuregate.Beta},
-
-	CSIInlineVolume: {Default: true, PreRelease: featuregate.GA, LockToDefault: true}, // remove in 1.27
-
-	CSIMigration: {Default: true, PreRelease: featuregate.GA, LockToDefault: true}, // remove in 1.27
-
-	CSIMigrationAWS: {Default: true, PreRelease: featuregate.GA, LockToDefault: true},
-
-	CSIMigrationAzureDisk: {Default: true, PreRelease: featuregate.GA, LockToDefault: true}, // On by default in 1.23 (requires Azure Disk CSI driver)
-
-	CSIMigrationAzureFile: {Default: true, PreRelease: featuregate.Beta}, // On by default in 1.24 (requires Azure File CSI driver)
-
-	CSIMigrationGCE: {Default: true, PreRelease: featuregate.GA, LockToDefault: true}, // GA in 1.25 (requires GCE PD CSI Driver)
-
-	CSIMigrationOpenStack: {Default: true, PreRelease: featuregate.GA, LockToDefault: true}, // remove in 1.26
-
-	CSIMigrationPortworx: {Default: false, PreRelease: featuregate.Beta}, // Off by default (requires Portworx CSI driver)
-
-	CSIMigrationRBD: {Default: false, PreRelease: featuregate.Alpha}, // Off by default (requires RBD CSI driver)
-
-	CSIMigrationvSphere: {Default: true, PreRelease: featuregate.Beta},
-
-	CSINodeExpandSecret: {Default: false, PreRelease: featuregate.Alpha},
-
-	CSIStorageCapacity: {Default: true, PreRelease: featuregate.GA, LockToDefault: true}, // remove in 1.26
-
-	CSIVolumeHealth: {Default: false, PreRelease: featuregate.Alpha},
-
-	CSRDuration: {Default: true, PreRelease: featuregate.GA, LockToDefault: true}, // remove in 1.26
-
-	ContainerCheckpoint: {Default: false, PreRelease: featuregate.Alpha},
-
-	ControllerManagerLeaderMigration: {Default: true, PreRelease: featuregate.GA, LockToDefault: true}, // remove in 1.26
-
-	CronJobTimeZone: {Default: true, PreRelease: featuregate.Beta},
-
-	DaemonSetUpdateSurge: {Default: true, PreRelease: featuregate.GA, LockToDefault: true}, // remove in 1.27
-
-	DefaultPodTopologySpread: {Default: true, PreRelease: featuregate.GA, LockToDefault: true}, // remove in 1.26
-
-	DelegateFSGroupToCSIDriver: {Default: true, PreRelease: featuregate.Beta},
-
-	DevicePlugins: {Default: true, PreRelease: featuregate.Beta},
-
-	DisableAcceleratorUsageMetrics: {Default: true, PreRelease: featuregate.GA, LockToDefault: true},
-
-	DisableCloudProviders: {Default: false, PreRelease: featuregate.Alpha},
-
-	DisableKubeletCloudCredentialProviders: {Default: false, PreRelease: featuregate.Alpha},
-
-	DownwardAPIHugePages: {Default: true, PreRelease: featuregate.Beta}, // on by default in 1.22
-
-	DynamicKubeletConfig: {Default: false, PreRelease: featuregate.Deprecated}, // feature gate is deprecated in 1.22, kubelet logic is removed in 1.24, api server logic can be removed in 1.26
-
-	EndpointSliceTerminatingCondition: {Default: true, PreRelease: featuregate.Beta},
-
-	EphemeralContainers: {Default: true, PreRelease: featuregate.GA, LockToDefault: true}, // remove in 1.27
-
-	ExecProbeTimeout: {Default: true, PreRelease: featuregate.GA}, // lock to default and remove after v1.22 based on KEP #1972 update
-
-	ExpandCSIVolumes: {Default: true, PreRelease: featuregate.GA}, // remove in 1.26
-
-	ExpandInUsePersistentVolumes: {Default: true, PreRelease: featuregate.GA}, // remove in 1.26
-
-	ExpandPersistentVolumes: {Default: true, PreRelease: featuregate.GA}, // remove in 1.26
-
-	ExpandedDNSConfig: {Default: false, PreRelease: featuregate.Alpha},
-
-	ExperimentalHostUserNamespaceDefaultingGate: {Default: false, PreRelease: featuregate.Beta},
-
-	GRPCContainerProbe: {Default: true, PreRelease: featuregate.Beta},
-
-	GracefulNodeShutdown: {Default: true, PreRelease: featuregate.Beta},
-
-	GracefulNodeShutdownBasedOnPodPriority: {Default: true, PreRelease: featuregate.Beta},
-
-	HPAContainerMetrics: {Default: false, PreRelease: featuregate.Alpha},
-
-	HonorPVReclaimPolicy: {Default: false, PreRelease: featuregate.Alpha},
-
-	IdentifyPodOS: {Default: true, PreRelease: featuregate.GA, LockToDefault: true}, // remove in 1.27
-
-	InTreePluginAWSUnregister: {Default: false, PreRelease: featuregate.Alpha},
-
-	InTreePluginAzureDiskUnregister: {Default: false, PreRelease: featuregate.Alpha},
-
-	InTreePluginAzureFileUnregister: {Default: false, PreRelease: featuregate.Alpha},
-
-	InTreePluginGCEUnregister: {Default: false, PreRelease: featuregate.Alpha},
-
-	InTreePluginOpenStackUnregister: {Default: false, PreRelease: featuregate.Alpha},
-
-	InTreePluginPortworxUnregister: {Default: false, PreRelease: featuregate.Alpha},
-
-	InTreePluginRBDUnregister: {Default: false, PreRelease: featuregate.Alpha},
-
-	InTreePluginvSphereUnregister: {Default: false, PreRelease: featuregate.Alpha},
-
-	IndexedJob: {Default: true, PreRelease: featuregate.GA, LockToDefault: true}, // remove in 1.26
-
-	IPTablesOwnershipCleanup: {Default: false, PreRelease: featuregate.Alpha},
-
-	JobPodFailurePolicy: {Default: false, PreRelease: featuregate.Alpha},
-
-	JobMutableNodeSchedulingDirectives: {Default: true, PreRelease: featuregate.Beta},
-
-	JobReadyPods: {Default: true, PreRelease: featuregate.Beta},
-
-	JobTrackingWithFinalizers: {Default: true, PreRelease: featuregate.Beta},
-
-	KubeletCredentialProviders: {Default: true, PreRelease: featuregate.Beta},
-
-	KubeletInUserNamespace: {Default: false, PreRelease: featuregate.Alpha},
-
-	KubeletPodResources: {Default: true, PreRelease: featuregate.Beta},
-
-	KubeletPodResourcesGetAllocatable: {Default: true, PreRelease: featuregate.Beta},
-
-	KubeletTracing: {Default: false, PreRelease: featuregate.Alpha},
-
-	LegacyServiceAccountTokenNoAutoGeneration: {Default: true, PreRelease: featuregate.Beta},
-
-	LocalStorageCapacityIsolation: {Default: true, PreRelease: featuregate.GA, LockToDefault: true}, // remove in 1.27
-
-	LocalStorageCapacityIsolationFSQuotaMonitoring: {Default: true, PreRelease: featuregate.Beta},
-
-	LogarithmicScaleDown: {Default: true, PreRelease: featuregate.Beta},
-
-	MatchLabelKeysInPodTopologySpread: {Default: false, PreRelease: featuregate.Alpha},
-
-	MaxUnavailableStatefulSet: {Default: false, PreRelease: featuregate.Alpha},
-
-	MemoryManager: {Default: true, PreRelease: featuregate.Beta},
-
-	MemoryQoS: {Default: false, PreRelease: featuregate.Alpha},
-
-	MinDomainsInPodTopologySpread: {Default: false, PreRelease: featuregate.Beta},
-
-	MixedProtocolLBService: {Default: true, PreRelease: featuregate.Beta},
-
-	MultiCIDRRangeAllocator: {Default: false, PreRelease: featuregate.Alpha},
-
-	NetworkPolicyEndPort: {Default: true, PreRelease: featuregate.GA, LockToDefault: true}, // remove in 1.27
-
-	NetworkPolicyStatus: {Default: false, PreRelease: featuregate.Alpha},
-
-	NodeOutOfServiceVolumeDetach: {Default: false, PreRelease: featuregate.Alpha},
-
-	NodeSwap: {Default: false, PreRelease: featuregate.Alpha},
-
-	NonPreemptingPriority: {Default: true, PreRelease: featuregate.GA, LockToDefault: true}, // remove in 1.26
-
-	PodAffinityNamespaceSelector: {Default: true, PreRelease: featuregate.GA, LockToDefault: true}, // remove in 1.26
-
-	PodAndContainerStatsFromCRI: {Default: false, PreRelease: featuregate.Alpha},
-
-	PodDeletionCost: {Default: true, PreRelease: featuregate.Beta},
-
-	PodDisruptionConditions: {Default: false, PreRelease: featuregate.Alpha},
-
-	PodHasNetworkCondition: {Default: false, PreRelease: featuregate.Alpha},
-
-	PodOverhead: {Default: true, PreRelease: featuregate.GA, LockToDefault: true}, // remove in 1.26
-
-	PodSecurity: {Default: true, PreRelease: featuregate.GA, LockToDefault: true},
-
-	PreferNominatedNode: {Default: true, PreRelease: featuregate.GA, LockToDefault: true}, // remove in 1.26
-
-	ProbeTerminationGracePeriod: {Default: true, PreRelease: featuregate.Beta}, // Default to true in beta 1.25
-
-	ProcMountType: {Default: false, PreRelease: featuregate.Alpha},
-
-	ProxyTerminatingEndpoints: {Default: false, PreRelease: featuregate.Alpha},
-
-	QOSReserved: {Default: false, PreRelease: featuregate.Alpha},
-
-	ReadWriteOncePod: {Default: false, PreRelease: featuregate.Alpha},
-
-	RecoverVolumeExpansionFailure: {Default: false, PreRelease: featuregate.Alpha},
-
-	RetroactiveDefaultStorageClass: {Default: false, PreRelease: featuregate.Alpha},
-
-	RotateKubeletServerCertificate: {Default: true, PreRelease: featuregate.Beta},
-
-	SeccompDefault: {Default: true, PreRelease: featuregate.Beta},
-
-	ServiceIPStaticSubrange: {Default: true, PreRelease: featuregate.Beta},
-
-	ServiceInternalTrafficPolicy: {Default: true, PreRelease: featuregate.Beta},
-
-	ServiceLBNodePortControl: {Default: true, PreRelease: featuregate.GA, LockToDefault: true}, // remove in 1.26
-
-	ServiceLoadBalancerClass: {Default: true, PreRelease: featuregate.GA, LockToDefault: true}, // remove in 1.26
-
-	SizeMemoryBackedVolumes: {Default: true, PreRelease: featuregate.Beta},
-
-	StatefulSetAutoDeletePVC: {Default: false, PreRelease: featuregate.Alpha},
-
-	StatefulSetMinReadySeconds: {Default: true, PreRelease: featuregate.GA, LockToDefault: true}, // remove in 1.27
-
-	SuspendJob: {Default: true, PreRelease: featuregate.GA, LockToDefault: true}, // remove in 1.26
-
-	TopologyAwareHints: {Default: true, PreRelease: featuregate.Beta},
-
-	TopologyManager: {Default: true, PreRelease: featuregate.Beta},
-
-	VolumeCapacityPriority: {Default: false, PreRelease: featuregate.Alpha},
-
-	UserNamespacesStatelessPodsSupport: {Default: false, PreRelease: featuregate.Alpha},
-
-	WinDSR: {Default: false, PreRelease: featuregate.Alpha},
-
-	WinOverlay: {Default: true, PreRelease: featuregate.Beta},
-
-	WindowsHostProcessContainers: {Default: true, PreRelease: featuregate.Beta},
-
-	NodeInclusionPolicyInPodTopologySpread: {Default: false, PreRelease: featuregate.Alpha},
-
-	SELinuxMountReadWriteOncePod: {Default: false, PreRelease: featuregate.Alpha},
-
-	// inherited features from generic apiserver, relisted here to get a conflict if it is changed
-	// unintentionally on either side:
 
 	genericfeatures.APIListChunking: {Default: true, PreRelease: featuregate.Beta},
 
@@ -1773,7 +1152,6 @@
 
 	genericfeatures.ServerSideFieldValidation: {Default: true, PreRelease: featuregate.Beta},
 
->>>>>>> e8d3e9b1
 	// features that enable backwards compatibility but are scheduled to be removed
 	// ...
 	HPAScaleToZero: {Default: false, PreRelease: featuregate.Alpha},
