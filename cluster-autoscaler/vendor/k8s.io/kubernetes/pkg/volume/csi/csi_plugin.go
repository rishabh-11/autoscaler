/*
Copyright 2017 The Kubernetes Authors.

Licensed under the Apache License, Version 2.0 (the "License");
you may not use this file except in compliance with the License.
You may obtain a copy of the License at

    http://www.apache.org/licenses/LICENSE-2.0

Unless required by applicable law or agreed to in writing, software
distributed under the License is distributed on an "AS IS" BASIS,
WITHOUT WARRANTIES OR CONDITIONS OF ANY KIND, either express or implied.
See the License for the specific language governing permissions and
limitations under the License.
*/

package csi

import (
	"context"
	"errors"
	"fmt"
	"os"
	"path/filepath"
	"strings"
	"time"

	"k8s.io/klog/v2"

	authenticationv1 "k8s.io/api/authentication/v1"
	api "k8s.io/api/core/v1"
	storage "k8s.io/api/storage/v1"
	apierrors "k8s.io/apimachinery/pkg/api/errors"
	meta "k8s.io/apimachinery/pkg/apis/meta/v1"
	"k8s.io/apimachinery/pkg/types"
	utilruntime "k8s.io/apimachinery/pkg/util/runtime"
	utilversion "k8s.io/apimachinery/pkg/util/version"
	"k8s.io/apimachinery/pkg/util/wait"
	utilfeature "k8s.io/apiserver/pkg/util/feature"
	clientset "k8s.io/client-go/kubernetes"
	storagelisters "k8s.io/client-go/listers/storage/v1"
	csitranslationplugins "k8s.io/csi-translation-lib/plugins"
	"k8s.io/kubernetes/pkg/features"
	"k8s.io/kubernetes/pkg/volume"
	"k8s.io/kubernetes/pkg/volume/csi/nodeinfomanager"
	volumetypes "k8s.io/kubernetes/pkg/volume/util/types"
)

const (
	// CSIPluginName is the name of the in-tree CSI Plugin
	CSIPluginName = "kubernetes.io/csi"

	csiTimeout      = 2 * time.Minute
	volNameSep      = "^"
	volDataFileName = "vol_data.json"
	fsTypeBlockName = "block"

	// CsiResyncPeriod is default resync period duration
	// TODO: increase to something useful
	CsiResyncPeriod = time.Minute
)

type csiPlugin struct {
	host                      volume.VolumeHost
	csiDriverLister           storagelisters.CSIDriverLister
	serviceAccountTokenGetter func(namespace, name string, tr *authenticationv1.TokenRequest) (*authenticationv1.TokenRequest, error)
	volumeAttachmentLister    storagelisters.VolumeAttachmentLister
}

// ProbeVolumePlugins returns implemented plugins
func ProbeVolumePlugins() []volume.VolumePlugin {
	p := &csiPlugin{
		host: nil,
	}
	return []volume.VolumePlugin{p}
}

// volume.VolumePlugin methods
var _ volume.VolumePlugin = &csiPlugin{}

// RegistrationHandler is the handler which is fed to the pluginwatcher API.
type RegistrationHandler struct {
}

// TODO (verult) consider using a struct instead of global variables
// csiDrivers map keep track of all registered CSI drivers on the node and their
// corresponding sockets
var csiDrivers = &DriversStore{}

var nim nodeinfomanager.Interface

// PluginHandler is the plugin registration handler interface passed to the
// pluginwatcher module in kubelet
var PluginHandler = &RegistrationHandler{}

// ValidatePlugin is called by kubelet's plugin watcher upon detection
// of a new registration socket opened by CSI Driver registrar side car.
func (h *RegistrationHandler) ValidatePlugin(pluginName string, endpoint string, versions []string) error {
	klog.Infof(log("Trying to validate a new CSI Driver with name: %s endpoint: %s versions: %s",
		pluginName, endpoint, strings.Join(versions, ",")))

	_, err := h.validateVersions("ValidatePlugin", pluginName, endpoint, versions)
	if err != nil {
		return fmt.Errorf("validation failed for CSI Driver %s at endpoint %s: %v", pluginName, endpoint, err)
	}

	return err
}

// RegisterPlugin is called when a plugin can be registered
func (h *RegistrationHandler) RegisterPlugin(pluginName string, endpoint string, versions []string) error {
	klog.Infof(log("Register new plugin with name: %s at endpoint: %s", pluginName, endpoint))

	highestSupportedVersion, err := h.validateVersions("RegisterPlugin", pluginName, endpoint, versions)
	if err != nil {
		return err
	}

	// Storing endpoint of newly registered CSI driver into the map, where CSI driver name will be the key
	// all other CSI components will be able to get the actual socket of CSI drivers by its name.
	csiDrivers.Set(pluginName, Driver{
		endpoint:                endpoint,
		highestSupportedVersion: highestSupportedVersion,
	})

	// Get node info from the driver.
	csi, err := newCsiDriverClient(csiDriverName(pluginName))
	if err != nil {
		return err
	}

	ctx, cancel := context.WithTimeout(context.Background(), csiTimeout)
	defer cancel()

	driverNodeID, maxVolumePerNode, accessibleTopology, err := csi.NodeGetInfo(ctx)
	if err != nil {
		if unregErr := unregisterDriver(pluginName); unregErr != nil {
			klog.Error(log("registrationHandler.RegisterPlugin failed to unregister plugin due to previous error: %v", unregErr))
		}
		return err
	}

	err = nim.InstallCSIDriver(pluginName, driverNodeID, maxVolumePerNode, accessibleTopology)
	if err != nil {
		if unregErr := unregisterDriver(pluginName); unregErr != nil {
			klog.Error(log("registrationHandler.RegisterPlugin failed to unregister plugin due to previous error: %v", unregErr))
		}
		return err
	}

	return nil
}

func (h *RegistrationHandler) validateVersions(callerName, pluginName string, endpoint string, versions []string) (*utilversion.Version, error) {
	if len(versions) == 0 {
		return nil, errors.New(log("%s for CSI driver %q failed. Plugin returned an empty list for supported versions", callerName, pluginName))
	}

	// Validate version
	// CSI currently only has version 0.x and 1.x (see https://github.com/container-storage-interface/spec/releases).
	// Therefore any driver claiming version 2.x+ is ignored as an unsupported versions.
	// Future 1.x versions of CSI are supposed to be backwards compatible so this version of Kubernetes will work with any 1.x driver
	// (or 0.x), but it may not work with 2.x drivers (because 2.x does not have to be backwards compatible with 1.x).
	// CSI v0.x is no longer supported as of Kubernetes v1.17 in accordance with deprecation policy set out in Kubernetes v1.13.
	newDriverHighestVersion, err := utilversion.HighestSupportedVersion(versions)
	if err != nil {
		return nil, errors.New(log("%s for CSI driver %q failed. None of the versions specified %q are supported. err=%v", callerName, pluginName, versions, err))
	}

	existingDriver, driverExists := csiDrivers.Get(pluginName)
	if driverExists {
		if !existingDriver.highestSupportedVersion.LessThan(newDriverHighestVersion) {
			return nil, errors.New(log("%s for CSI driver %q failed. Another driver with the same name is already registered with a higher supported version: %q", callerName, pluginName, existingDriver.highestSupportedVersion))
		}
	}

	return newDriverHighestVersion, nil
}

// DeRegisterPlugin is called when a plugin removed its socket, signaling
// it is no longer available
func (h *RegistrationHandler) DeRegisterPlugin(pluginName string) {
	klog.Info(log("registrationHandler.DeRegisterPlugin request for plugin %s", pluginName))
	if err := unregisterDriver(pluginName); err != nil {
		klog.Error(log("registrationHandler.DeRegisterPlugin failed: %v", err))
	}
}

func (p *csiPlugin) Init(host volume.VolumeHost) error {
	p.host = host

	csiClient := host.GetKubeClient()
	if csiClient == nil {
		klog.Warning(log("kubeclient not set, assuming standalone kubelet"))
	} else {
		// set CSIDriverLister and volumeAttachmentLister
		adcHost, ok := host.(volume.AttachDetachVolumeHost)
		if ok {
			p.csiDriverLister = adcHost.CSIDriverLister()
			if p.csiDriverLister == nil {
				klog.Error(log("CSIDriverLister not found on AttachDetachVolumeHost"))
			}
			p.volumeAttachmentLister = adcHost.VolumeAttachmentLister()
			if p.volumeAttachmentLister == nil {
				klog.Error(log("VolumeAttachmentLister not found on AttachDetachVolumeHost"))
			}
		}
		kletHost, ok := host.(volume.KubeletVolumeHost)
		if ok {
			p.csiDriverLister = kletHost.CSIDriverLister()
			if p.csiDriverLister == nil {
				klog.Error(log("CSIDriverLister not found on KubeletVolumeHost"))
			}
			p.serviceAccountTokenGetter = host.GetServiceAccountTokenFunc()
			if p.serviceAccountTokenGetter == nil {
				klog.Error(log("ServiceAccountTokenGetter not found on KubeletVolumeHost"))
			}
			// We don't run the volumeAttachmentLister in the kubelet context
			p.volumeAttachmentLister = nil
		}
	}

	var migratedPlugins = map[string](func() bool){
		csitranslationplugins.GCEPDInTreePluginName: func() bool {
			return true
		},
		csitranslationplugins.AWSEBSInTreePluginName: func() bool {
			return true
		},
		csitranslationplugins.CinderInTreePluginName: func() bool {
			return true
		},
		csitranslationplugins.AzureDiskInTreePluginName: func() bool {
			return true
		},
		csitranslationplugins.AzureFileInTreePluginName: func() bool {
			return utilfeature.DefaultFeatureGate.Enabled(features.CSIMigrationAzureFile)
		},
<<<<<<< HEAD
=======
		csitranslationplugins.VSphereInTreePluginName: func() bool {
			return true
		},
>>>>>>> 043b0c18
		csitranslationplugins.PortworxVolumePluginName: func() bool {
			return utilfeature.DefaultFeatureGate.Enabled(features.CSIMigrationPortworx)
		},
		csitranslationplugins.RBDVolumePluginName: func() bool {
			return utilfeature.DefaultFeatureGate.Enabled(features.CSIMigrationRBD)
		},
	}

	// Initializing the label management channels
	nim = nodeinfomanager.NewNodeInfoManager(host.GetNodeName(), host, migratedPlugins)

	// This function prevents Kubelet from posting Ready status until CSINode
	// is both installed and initialized
	if err := initializeCSINode(host); err != nil {
		return errors.New(log("failed to initialize CSINode: %v", err))
	}

	return nil
}

func initializeCSINode(host volume.VolumeHost) error {
	kvh, ok := host.(volume.KubeletVolumeHost)
	if !ok {
		klog.V(4).Info("Cast from VolumeHost to KubeletVolumeHost failed. Skipping CSINode initialization, not running on kubelet")
		return nil
	}
	kubeClient := host.GetKubeClient()
	if kubeClient == nil {
		// Kubelet running in standalone mode. Skip CSINode initialization
		klog.Warning("Skipping CSINode initialization, kubelet running in standalone mode")
		return nil
	}

	kvh.SetKubeletError(errors.New("CSINode is not yet initialized"))

	go func() {
		defer utilruntime.HandleCrash()

		// First wait indefinitely to talk to Kube APIServer
		nodeName := host.GetNodeName()
		err := waitForAPIServerForever(kubeClient, nodeName)
		if err != nil {
			klog.Fatalf("Failed to initialize CSINode while waiting for API server to report ok: %v", err)
		}

		// Backoff parameters tuned to retry over 140 seconds. Will fail and restart the Kubelet
		// after max retry steps.
		initBackoff := wait.Backoff{
			Steps:    6,
			Duration: 15 * time.Millisecond,
			Factor:   6.0,
			Jitter:   0.1,
		}
		err = wait.ExponentialBackoff(initBackoff, func() (bool, error) {
			klog.V(4).Infof("Initializing migrated drivers on CSINode")
			err := nim.InitializeCSINodeWithAnnotation()
			if err != nil {
				kvh.SetKubeletError(fmt.Errorf("failed to initialize CSINode: %v", err))
				klog.Errorf("Failed to initialize CSINode: %v", err)
				return false, nil
			}

			// Successfully initialized drivers, allow Kubelet to post Ready
			kvh.SetKubeletError(nil)
			return true, nil
		})
		if err != nil {
			// 2 releases after CSIMigration and all CSIMigrationX (where X is a volume plugin)
			// are permanently enabled the apiserver/controllers can assume that the kubelet is
			// using CSI for all Migrated volume plugins. Then all the CSINode initialization
			// code can be dropped from Kubelet.
			// Kill the Kubelet process and allow it to restart to retry initialization
			klog.Fatalf("Failed to initialize CSINode after retrying: %v", err)
		}
	}()
	return nil
}

func (p *csiPlugin) GetPluginName() string {
	return CSIPluginName
}

// GetvolumeName returns a concatenated string of CSIVolumeSource.Driver<volNameSe>CSIVolumeSource.VolumeHandle
// That string value is used in Detach() to extract driver name and volumeName.
func (p *csiPlugin) GetVolumeName(spec *volume.Spec) (string, error) {
	csi, err := getPVSourceFromSpec(spec)
	if err != nil {
		return "", errors.New(log("plugin.GetVolumeName failed to extract volume source from spec: %v", err))
	}

	// return driverName<separator>volumeHandle
	return fmt.Sprintf("%s%s%s", csi.Driver, volNameSep, csi.VolumeHandle), nil
}

func (p *csiPlugin) CanSupport(spec *volume.Spec) bool {
	// TODO (vladimirvivien) CanSupport should also take into account
	// the availability/registration of specified Driver in the volume source
	if spec == nil {
		return false
	}
	return (spec.PersistentVolume != nil && spec.PersistentVolume.Spec.CSI != nil) ||
		(spec.Volume != nil && spec.Volume.CSI != nil)
}

func (p *csiPlugin) RequiresRemount(spec *volume.Spec) bool {
	if p.csiDriverLister == nil {
		return false
	}
	driverName, err := GetCSIDriverName(spec)
	if err != nil {
		klog.V(5).Info(log("Failed to mark %q as republish required, err: %v", spec.Name(), err))
		return false
	}
	csiDriver, err := p.getCSIDriver(driverName)
	if err != nil {
		klog.V(5).Info(log("Failed to mark %q as republish required, err: %v", spec.Name(), err))
		return false
	}
	return *csiDriver.Spec.RequiresRepublish
}

func (p *csiPlugin) NewMounter(
	spec *volume.Spec,
	pod *api.Pod,
	_ volume.VolumeOptions) (volume.Mounter, error) {

	volSrc, pvSrc, err := getSourceFromSpec(spec)
	if err != nil {
		return nil, err
	}

	var (
		driverName   string
		volumeHandle string
		readOnly     bool
	)

	switch {
	case volSrc != nil:
		volumeHandle = makeVolumeHandle(string(pod.UID), spec.Name())
		driverName = volSrc.Driver
		if volSrc.ReadOnly != nil {
			readOnly = *volSrc.ReadOnly
		}
	case pvSrc != nil:
		driverName = pvSrc.Driver
		volumeHandle = pvSrc.VolumeHandle
		readOnly = spec.ReadOnly
	default:
		return nil, errors.New(log("volume source not found in volume.Spec"))
	}

	volumeLifecycleMode, err := p.getVolumeLifecycleMode(spec)
	if err != nil {
		return nil, err
	}

	k8s := p.host.GetKubeClient()
	if k8s == nil {
		return nil, errors.New(log("failed to get a kubernetes client"))
	}

	kvh, ok := p.host.(volume.KubeletVolumeHost)
	if !ok {
		return nil, errors.New(log("cast from VolumeHost to KubeletVolumeHost failed"))
	}

	mounter := &csiMountMgr{
		plugin:              p,
		k8s:                 k8s,
		spec:                spec,
		pod:                 pod,
		podUID:              pod.UID,
		driverName:          csiDriverName(driverName),
		volumeLifecycleMode: volumeLifecycleMode,
		volumeID:            volumeHandle,
		specVolumeID:        spec.Name(),
		readOnly:            readOnly,
		kubeVolHost:         kvh,
	}
	mounter.csiClientGetter.driverName = csiDriverName(driverName)

	dir := mounter.GetPath()
	mounter.MetricsProvider = NewMetricsCsi(volumeHandle, dir, csiDriverName(driverName))
	klog.V(4).Info(log("mounter created successfully"))
	return mounter, nil
}

func (p *csiPlugin) NewUnmounter(specName string, podUID types.UID) (volume.Unmounter, error) {
	klog.V(4).Infof(log("setting up unmounter for [name=%v, podUID=%v]", specName, podUID))

	kvh, ok := p.host.(volume.KubeletVolumeHost)
	if !ok {
		return nil, errors.New(log("cast from VolumeHost to KubeletVolumeHost failed"))
	}

	unmounter := &csiMountMgr{
		plugin:       p,
		podUID:       podUID,
		specVolumeID: specName,
		kubeVolHost:  kvh,
	}

	// load volume info from file
	dir := unmounter.GetPath()
	dataDir := filepath.Dir(dir) // dropoff /mount at end
	data, err := loadVolumeData(dataDir, volDataFileName)
	if err != nil {
		return nil, errors.New(log("unmounter failed to load volume data file [%s]: %v", dir, err))
	}
	unmounter.driverName = csiDriverName(data[volDataKey.driverName])
	unmounter.volumeID = data[volDataKey.volHandle]
	unmounter.csiClientGetter.driverName = unmounter.driverName

	return unmounter, nil
}

func (p *csiPlugin) ConstructVolumeSpec(volumeName, mountPath string) (volume.ReconstructedVolume, error) {
	klog.V(4).Info(log("plugin.ConstructVolumeSpec [pv.Name=%v, path=%v]", volumeName, mountPath))

	volData, err := loadVolumeData(mountPath, volDataFileName)
	if err != nil {
		return volume.ReconstructedVolume{}, errors.New(log("plugin.ConstructVolumeSpec failed loading volume data using [%s]: %v", mountPath, err))
	}
	klog.V(4).Info(log("plugin.ConstructVolumeSpec extracted [%#v]", volData))

	var ret volume.ReconstructedVolume
	if utilfeature.DefaultFeatureGate.Enabled(features.SELinuxMountReadWriteOncePod) {
		ret.SELinuxMountContext = volData[volDataKey.seLinuxMountContext]
	}

	// If mode is VolumeLifecycleEphemeral, use constructVolSourceSpec
	// to construct volume source spec. If mode is VolumeLifecyclePersistent,
	// use constructPVSourceSpec to construct volume construct pv source spec.
	if storage.VolumeLifecycleMode(volData[volDataKey.volumeLifecycleMode]) == storage.VolumeLifecycleEphemeral {
		ret.Spec = p.constructVolSourceSpec(volData[volDataKey.specVolID], volData[volDataKey.driverName])
		return ret, nil
	}

	ret.Spec = p.constructPVSourceSpec(volData[volDataKey.specVolID], volData[volDataKey.driverName], volData[volDataKey.volHandle])
	return ret, nil
}

// constructVolSourceSpec constructs volume.Spec with CSIVolumeSource
func (p *csiPlugin) constructVolSourceSpec(volSpecName, driverName string) *volume.Spec {
	vol := &api.Volume{
		Name: volSpecName,
		VolumeSource: api.VolumeSource{
			CSI: &api.CSIVolumeSource{
				Driver: driverName,
			},
		},
	}
	return volume.NewSpecFromVolume(vol)
}

// constructPVSourceSpec constructs volume.Spec with CSIPersistentVolumeSource
func (p *csiPlugin) constructPVSourceSpec(volSpecName, driverName, volumeHandle string) *volume.Spec {
	fsMode := api.PersistentVolumeFilesystem
	pv := &api.PersistentVolume{
		ObjectMeta: meta.ObjectMeta{
			Name: volSpecName,
		},
		Spec: api.PersistentVolumeSpec{
			PersistentVolumeSource: api.PersistentVolumeSource{
				CSI: &api.CSIPersistentVolumeSource{
					Driver:       driverName,
					VolumeHandle: volumeHandle,
				},
			},
			VolumeMode: &fsMode,
		},
	}
	return volume.NewSpecFromPersistentVolume(pv, false)
}

func (p *csiPlugin) SupportsMountOption() bool {
	// TODO (vladimirvivien) use CSI VolumeCapability.MountVolume.mount_flags
	// to probe for the result for this method
	// (bswartz) Until the CSI spec supports probing, our only option is to
	// make plugins register their support for mount options or lack thereof
	// directly with kubernetes.
	return true
}

func (p *csiPlugin) SupportsBulkVolumeVerification() bool {
	return false
}

func (p *csiPlugin) SupportsSELinuxContextMount(spec *volume.Spec) (bool, error) {
	if utilfeature.DefaultFeatureGate.Enabled(features.SELinuxMountReadWriteOncePod) {
		driver, err := GetCSIDriverName(spec)
		if err != nil {
			return false, err
		}
		csiDriver, err := p.getCSIDriver(driver)
		if err != nil {
			if apierrors.IsNotFound(err) {
				return false, nil
			}
			return false, err
		}
		if csiDriver.Spec.SELinuxMount != nil {
			return *csiDriver.Spec.SELinuxMount, nil
		}
		return false, nil
	}
	return false, nil
}

// volume.AttachableVolumePlugin methods
var _ volume.AttachableVolumePlugin = &csiPlugin{}

var _ volume.DeviceMountableVolumePlugin = &csiPlugin{}

func (p *csiPlugin) NewAttacher() (volume.Attacher, error) {
	return p.newAttacherDetacher()
}

func (p *csiPlugin) NewDeviceMounter() (volume.DeviceMounter, error) {
	return p.NewAttacher()
}

func (p *csiPlugin) NewDetacher() (volume.Detacher, error) {
	return p.newAttacherDetacher()
}

func (p *csiPlugin) CanAttach(spec *volume.Spec) (bool, error) {
	volumeLifecycleMode, err := p.getVolumeLifecycleMode(spec)
	if err != nil {
		return false, err
	}

	if volumeLifecycleMode == storage.VolumeLifecycleEphemeral {
		klog.V(5).Info(log("plugin.CanAttach = false, ephemeral mode detected for spec %v", spec.Name()))
		return false, nil
	}

	pvSrc, err := getCSISourceFromSpec(spec)
	if err != nil {
		return false, err
	}

	driverName := pvSrc.Driver

	skipAttach, err := p.skipAttach(driverName)
	if err != nil {
		return false, err
	}

	return !skipAttach, nil
}

// CanDeviceMount returns true if the spec supports device mount
func (p *csiPlugin) CanDeviceMount(spec *volume.Spec) (bool, error) {
	volumeLifecycleMode, err := p.getVolumeLifecycleMode(spec)
	if err != nil {
		return false, err
	}

	if volumeLifecycleMode == storage.VolumeLifecycleEphemeral {
		klog.V(5).Info(log("plugin.CanDeviceMount skipped ephemeral mode detected for spec %v", spec.Name()))
		return false, nil
	}

	// Persistent volumes support device mount.
	return true, nil
}

func (p *csiPlugin) NewDeviceUnmounter() (volume.DeviceUnmounter, error) {
	return p.NewDetacher()
}

func (p *csiPlugin) GetDeviceMountRefs(deviceMountPath string) ([]string, error) {
	m := p.host.GetMounter(p.GetPluginName())
	return m.GetMountRefs(deviceMountPath)
}

// BlockVolumePlugin methods
var _ volume.BlockVolumePlugin = &csiPlugin{}

func (p *csiPlugin) NewBlockVolumeMapper(spec *volume.Spec, podRef *api.Pod, opts volume.VolumeOptions) (volume.BlockVolumeMapper, error) {
	pvSource, err := getCSISourceFromSpec(spec)
	if err != nil {
		return nil, err
	}
	readOnly, err := getReadOnlyFromSpec(spec)
	if err != nil {
		return nil, err
	}

	klog.V(4).Info(log("setting up block mapper for [volume=%v,driver=%v]", pvSource.VolumeHandle, pvSource.Driver))

	k8s := p.host.GetKubeClient()
	if k8s == nil {
		return nil, errors.New(log("failed to get a kubernetes client"))
	}

	mapper := &csiBlockMapper{
		k8s:        k8s,
		plugin:     p,
		volumeID:   pvSource.VolumeHandle,
		driverName: csiDriverName(pvSource.Driver),
		readOnly:   readOnly,
		spec:       spec,
		specName:   spec.Name(),
		pod:        podRef,
		podUID:     podRef.UID,
	}
	mapper.csiClientGetter.driverName = csiDriverName(pvSource.Driver)

	// Save volume info in pod dir
	dataDir := getVolumeDeviceDataDir(spec.Name(), p.host)

	if err := os.MkdirAll(dataDir, 0750); err != nil {
		return nil, errors.New(log("failed to create data dir %s:  %v", dataDir, err))
	}
	klog.V(4).Info(log("created path successfully [%s]", dataDir))

	blockPath, err := mapper.GetGlobalMapPath(spec)
	if err != nil {
		return nil, errors.New(log("failed to get device path: %v", err))
	}

	mapper.MetricsProvider = NewMetricsCsi(pvSource.VolumeHandle, blockPath+"/"+string(podRef.UID), csiDriverName(pvSource.Driver))

	// persist volume info data for teardown
	node := string(p.host.GetNodeName())
	attachID := getAttachmentName(pvSource.VolumeHandle, pvSource.Driver, node)
	volData := map[string]string{
		volDataKey.specVolID:    spec.Name(),
		volDataKey.volHandle:    pvSource.VolumeHandle,
		volDataKey.driverName:   pvSource.Driver,
		volDataKey.nodeName:     node,
		volDataKey.attachmentID: attachID,
	}

	err = saveVolumeData(dataDir, volDataFileName, volData)
	defer func() {
		// Only if there was an error and volume operation was considered
		// finished, we should remove the directory.
		if err != nil && volumetypes.IsOperationFinishedError(err) {
			// attempt to cleanup volume mount dir.
			if err = removeMountDir(p, dataDir); err != nil {
				klog.Error(log("attacher.MountDevice failed to remove mount dir after error [%s]: %v", dataDir, err))
			}
		}
	}()
	if err != nil {
		errorMsg := log("csi.NewBlockVolumeMapper failed to save volume info data: %v", err)
		klog.Error(errorMsg)
		return nil, errors.New(errorMsg)
	}

	return mapper, nil
}

func (p *csiPlugin) NewBlockVolumeUnmapper(volName string, podUID types.UID) (volume.BlockVolumeUnmapper, error) {
	klog.V(4).Infof(log("setting up block unmapper for [Spec=%v, podUID=%v]", volName, podUID))
	unmapper := &csiBlockMapper{
		plugin:   p,
		podUID:   podUID,
		specName: volName,
	}

	// load volume info from file
	dataDir := getVolumeDeviceDataDir(unmapper.specName, p.host)
	data, err := loadVolumeData(dataDir, volDataFileName)
	if err != nil {
		return nil, errors.New(log("unmapper failed to load volume data file [%s]: %v", dataDir, err))
	}
	unmapper.driverName = csiDriverName(data[volDataKey.driverName])
	unmapper.volumeID = data[volDataKey.volHandle]
	unmapper.csiClientGetter.driverName = unmapper.driverName

	return unmapper, nil
}

func (p *csiPlugin) ConstructBlockVolumeSpec(podUID types.UID, specVolName, mapPath string) (*volume.Spec, error) {
	klog.V(4).Infof("plugin.ConstructBlockVolumeSpec [podUID=%s, specVolName=%s, path=%s]", string(podUID), specVolName, mapPath)

	dataDir := getVolumeDeviceDataDir(specVolName, p.host)
	volData, err := loadVolumeData(dataDir, volDataFileName)
	if err != nil {
		return nil, errors.New(log("plugin.ConstructBlockVolumeSpec failed loading volume data using [%s]: %v", mapPath, err))
	}

	klog.V(4).Info(log("plugin.ConstructBlockVolumeSpec extracted [%#v]", volData))

	blockMode := api.PersistentVolumeBlock
	pv := &api.PersistentVolume{
		ObjectMeta: meta.ObjectMeta{
			Name: volData[volDataKey.specVolID],
		},
		Spec: api.PersistentVolumeSpec{
			PersistentVolumeSource: api.PersistentVolumeSource{
				CSI: &api.CSIPersistentVolumeSource{
					Driver:       volData[volDataKey.driverName],
					VolumeHandle: volData[volDataKey.volHandle],
				},
			},
			VolumeMode: &blockMode,
		},
	}

	return volume.NewSpecFromPersistentVolume(pv, false), nil
}

// skipAttach looks up CSIDriver object associated with driver name
// to determine if driver requires attachment volume operation
func (p *csiPlugin) skipAttach(driver string) (bool, error) {
	csiDriver, err := p.getCSIDriver(driver)
	if err != nil {
		if apierrors.IsNotFound(err) {
			// Don't skip attach if CSIDriver does not exist
			return false, nil
		}
		return false, err
	}
	if csiDriver.Spec.AttachRequired != nil && *csiDriver.Spec.AttachRequired == false {
		return true, nil
	}
	return false, nil
}

func (p *csiPlugin) getCSIDriver(driver string) (*storage.CSIDriver, error) {
	kletHost, ok := p.host.(volume.KubeletVolumeHost)
	if ok {
		if err := kletHost.WaitForCacheSync(); err != nil {
			return nil, err
		}
	}

	if p.csiDriverLister == nil {
		return nil, errors.New("CSIDriver lister does not exist")
	}
	csiDriver, err := p.csiDriverLister.Get(driver)
	return csiDriver, err
}

// getVolumeLifecycleMode returns the mode for the specified spec: {persistent|ephemeral}.
// 1) If mode cannot be determined, it will default to "persistent".
// 2) If Mode cannot be resolved to either {persistent | ephemeral}, an error is returned
// See https://github.com/kubernetes/enhancements/blob/master/keps/sig-storage/596-csi-inline-volumes/README.md
func (p *csiPlugin) getVolumeLifecycleMode(spec *volume.Spec) (storage.VolumeLifecycleMode, error) {
	// 1) if volume.Spec.Volume.CSI != nil -> mode is ephemeral
	// 2) if volume.Spec.PersistentVolume.Spec.CSI != nil -> persistent
	volSrc, _, err := getSourceFromSpec(spec)
	if err != nil {
		return "", err
	}

	if volSrc != nil {
		return storage.VolumeLifecycleEphemeral, nil
	}
	return storage.VolumeLifecyclePersistent, nil
}

func (p *csiPlugin) getPublishContext(client clientset.Interface, handle, driver, nodeName string) (map[string]string, error) {
	skip, err := p.skipAttach(driver)
	if err != nil {
		return nil, err
	}
	if skip {
		return nil, nil
	}

	attachID := getAttachmentName(handle, driver, nodeName)

	// search for attachment by VolumeAttachment.Spec.Source.PersistentVolumeName
	attachment, err := client.StorageV1().VolumeAttachments().Get(context.TODO(), attachID, meta.GetOptions{})
	if err != nil {
		return nil, err // This err already has enough context ("VolumeAttachment xyz not found")
	}

	if attachment == nil {
		err = errors.New("no existing VolumeAttachment found")
		return nil, err
	}
	return attachment.Status.AttachmentMetadata, nil
}

func (p *csiPlugin) newAttacherDetacher() (*csiAttacher, error) {
	k8s := p.host.GetKubeClient()
	if k8s == nil {
		return nil, errors.New(log("unable to get kubernetes client from host"))
	}

	return &csiAttacher{
		plugin:       p,
		k8s:          k8s,
		watchTimeout: csiTimeout,
	}, nil
}

// podInfoEnabled  check CSIDriver enabled pod info flag
func (p *csiPlugin) podInfoEnabled(driverName string) (bool, error) {
	csiDriver, err := p.getCSIDriver(driverName)
	if err != nil {
		if apierrors.IsNotFound(err) {
			klog.V(4).Infof(log("CSIDriver %q not found, not adding pod information", driverName))
			return false, nil
		}
		return false, err
	}

	// if PodInfoOnMount is not set or false we do not set pod attributes
	if csiDriver.Spec.PodInfoOnMount == nil || *csiDriver.Spec.PodInfoOnMount == false {
		klog.V(4).Infof(log("CSIDriver %q does not require pod information", driverName))
		return false, nil
	}
	return true, nil
}

func unregisterDriver(driverName string) error {
	csiDrivers.Delete(driverName)

	if err := nim.UninstallCSIDriver(driverName); err != nil {
		return errors.New(log("Error uninstalling CSI driver: %v", err))
	}

	return nil
}

// waitForAPIServerForever waits forever to get a CSINode instance as a proxy
// for a healthy APIServer
func waitForAPIServerForever(client clientset.Interface, nodeName types.NodeName) error {
	var lastErr error
	err := wait.PollImmediateInfinite(time.Second, func() (bool, error) {
		// Get a CSINode from API server to make sure 1) kubelet can reach API server
		// and 2) it has enough permissions. Kubelet may have restricted permissions
		// when it's bootstrapping TLS.
		// https://kubernetes.io/docs/reference/command-line-tools-reference/kubelet-tls-bootstrapping/
		_, lastErr = client.StorageV1().CSINodes().Get(context.TODO(), string(nodeName), meta.GetOptions{})
		if lastErr == nil || apierrors.IsNotFound(lastErr) {
			// API server contacted
			return true, nil
		}
		klog.V(2).Infof("Failed to contact API server when waiting for CSINode publishing: %s", lastErr)
		return false, nil
	})
	if err != nil {
		// In theory this is unreachable, but just in case:
		return fmt.Errorf("%v: %v", err, lastErr)
	}

	return nil
}<|MERGE_RESOLUTION|>--- conflicted
+++ resolved
@@ -236,12 +236,9 @@
 		csitranslationplugins.AzureFileInTreePluginName: func() bool {
 			return utilfeature.DefaultFeatureGate.Enabled(features.CSIMigrationAzureFile)
 		},
-<<<<<<< HEAD
-=======
 		csitranslationplugins.VSphereInTreePluginName: func() bool {
 			return true
 		},
->>>>>>> 043b0c18
 		csitranslationplugins.PortworxVolumePluginName: func() bool {
 			return utilfeature.DefaultFeatureGate.Enabled(features.CSIMigrationPortworx)
 		},
