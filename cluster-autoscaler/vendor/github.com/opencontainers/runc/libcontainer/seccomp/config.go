--- conflicted
+++ resolved
@@ -29,15 +29,6 @@
 }
 
 var actions = map[string]configs.Action{
-<<<<<<< HEAD
-	"SCMP_ACT_KILL":   configs.Kill,
-	"SCMP_ACT_ERRNO":  configs.Errno,
-	"SCMP_ACT_TRAP":   configs.Trap,
-	"SCMP_ACT_ALLOW":  configs.Allow,
-	"SCMP_ACT_TRACE":  configs.Trace,
-	"SCMP_ACT_LOG":    configs.Log,
-	"SCMP_ACT_NOTIFY": configs.Notify,
-=======
 	"SCMP_ACT_KILL":         configs.Kill,
 	"SCMP_ACT_ERRNO":        configs.Errno,
 	"SCMP_ACT_TRAP":         configs.Trap,
@@ -47,7 +38,6 @@
 	"SCMP_ACT_NOTIFY":       configs.Notify,
 	"SCMP_ACT_KILL_THREAD":  configs.KillThread,
 	"SCMP_ACT_KILL_PROCESS": configs.KillProcess,
->>>>>>> e8d3e9b1
 }
 
 // KnownActions returns the list of the known actions.
