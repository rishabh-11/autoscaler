--- conflicted
+++ resolved
@@ -60,18 +60,12 @@
 	scheme        string
 
 	// Fields actually belong to the resolver.
-<<<<<<< HEAD
-	mu             sync.Mutex // Guards access to CC.
-	CC             resolver.ClientConn
-	bootstrapState *resolver.State
-=======
 	// Guards access to below fields.
 	mu sync.Mutex
 	CC resolver.ClientConn
 	// Storing the most recent state update makes this resolver resilient to
 	// restarts, which is possible with channel idleness.
 	lastSeenState *resolver.State
->>>>>>> 043b0c18
 }
 
 // InitialState adds initial state to the resolver so that UpdateState doesn't
@@ -82,21 +76,12 @@
 
 // Build returns itself for Resolver, because it's both a builder and a resolver.
 func (r *Resolver) Build(target resolver.Target, cc resolver.ClientConn, opts resolver.BuildOptions) (resolver.Resolver, error) {
-<<<<<<< HEAD
-	r.mu.Lock()
-	r.CC = cc
-	r.mu.Unlock()
-	r.BuildCallback(target, cc, opts)
-	if r.bootstrapState != nil {
-		r.UpdateState(*r.bootstrapState)
-=======
 	r.BuildCallback(target, cc, opts)
 	r.mu.Lock()
 	r.CC = cc
 	if r.lastSeenState != nil {
 		err := r.CC.UpdateState(*r.lastSeenState)
 		go r.UpdateStateCallback(err)
->>>>>>> 043b0c18
 	}
 	r.mu.Unlock()
 	return r, nil
@@ -121,10 +106,7 @@
 func (r *Resolver) UpdateState(s resolver.State) {
 	r.mu.Lock()
 	err := r.CC.UpdateState(s)
-<<<<<<< HEAD
-=======
 	r.lastSeenState = &s
->>>>>>> 043b0c18
 	r.mu.Unlock()
 	r.UpdateStateCallback(err)
 }
