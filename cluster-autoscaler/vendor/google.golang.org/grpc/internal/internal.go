--- conflicted
+++ resolved
@@ -175,15 +175,12 @@
 	// GRPCResolverSchemeExtraMetadata determines when gRPC will add extra
 	// metadata to RPCs.
 	GRPCResolverSchemeExtraMetadata string = "xds"
-<<<<<<< HEAD
-=======
 
 	// EnterIdleModeForTesting gets the ClientConn to enter IDLE mode.
 	EnterIdleModeForTesting any // func(*grpc.ClientConn) error
 
 	// ExitIdleModeForTesting gets the ClientConn to exit IDLE mode.
 	ExitIdleModeForTesting any // func(*grpc.ClientConn) error
->>>>>>> 043b0c18
 )
 
 // HealthChecker defines the signature of the client-side LB channel health checking function.
