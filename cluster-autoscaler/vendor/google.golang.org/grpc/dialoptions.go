--- conflicted
+++ resolved
@@ -644,10 +644,7 @@
 			UseProxy:        true,
 		},
 		recvBufferPool: nopBufferPool{},
-<<<<<<< HEAD
-=======
 		idleTimeout:    30 * time.Minute,
->>>>>>> 043b0c18
 	}
 }
 
@@ -684,13 +681,8 @@
 // channel will exit idle mode when the Connect() method is called or when an
 // RPC is initiated.
 //
-<<<<<<< HEAD
-// By default this feature is disabled, which can also be explicitly configured
-// by passing zero to this function.
-=======
 // A default timeout of 30 minutes will be used if this dial option is not set
 // at dial time and idleness can be disabled by passing a timeout of zero.
->>>>>>> 043b0c18
 //
 // # Experimental
 //
