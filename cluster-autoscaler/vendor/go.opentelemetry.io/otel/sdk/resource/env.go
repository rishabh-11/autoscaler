// Copyright The OpenTelemetry Authors
//
// Licensed under the Apache License, Version 2.0 (the "License");
// you may not use this file except in compliance with the License.
// You may obtain a copy of the License at
//
//     http://www.apache.org/licenses/LICENSE-2.0
//
// Unless required by applicable law or agreed to in writing, software
// distributed under the License is distributed on an "AS IS" BASIS,
// WITHOUT WARRANTIES OR CONDITIONS OF ANY KIND, either express or implied.
// See the License for the specific language governing permissions and
// limitations under the License.

package resource // import "go.opentelemetry.io/otel/sdk/resource"

import (
	"context"
	"fmt"
	"net/url"
	"os"
	"strings"

	"go.opentelemetry.io/otel"
	"go.opentelemetry.io/otel/attribute"
	semconv "go.opentelemetry.io/otel/semconv/v1.21.0"
)

const (
	// resourceAttrKey is the environment variable name OpenTelemetry Resource information will be read from.
	resourceAttrKey = "OTEL_RESOURCE_ATTRIBUTES" //nolint:gosec // False positive G101: Potential hardcoded credentials

	// svcNameKey is the environment variable name that Service Name information will be read from.
	svcNameKey = "OTEL_SERVICE_NAME"
)

// errMissingValue is returned when a resource value is missing.
var errMissingValue = fmt.Errorf("%w: missing value", ErrPartialResource)

// fromEnv is a Detector that implements the Detector and collects
// resources from environment.  This Detector is included as a
// builtin.
type fromEnv struct{}

// compile time assertion that FromEnv implements Detector interface.
var _ Detector = fromEnv{}

// Detect collects resources from environment.
func (fromEnv) Detect(context.Context) (*Resource, error) {
	attrs := strings.TrimSpace(os.Getenv(resourceAttrKey))
	svcName := strings.TrimSpace(os.Getenv(svcNameKey))

	if attrs == "" && svcName == "" {
		return Empty(), nil
	}

	var res *Resource

	if svcName != "" {
		res = NewSchemaless(semconv.ServiceName(svcName))
	}

	r2, err := constructOTResources(attrs)

	// Ensure that the resource with the service name from OTEL_SERVICE_NAME
	// takes precedence, if it was defined.
	res, err2 := Merge(r2, res)

	if err == nil {
		err = err2
	} else if err2 != nil {
		err = fmt.Errorf("detecting resources: %s", []string{err.Error(), err2.Error()})
	}

	return res, err
}

func constructOTResources(s string) (*Resource, error) {
	if s == "" {
		return Empty(), nil
	}
	pairs := strings.Split(s, ",")
	var attrs []attribute.KeyValue
	var invalid []string
	for _, p := range pairs {
		k, v, found := strings.Cut(p, "=")
		if !found {
			invalid = append(invalid, p)
			continue
		}
		key := strings.TrimSpace(k)
<<<<<<< HEAD
		val, err := url.QueryUnescape(strings.TrimSpace(v))
=======
		val, err := url.PathUnescape(strings.TrimSpace(v))
>>>>>>> 043b0c18
		if err != nil {
			// Retain original value if decoding fails, otherwise it will be
			// an empty string.
			val = v
			otel.Handle(err)
		}
		attrs = append(attrs, attribute.String(key, val))
	}
	var err error
	if len(invalid) > 0 {
		err = fmt.Errorf("%w: %v", errMissingValue, invalid)
	}
	return NewSchemaless(attrs...), err
}<|MERGE_RESOLUTION|>--- conflicted
+++ resolved
@@ -89,11 +89,7 @@
 			continue
 		}
 		key := strings.TrimSpace(k)
-<<<<<<< HEAD
-		val, err := url.QueryUnescape(strings.TrimSpace(v))
-=======
 		val, err := url.PathUnescape(strings.TrimSpace(v))
->>>>>>> 043b0c18
 		if err != nil {
 			// Retain original value if decoding fails, otherwise it will be
 			// an empty string.
