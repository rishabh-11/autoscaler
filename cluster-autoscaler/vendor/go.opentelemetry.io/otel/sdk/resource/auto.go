--- conflicted
+++ resolved
@@ -73,7 +73,6 @@
 			errs = append(errs, err)
 		}
 		*res = *r
-<<<<<<< HEAD
 	}
 
 	if len(errs) == 0 {
@@ -101,35 +100,6 @@
 	case 1:
 		return e[0]
 	}
-=======
-	}
-
-	if len(errs) == 0 {
-		return nil
-	}
-	return errs
-}
-
-type detectErrs []error
-
-func (e detectErrs) Error() string {
-	errStr := make([]string, len(e))
-	for i, err := range e {
-		errStr[i] = fmt.Sprintf("* %s", err)
-	}
-
-	format := "%d errors occurred detecting resource:\n\t%s"
-	return fmt.Sprintf(format, len(e), strings.Join(errStr, "\n\t"))
-}
-
-func (e detectErrs) Unwrap() error {
-	switch len(e) {
-	case 0:
-		return nil
-	case 1:
-		return e[0]
-	}
->>>>>>> 043b0c18
 	return e[1:]
 }
 
