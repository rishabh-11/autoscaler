--- conflicted
+++ resolved
@@ -14,20 +14,12 @@
 
 module-sets:
   stable-v1:
-<<<<<<< HEAD
-    version: v1.19.0
-=======
     version: v1.21.0
->>>>>>> 043b0c18
     modules:
       - go.opentelemetry.io/otel
       - go.opentelemetry.io/otel/bridge/opentracing
       - go.opentelemetry.io/otel/bridge/opentracing/test
       - go.opentelemetry.io/otel/example/dice
-<<<<<<< HEAD
-      - go.opentelemetry.io/otel/example/fib
-=======
->>>>>>> 043b0c18
       - go.opentelemetry.io/otel/example/namedtracer
       - go.opentelemetry.io/otel/example/otel-collector
       - go.opentelemetry.io/otel/example/passthrough
@@ -42,21 +34,12 @@
       - go.opentelemetry.io/otel/sdk/metric
       - go.opentelemetry.io/otel/trace
   experimental-metrics:
-<<<<<<< HEAD
-    version: v0.42.0
-=======
     version: v0.44.0
->>>>>>> 043b0c18
     modules:
       - go.opentelemetry.io/otel/bridge/opencensus
       - go.opentelemetry.io/otel/bridge/opencensus/test
       - go.opentelemetry.io/otel/example/opencensus
       - go.opentelemetry.io/otel/example/prometheus
-<<<<<<< HEAD
-      - go.opentelemetry.io/otel/example/view
-      - go.opentelemetry.io/otel/exporters/otlp/otlpmetric
-=======
->>>>>>> 043b0c18
       - go.opentelemetry.io/otel/exporters/otlp/otlpmetric/otlpmetricgrpc
       - go.opentelemetry.io/otel/exporters/otlp/otlpmetric/otlpmetrichttp
       - go.opentelemetry.io/otel/exporters/prometheus
