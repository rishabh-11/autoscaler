--- conflicted
+++ resolved
@@ -254,11 +254,7 @@
 	if err := m.validate(); err != nil {
 		return newInvalidMember(), err
 	}
-<<<<<<< HEAD
-	decodedValue, err := url.QueryUnescape(value)
-=======
 	decodedValue, err := url.PathUnescape(value)
->>>>>>> 043b0c18
 	if err != nil {
 		return newInvalidMember(), fmt.Errorf("%w: %q", errInvalidValue, value)
 	}
@@ -305,11 +301,7 @@
 	// when converting the header into a data structure."
 	key = strings.TrimSpace(k)
 	var err error
-<<<<<<< HEAD
-	value, err = url.QueryUnescape(strings.TrimSpace(v))
-=======
 	value, err = url.PathUnescape(strings.TrimSpace(v))
->>>>>>> 043b0c18
 	if err != nil {
 		return newInvalidMember(), fmt.Errorf("%w: %q", err, value)
 	}
