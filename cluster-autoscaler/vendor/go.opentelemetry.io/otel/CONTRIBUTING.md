# Contributing to opentelemetry-go

The Go special interest group (SIG) meets regularly. See the
OpenTelemetry
[community](https://github.com/open-telemetry/community#golang-sdk)
repo for information on this and other language SIGs.

See the [public meeting
notes](https://docs.google.com/document/d/1E5e7Ld0NuU1iVvf-42tOBpu2VBBLYnh73GJuITGJTTU/edit)
for a summary description of past meetings. To request edit access,
join the meeting or get in touch on
[Slack](https://cloud-native.slack.com/archives/C01NPAXACKT).

## Development

You can view and edit the source code by cloning this repository:

```sh
git clone https://github.com/open-telemetry/opentelemetry-go.git
```

Run `make test` to run the tests instead of `go test`.

There are some generated files checked into the repo. To make sure
that the generated files are up-to-date, run `make` (or `make
precommit` - the `precommit` target is the default).

The `precommit` target also fixes the formatting of the code and
checks the status of the go module files.

Additionally, there is a `codespell` target that checks for common
typos in the code. It is not run by default, but you can run it
manually with `make codespell`. It will set up a virtual environment
in `venv` and install `codespell` there.

If after running `make precommit` the output of `git status` contains
`nothing to commit, working tree clean` then it means that everything
is up-to-date and properly formatted.

## Pull Requests

### How to Send Pull Requests

Everyone is welcome to contribute code to `opentelemetry-go` via
GitHub pull requests (PRs).

To create a new PR, fork the project in GitHub and clone the upstream
repo:

```sh
go get -d go.opentelemetry.io/otel
```

(This may print some warning about "build constraints exclude all Go
files", just ignore it.)

This will put the project in `${GOPATH}/src/go.opentelemetry.io/otel`. You
can alternatively use `git` directly with:

```sh
git clone https://github.com/open-telemetry/opentelemetry-go
```

(Note that `git clone` is *not* using the `go.opentelemetry.io/otel` name -
that name is a kind of a redirector to GitHub that `go get` can
understand, but `git` does not.)

This would put the project in the `opentelemetry-go` directory in
current working directory.

Enter the newly created directory and add your fork as a new remote:

```sh
git remote add <YOUR_FORK> git@github.com:<YOUR_GITHUB_USERNAME>/opentelemetry-go
```

Check out a new branch, make modifications, run linters and tests, update
`CHANGELOG.md`, and push the branch to your fork:

```sh
git checkout -b <YOUR_BRANCH_NAME>
# edit files
# update changelog
make precommit
git add -p
git commit
git push <YOUR_FORK> <YOUR_BRANCH_NAME>
```

Open a pull request against the main `opentelemetry-go` repo. Be sure to add the pull
request ID to the entry you added to `CHANGELOG.md`.

Avoid rebasing and force-pushing to your branch to facilitate reviewing the pull request.
Rewriting Git history makes it difficult to keep track of iterations during code review.
All pull requests are squashed to a single commit upon merge to `main`.

### How to Receive Comments

* If the PR is not ready for review, please put `[WIP]` in the title,
  tag it as `work-in-progress`, or mark it as
  [`draft`](https://github.blog/2019-02-14-introducing-draft-pull-requests/).
* Make sure CLA is signed and CI is clear.

### How to Get PRs Merged

A PR is considered **ready to merge** when:

* It has received two qualified approvals[^1].

  This is not enforced through automation, but needs to be validated by the
  maintainer merging.
  * The qualified approvals need to be from [Approver]s/[Maintainer]s
    affiliated with different companies. Two qualified approvals from
    [Approver]s or [Maintainer]s affiliated with the same company counts as a
    single qualified approval.
  * PRs introducing changes that have already been discussed and consensus
    reached only need one qualified approval. The discussion and resolution
    needs to be linked to the PR.
  * Trivial changes[^2] only need one qualified approval.

* All feedback has been addressed.
  * All PR comments and suggestions are resolved.
  * All GitHub Pull Request reviews with a status of "Request changes" have
    been addressed. Another review by the objecting reviewer with a different
    status can be submitted to clear the original review, or the review can be
    dismissed by a [Maintainer] when the issues from the original review have
    been addressed.
  * Any comments or reviews that cannot be resolved between the PR author and
    reviewers can be submitted to the community [Approver]s and [Maintainer]s
    during the weekly SIG meeting. If consensus is reached among the
    [Approver]s and [Maintainer]s during the SIG meeting the objections to the
    PR may be dismissed or resolved or the PR closed by a [Maintainer].
  * Any substantive changes to the PR require existing Approval reviews be
    cleared unless the approver explicitly states that their approval persists
    across changes. This includes changes resulting from other feedback.
    [Approver]s and [Maintainer]s can help in clearing reviews and they should
    be consulted if there are any questions.

* The PR branch is up to date with the base branch it is merging into.
  * To ensure this does not block the PR, it should be configured to allow
    maintainers to update it.

* It has been open for review for at least one working day. This gives people
  reasonable time to review.
  * Trivial changes[^2] do not have to wait for one day and may be merged with
    a single [Maintainer]'s approval.

* All required GitHub workflows have succeeded.
* Urgent fix can take exception as long as it has been actively communicated
  among [Maintainer]s.

Any [Maintainer] can merge the PR once the above criteria have been met.

[^1]: A qualified approval is a GitHub Pull Request review with "Approve"
  status from an OpenTelemetry Go [Approver] or [Maintainer].
[^2]: Trivial changes include: typo corrections, cosmetic non-substantive
  changes, documentation corrections or updates, dependency updates, etc.

## Design Choices

As with other OpenTelemetry clients, opentelemetry-go follows the
[OpenTelemetry Specification](https://opentelemetry.io/docs/specs/otel).

It's especially valuable to read through the [library
guidelines](https://opentelemetry.io/docs/specs/otel/library-guidelines).

### Focus on Capabilities, Not Structure Compliance

OpenTelemetry is an evolving specification, one where the desires and
use cases are clear, but the method to satisfy those uses cases are
not.

As such, Contributions should provide functionality and behavior that
conforms to the specification, but the interface and structure is
flexible.

It is preferable to have contributions follow the idioms of the
language rather than conform to specific API names or argument
patterns in the spec.

For a deeper discussion, see
[this](https://github.com/open-telemetry/opentelemetry-specification/issues/165).

## Documentation

Each (non-internal, non-test) package must be documented using
[Go Doc Comments](https://go.dev/doc/comment),
preferably in a `doc.go` file.
<<<<<<< HEAD

Prefer using [Examples](https://pkg.go.dev/testing#hdr-Examples)
instead of putting code snippets in Go doc comments.
In some cases, you can even create [Testable Examples](https://go.dev/blog/examples).

You can install and run a "local Go Doc site" in the following way:

  ```sh
  go install golang.org/x/pkgsite/cmd/pkgsite@latest
  pkgsite
  ```

=======

Prefer using [Examples](https://pkg.go.dev/testing#hdr-Examples)
instead of putting code snippets in Go doc comments.
In some cases, you can even create [Testable Examples](https://go.dev/blog/examples).

You can install and run a "local Go Doc site" in the following way:

  ```sh
  go install golang.org/x/pkgsite/cmd/pkgsite@latest
  pkgsite
  ```

>>>>>>> 043b0c18
[`go.opentelemetry.io/otel/metric`](https://pkg.go.dev/go.opentelemetry.io/otel/metric)
is an example of a very well-documented package.

## Style Guide

One of the primary goals of this project is that it is actually used by
developers. With this goal in mind the project strives to build
user-friendly and idiomatic Go code adhering to the Go community's best
practices.

For a non-comprehensive but foundational overview of these best practices
the [Effective Go](https://golang.org/doc/effective_go.html) documentation
is an excellent starting place.

As a convenience for developers building this project the `make precommit`
will format, lint, validate, and in some cases fix the changes you plan to
submit. This check will need to pass for your changes to be able to be
merged.

In addition to idiomatic Go, the project has adopted certain standards for
implementations of common patterns. These standards should be followed as a
default, and if they are not followed documentation needs to be included as
to the reasons why.

### Configuration

When creating an instantiation function for a complex `type T struct`, it is
useful to allow variable number of options to be applied. However, the strong
type system of Go restricts the function design options. There are a few ways
to solve this problem, but we have landed on the following design.

#### `config`

Configuration should be held in a `struct` named `config`, or prefixed with
specific type name this Configuration applies to if there are multiple
`config` in the package. This type must contain configuration options.

```go
// config contains configuration options for a thing.
type config struct {
	// options ...
}
```

In general the `config` type will not need to be used externally to the
package and should be unexported. If, however, it is expected that the user
will likely want to build custom options for the configuration, the `config`
should be exported. Please, include in the documentation for the `config`
how the user can extend the configuration.

It is important that internal `config` are not shared across package boundaries.
Meaning a `config` from one package should not be directly used by another. The
one exception is the API packages.  The configs from the base API, eg.
`go.opentelemetry.io/otel/trace.TracerConfig` and
`go.opentelemetry.io/otel/metric.InstrumentConfig`, are intended to be consumed
by the SDK therefore it is expected that these are exported.

When a config is exported we want to maintain forward and backward
compatibility, to achieve this no fields should be exported but should
instead be accessed by methods.

Optionally, it is common to include a `newConfig` function (with the same
naming scheme). This function wraps any defaults setting and looping over
all options to create a configured `config`.

```go
// newConfig returns an appropriately configured config.
func newConfig(options ...Option) config {
	// Set default values for config.
	config := config{/* […] */}
	for _, option := range options {
		config = option.apply(config)
	}
	// Perform any validation here.
	return config
}
```

If validation of the `config` options is also performed this can return an
error as well that is expected to be handled by the instantiation function
or propagated to the user.

Given the design goal of not having the user need to work with the `config`,
the `newConfig` function should also be unexported.

#### `Option`

To set the value of the options a `config` contains, a corresponding
`Option` interface type should be used.

```go
type Option interface {
	apply(config) config
}
```

Having `apply` unexported makes sure that it will not be used externally.
Moreover, the interface becomes sealed so the user cannot easily implement
the interface on its own.

The `apply` method should return a modified version of the passed config.
This approach, instead of passing a pointer, is used to prevent the config from being allocated to the heap.

The name of the interface should be prefixed in the same way the
corresponding `config` is (if at all).

#### Options

All user configurable options for a `config` must have a related unexported
implementation of the `Option` interface and an exported configuration
function that wraps this implementation.

The wrapping function name should be prefixed with `With*` (or in the
special case of a boolean options `Without*`) and should have the following
function signature.

```go
func With*(…) Option { … }
```

##### `bool` Options

```go
type defaultFalseOption bool

func (o defaultFalseOption) apply(c config) config {
	c.Bool = bool(o)
    return c
}

// WithOption sets a T to have an option included.
func WithOption() Option {
	return defaultFalseOption(true)
}
```

```go
type defaultTrueOption bool

func (o defaultTrueOption) apply(c config) config {
	c.Bool = bool(o)
    return c
}

// WithoutOption sets a T to have Bool option excluded.
func WithoutOption() Option {
	return defaultTrueOption(false)
}
```

##### Declared Type Options

```go
type myTypeOption struct {
	MyType MyType
}

func (o myTypeOption) apply(c config) config {
	c.MyType = o.MyType
    return c
}

// WithMyType sets T to have include MyType.
func WithMyType(t MyType) Option {
	return myTypeOption{t}
}
```

##### Functional Options

```go
type optionFunc func(config) config

func (fn optionFunc) apply(c config) config {
	return fn(c)
}

// WithMyType sets t as MyType.
func WithMyType(t MyType) Option {
	return optionFunc(func(c config) config {
		c.MyType = t
        return c
	})
}
```

#### Instantiation

Using this configuration pattern to configure instantiation with a `NewT`
function.

```go
func NewT(options ...Option) T {…}
```

Any required parameters can be declared before the variadic `options`.

#### Dealing with Overlap

Sometimes there are multiple complex `struct` that share common
configuration and also have distinct configuration. To avoid repeated
portions of `config`s, a common `config` can be used with the union of
options being handled with the `Option` interface.

For example.

```go
// config holds options for all animals.
type config struct {
	Weight      float64
	Color       string
	MaxAltitude float64
}

// DogOption apply Dog specific options.
type DogOption interface {
	applyDog(config) config
}

// BirdOption apply Bird specific options.
type BirdOption interface {
	applyBird(config) config
}

// Option apply options for all animals.
type Option interface {
	BirdOption
	DogOption
}

type weightOption float64

func (o weightOption) applyDog(c config) config {
	c.Weight = float64(o)
	return c
}

func (o weightOption) applyBird(c config) config {
	c.Weight = float64(o)
	return c
}

func WithWeight(w float64) Option { return weightOption(w) }

type furColorOption string

func (o furColorOption) applyDog(c config) config {
	c.Color = string(o)
	return c
}

func WithFurColor(c string) DogOption { return furColorOption(c) }

type maxAltitudeOption float64

func (o maxAltitudeOption) applyBird(c config) config {
	c.MaxAltitude = float64(o)
	return c
}

func WithMaxAltitude(a float64) BirdOption { return maxAltitudeOption(a) }

func NewDog(name string, o ...DogOption) Dog    {…}
func NewBird(name string, o ...BirdOption) Bird {…}
```

### Interfaces

To allow other developers to better comprehend the code, it is important
to ensure it is sufficiently documented. One simple measure that contributes
to this aim is self-documenting by naming method parameters. Therefore,
where appropriate, methods of every exported interface type should have
their parameters appropriately named.

#### Interface Stability

All exported stable interfaces that include the following warning in their
documentation are allowed to be extended with additional methods.

> Warning: methods may be added to this interface in minor releases.

These interfaces are defined by the OpenTelemetry specification and will be
updated as the specification evolves.

Otherwise, stable interfaces MUST NOT be modified.

#### How to Change Specification Interfaces

When an API change must be made, we will update the SDK with the new method one
release before the API change. This will allow the SDK one version before the
API change to work seamlessly with the new API.

If an incompatible version of the SDK is used with the new API the application
will fail to compile.

#### How Not to Change Specification Interfaces

We have explored using a v2 of the API to change interfaces and found that there
was no way to introduce a v2 and have it work seamlessly with the v1 of the API.
Problems happened with libraries that upgraded to v2 when an application did not,
and would not produce any telemetry.

More detail of the approaches considered and their limitations can be found in
the [Use a V2 API to evolve interfaces](https://github.com/open-telemetry/opentelemetry-go/issues/3920)
issue.

#### How to Change Other Interfaces

If new functionality is needed for an interface that cannot be changed it MUST
be added by including an additional interface. That added interface can be a
simple interface for the specific functionality that you want to add or it can
be a super-set of the original interface. For example, if you wanted to a
`Close` method to the `Exporter` interface:

```go
type Exporter interface {
	Export()
}
```

A new interface, `Closer`, can be added:

```go
type Closer interface {
	Close()
}
```

Code that is passed the `Exporter` interface can now check to see if the passed
value also satisfies the new interface. E.g.

```go
func caller(e Exporter) {
	/* ... */
	if c, ok := e.(Closer); ok {
		c.Close()
	}
	/* ... */
}
```

Alternatively, a new type that is the super-set of an `Exporter` can be created.

```go
type ClosingExporter struct {
	Exporter
	Close()
}
```

This new type can be used similar to the simple interface above in that a
passed `Exporter` type can be asserted to satisfy the `ClosingExporter` type
and the `Close` method called.

This super-set approach can be useful if there is explicit behavior that needs
to be coupled with the original type and passed as a unified type to a new
function, but, because of this coupling, it also limits the applicability of
the added functionality. If there exist other interfaces where this
functionality should be added, each one will need their own super-set
interfaces and will duplicate the pattern. For this reason, the simple targeted
interface that defines the specific functionality should be preferred.

### Testing

The tests should never leak goroutines.

Use the term `ConcurrentSafe` in the test name when it aims to verify the
absence of race conditions.

### Internal packages

The use of internal packages should be scoped to a single module. A sub-module
should never import from a parent internal package. This creates a coupling
between the two modules where a user can upgrade the parent without the child
and if the internal package API has changed it will fail to upgrade[^3].

There are two known exceptions to this rule:

- `go.opentelemetry.io/otel/internal/global`
  - This package manages global state for all of opentelemetry-go. It needs to
  be a single package in order to ensure the uniqueness of the global state.
- `go.opentelemetry.io/otel/internal/baggage`
  - This package provides values in a `context.Context` that need to be
  recognized by `go.opentelemetry.io/otel/baggage` and
  `go.opentelemetry.io/otel/bridge/opentracing` but remain private.

If you have duplicate code in multiple modules, make that code into a Go
template stored in `go.opentelemetry.io/otel/internal/shared` and use [gotmpl]
to render the templates in the desired locations. See [#4404] for an example of
this.

[^3]: https://github.com/open-telemetry/opentelemetry-go/issues/3548

## Approvers and Maintainers

### Approvers

- [Evan Torrie](https://github.com/evantorrie), Verizon Media
- [Sam Xie](https://github.com/XSAM), Cisco/AppDynamics
- [David Ashpole](https://github.com/dashpole), Google
- [Chester Cheung](https://github.com/hanyuancheung), Tencent
- [Damien Mathieu](https://github.com/dmathieu), Elastic
- [Anthony Mirabella](https://github.com/Aneurysm9), AWS

### Maintainers

- [Aaron Clawson](https://github.com/MadVikingGod), LightStep
- [Robert Pająk](https://github.com/pellared), Splunk
- [Tyler Yahn](https://github.com/MrAlias), Splunk

### Emeritus

- [Gustavo Silva Paiva](https://github.com/paivagustavo), LightStep
- [Josh MacDonald](https://github.com/jmacd), LightStep

### Become an Approver or a Maintainer

See the [community membership document in OpenTelemetry community
repo](https://github.com/open-telemetry/community/blob/main/community-membership.md).

[Approver]: #approvers
[Maintainer]: #maintainers
[gotmpl]: https://pkg.go.dev/go.opentelemetry.io/build-tools/gotmpl
[#4404]: https://github.com/open-telemetry/opentelemetry-go/pull/4404<|MERGE_RESOLUTION|>--- conflicted
+++ resolved
@@ -186,7 +186,6 @@
 Each (non-internal, non-test) package must be documented using
 [Go Doc Comments](https://go.dev/doc/comment),
 preferably in a `doc.go` file.
-<<<<<<< HEAD
 
 Prefer using [Examples](https://pkg.go.dev/testing#hdr-Examples)
 instead of putting code snippets in Go doc comments.
@@ -199,20 +198,6 @@
   pkgsite
   ```
 
-=======
-
-Prefer using [Examples](https://pkg.go.dev/testing#hdr-Examples)
-instead of putting code snippets in Go doc comments.
-In some cases, you can even create [Testable Examples](https://go.dev/blog/examples).
-
-You can install and run a "local Go Doc site" in the following way:
-
-  ```sh
-  go install golang.org/x/pkgsite/cmd/pkgsite@latest
-  pkgsite
-  ```
-
->>>>>>> 043b0c18
 [`go.opentelemetry.io/otel/metric`](https://pkg.go.dev/go.opentelemetry.io/otel/metric)
 is an example of a very well-documented package.
 
