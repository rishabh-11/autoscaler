--- conflicted
+++ resolved
@@ -22,7 +22,6 @@
 			"Rev": "3b1ae45394a234c385be014e9a488f2bb6eef821"
 		},
 		{
-<<<<<<< HEAD
 			"ImportPath": "github.com/Azure/azure-sdk-for-go/services/compute/mgmt/2018-04-01/compute",
 			"Comment": "v19.0.0-1-gc4d43d73",
 			"Rev": "c4d43d731b87d771c0c5f5aee8e4f3a4f0fc3f42"
@@ -61,51 +60,6 @@
 			"ImportPath": "github.com/Azure/azure-sdk-for-go/version",
 			"Comment": "v19.0.0-1-gc4d43d73",
 			"Rev": "c4d43d731b87d771c0c5f5aee8e4f3a4f0fc3f42"
-=======
-			"ImportPath": "github.com/Azure/azure-sdk-for-go/arm/compute",
-			"Comment": "v12.4.0-beta-1-gbc35d2d",
-			"Rev": "bc35d2d39bf0a4284d6a5e45001c2e603a23371e"
-		},
-		{
-			"ImportPath": "github.com/Azure/azure-sdk-for-go/arm/containerregistry",
-			"Comment": "v12.4.0-beta-1-gbc35d2d",
-			"Rev": "bc35d2d39bf0a4284d6a5e45001c2e603a23371e"
-		},
-		{
-			"ImportPath": "github.com/Azure/azure-sdk-for-go/arm/disk",
-			"Comment": "v12.4.0-beta-1-gbc35d2d",
-			"Rev": "bc35d2d39bf0a4284d6a5e45001c2e603a23371e"
-		},
-		{
-			"ImportPath": "github.com/Azure/azure-sdk-for-go/arm/network",
-			"Comment": "v12.4.0-beta-1-gbc35d2d",
-			"Rev": "bc35d2d39bf0a4284d6a5e45001c2e603a23371e"
-		},
-		{
-			"ImportPath": "github.com/Azure/azure-sdk-for-go/arm/resources/resources",
-			"Comment": "v12.4.0-beta-1-gbc35d2d",
-			"Rev": "bc35d2d39bf0a4284d6a5e45001c2e603a23371e"
-		},
-		{
-			"ImportPath": "github.com/Azure/azure-sdk-for-go/arm/storage",
-			"Comment": "v12.4.0-beta-1-gbc35d2d",
-			"Rev": "bc35d2d39bf0a4284d6a5e45001c2e603a23371e"
-		},
-		{
-			"ImportPath": "github.com/Azure/azure-sdk-for-go/services/compute/mgmt/2017-12-01/compute",
-			"Comment": "v12.4.0-beta-1-gbc35d2d",
-			"Rev": "bc35d2d39bf0a4284d6a5e45001c2e603a23371e"
-		},
-		{
-			"ImportPath": "github.com/Azure/azure-sdk-for-go/services/containerservice/mgmt/2017-09-30/containerservice",
-			"Comment": "v12.4.0-beta-1-gbc35d2d",
-			"Rev": "bc35d2d39bf0a4284d6a5e45001c2e603a23371e"
-		},
-		{
-			"ImportPath": "github.com/Azure/azure-sdk-for-go/storage",
-			"Comment": "v12.4.0-beta-1-gbc35d2d",
-			"Rev": "bc35d2d39bf0a4284d6a5e45001c2e603a23371e"
->>>>>>> 41c80496
 		},
 		{
 			"ImportPath": "github.com/Azure/go-ansiterm",
@@ -182,7 +136,6 @@
 			"Rev": "272ad122d6e5ce1be757544007cf8bcd1c9c9ab0"
 		},
 		{
-<<<<<<< HEAD
 			"ImportPath": "github.com/Rican7/retry/backoff",
 			"Comment": "v0.1.0-9-g272ad12",
 			"Rev": "272ad122d6e5ce1be757544007cf8bcd1c9c9ab0"
@@ -196,26 +149,6 @@
 			"ImportPath": "github.com/Rican7/retry/strategy",
 			"Comment": "v0.1.0-9-g272ad12",
 			"Rev": "272ad122d6e5ce1be757544007cf8bcd1c9c9ab0"
-=======
-			"ImportPath": "github.com/appc/spec/schema",
-			"Comment": "v0.8.9-18-g473d119",
-			"Rev": "473d119775dfb2e0bd4a06151e1939c6349129a1"
-		},
-		{
-			"ImportPath": "github.com/appc/spec/schema/common",
-			"Comment": "v0.8.9-18-g473d119",
-			"Rev": "473d119775dfb2e0bd4a06151e1939c6349129a1"
-		},
-		{
-			"ImportPath": "github.com/appc/spec/schema/types",
-			"Comment": "v0.8.9-18-g473d119",
-			"Rev": "473d119775dfb2e0bd4a06151e1939c6349129a1"
-		},
-		{
-			"ImportPath": "github.com/appc/spec/schema/types/resource",
-			"Comment": "v0.8.9-18-g473d119",
-			"Rev": "473d119775dfb2e0bd4a06151e1939c6349129a1"
->>>>>>> 41c80496
 		},
 		{
 			"ImportPath": "github.com/armon/circbuf",
@@ -223,7 +156,6 @@
 		},
 		{
 			"ImportPath": "github.com/aws/aws-sdk-go/aws",
-<<<<<<< HEAD
 			"Comment": "v1.14.12-2-ga2399847",
 			"Rev": "a2399847631057ad393dbefd8492dad370d21fbf"
 		},
@@ -396,165 +328,6 @@
 			"ImportPath": "github.com/aws/aws-sdk-go/service/sts",
 			"Comment": "v1.14.12-2-ga2399847",
 			"Rev": "a2399847631057ad393dbefd8492dad370d21fbf"
-=======
-			"Comment": "v1.12.7-2-g278b8eb",
-			"Rev": "278b8eb504bd0fa9489fb770bda072748361331e"
-		},
-		{
-			"ImportPath": "github.com/aws/aws-sdk-go/aws/awserr",
-			"Comment": "v1.12.7-2-g278b8eb",
-			"Rev": "278b8eb504bd0fa9489fb770bda072748361331e"
-		},
-		{
-			"ImportPath": "github.com/aws/aws-sdk-go/aws/awsutil",
-			"Comment": "v1.12.7-2-g278b8eb",
-			"Rev": "278b8eb504bd0fa9489fb770bda072748361331e"
-		},
-		{
-			"ImportPath": "github.com/aws/aws-sdk-go/aws/client",
-			"Comment": "v1.12.7-2-g278b8eb",
-			"Rev": "278b8eb504bd0fa9489fb770bda072748361331e"
-		},
-		{
-			"ImportPath": "github.com/aws/aws-sdk-go/aws/client/metadata",
-			"Comment": "v1.12.7-2-g278b8eb",
-			"Rev": "278b8eb504bd0fa9489fb770bda072748361331e"
-		},
-		{
-			"ImportPath": "github.com/aws/aws-sdk-go/aws/corehandlers",
-			"Comment": "v1.12.7-2-g278b8eb",
-			"Rev": "278b8eb504bd0fa9489fb770bda072748361331e"
-		},
-		{
-			"ImportPath": "github.com/aws/aws-sdk-go/aws/credentials",
-			"Comment": "v1.12.7-2-g278b8eb",
-			"Rev": "278b8eb504bd0fa9489fb770bda072748361331e"
-		},
-		{
-			"ImportPath": "github.com/aws/aws-sdk-go/aws/credentials/ec2rolecreds",
-			"Comment": "v1.12.7-2-g278b8eb",
-			"Rev": "278b8eb504bd0fa9489fb770bda072748361331e"
-		},
-		{
-			"ImportPath": "github.com/aws/aws-sdk-go/aws/credentials/endpointcreds",
-			"Comment": "v1.12.7-2-g278b8eb",
-			"Rev": "278b8eb504bd0fa9489fb770bda072748361331e"
-		},
-		{
-			"ImportPath": "github.com/aws/aws-sdk-go/aws/credentials/stscreds",
-			"Comment": "v1.12.7-2-g278b8eb",
-			"Rev": "278b8eb504bd0fa9489fb770bda072748361331e"
-		},
-		{
-			"ImportPath": "github.com/aws/aws-sdk-go/aws/defaults",
-			"Comment": "v1.12.7-2-g278b8eb",
-			"Rev": "278b8eb504bd0fa9489fb770bda072748361331e"
-		},
-		{
-			"ImportPath": "github.com/aws/aws-sdk-go/aws/ec2metadata",
-			"Comment": "v1.12.7-2-g278b8eb",
-			"Rev": "278b8eb504bd0fa9489fb770bda072748361331e"
-		},
-		{
-			"ImportPath": "github.com/aws/aws-sdk-go/aws/endpoints",
-			"Comment": "v1.12.7-2-g278b8eb",
-			"Rev": "278b8eb504bd0fa9489fb770bda072748361331e"
-		},
-		{
-			"ImportPath": "github.com/aws/aws-sdk-go/aws/request",
-			"Comment": "v1.12.7-2-g278b8eb",
-			"Rev": "278b8eb504bd0fa9489fb770bda072748361331e"
-		},
-		{
-			"ImportPath": "github.com/aws/aws-sdk-go/aws/session",
-			"Comment": "v1.12.7-2-g278b8eb",
-			"Rev": "278b8eb504bd0fa9489fb770bda072748361331e"
-		},
-		{
-			"ImportPath": "github.com/aws/aws-sdk-go/aws/signer/v4",
-			"Comment": "v1.12.7-2-g278b8eb",
-			"Rev": "278b8eb504bd0fa9489fb770bda072748361331e"
-		},
-		{
-			"ImportPath": "github.com/aws/aws-sdk-go/internal/shareddefaults",
-			"Comment": "v1.12.7-2-g278b8eb",
-			"Rev": "278b8eb504bd0fa9489fb770bda072748361331e"
-		},
-		{
-			"ImportPath": "github.com/aws/aws-sdk-go/private/protocol",
-			"Comment": "v1.12.7-2-g278b8eb",
-			"Rev": "278b8eb504bd0fa9489fb770bda072748361331e"
-		},
-		{
-			"ImportPath": "github.com/aws/aws-sdk-go/private/protocol/ec2query",
-			"Comment": "v1.12.7-2-g278b8eb",
-			"Rev": "278b8eb504bd0fa9489fb770bda072748361331e"
-		},
-		{
-			"ImportPath": "github.com/aws/aws-sdk-go/private/protocol/json/jsonutil",
-			"Comment": "v1.12.7-2-g278b8eb",
-			"Rev": "278b8eb504bd0fa9489fb770bda072748361331e"
-		},
-		{
-			"ImportPath": "github.com/aws/aws-sdk-go/private/protocol/jsonrpc",
-			"Comment": "v1.12.7-2-g278b8eb",
-			"Rev": "278b8eb504bd0fa9489fb770bda072748361331e"
-		},
-		{
-			"ImportPath": "github.com/aws/aws-sdk-go/private/protocol/query",
-			"Comment": "v1.12.7-2-g278b8eb",
-			"Rev": "278b8eb504bd0fa9489fb770bda072748361331e"
-		},
-		{
-			"ImportPath": "github.com/aws/aws-sdk-go/private/protocol/query/queryutil",
-			"Comment": "v1.12.7-2-g278b8eb",
-			"Rev": "278b8eb504bd0fa9489fb770bda072748361331e"
-		},
-		{
-			"ImportPath": "github.com/aws/aws-sdk-go/private/protocol/rest",
-			"Comment": "v1.12.7-2-g278b8eb",
-			"Rev": "278b8eb504bd0fa9489fb770bda072748361331e"
-		},
-		{
-			"ImportPath": "github.com/aws/aws-sdk-go/private/protocol/xml/xmlutil",
-			"Comment": "v1.12.7-2-g278b8eb",
-			"Rev": "278b8eb504bd0fa9489fb770bda072748361331e"
-		},
-		{
-			"ImportPath": "github.com/aws/aws-sdk-go/service/autoscaling",
-			"Comment": "v1.12.7-2-g278b8eb",
-			"Rev": "278b8eb504bd0fa9489fb770bda072748361331e"
-		},
-		{
-			"ImportPath": "github.com/aws/aws-sdk-go/service/ec2",
-			"Comment": "v1.12.7-2-g278b8eb",
-			"Rev": "278b8eb504bd0fa9489fb770bda072748361331e"
-		},
-		{
-			"ImportPath": "github.com/aws/aws-sdk-go/service/ecr",
-			"Comment": "v1.12.7-2-g278b8eb",
-			"Rev": "278b8eb504bd0fa9489fb770bda072748361331e"
-		},
-		{
-			"ImportPath": "github.com/aws/aws-sdk-go/service/elb",
-			"Comment": "v1.12.7-2-g278b8eb",
-			"Rev": "278b8eb504bd0fa9489fb770bda072748361331e"
-		},
-		{
-			"ImportPath": "github.com/aws/aws-sdk-go/service/elbv2",
-			"Comment": "v1.12.7-2-g278b8eb",
-			"Rev": "278b8eb504bd0fa9489fb770bda072748361331e"
-		},
-		{
-			"ImportPath": "github.com/aws/aws-sdk-go/service/kms",
-			"Comment": "v1.12.7-2-g278b8eb",
-			"Rev": "278b8eb504bd0fa9489fb770bda072748361331e"
-		},
-		{
-			"ImportPath": "github.com/aws/aws-sdk-go/service/sts",
-			"Comment": "v1.12.7-2-g278b8eb",
-			"Rev": "278b8eb504bd0fa9489fb770bda072748361331e"
->>>>>>> 41c80496
 		},
 		{
 			"ImportPath": "github.com/beorn7/perks/quantile",
@@ -588,7 +361,6 @@
 		},
 		{
 			"ImportPath": "github.com/containerd/containerd/api/services/containers/v1",
-<<<<<<< HEAD
 			"Comment": "v1.0.2-1-g6eb26bf6",
 			"Rev": "6eb26bf6ea98d1ea8387e7f039baf381468b6145"
 		},
@@ -686,105 +458,6 @@
 			"ImportPath": "github.com/coreos/etcd/version",
 			"Comment": "v3.2.24-1-g1224a02a3",
 			"Rev": "1224a02a34e58da126815052479171880c82dbf3"
-=======
-			"Comment": "v1.0.0-beta.2-160-ge1f086e",
-			"Rev": "e1f086e05567bffbce79d6cd4c6ab1487dcb7e80"
-		},
-		{
-			"ImportPath": "github.com/containerd/containerd/api/services/tasks/v1",
-			"Comment": "v1.0.0-beta.2-160-ge1f086e",
-			"Rev": "e1f086e05567bffbce79d6cd4c6ab1487dcb7e80"
-		},
-		{
-			"ImportPath": "github.com/containerd/containerd/api/services/version/v1",
-			"Comment": "v1.0.0-beta.2-160-ge1f086e",
-			"Rev": "e1f086e05567bffbce79d6cd4c6ab1487dcb7e80"
-		},
-		{
-			"ImportPath": "github.com/containerd/containerd/api/types",
-			"Comment": "v1.0.0-beta.2-160-ge1f086e",
-			"Rev": "e1f086e05567bffbce79d6cd4c6ab1487dcb7e80"
-		},
-		{
-			"ImportPath": "github.com/containerd/containerd/api/types/task",
-			"Comment": "v1.0.0-beta.2-160-ge1f086e",
-			"Rev": "e1f086e05567bffbce79d6cd4c6ab1487dcb7e80"
-		},
-		{
-			"ImportPath": "github.com/containerd/containerd/containers",
-			"Comment": "v1.0.0-beta.2-160-ge1f086e",
-			"Rev": "e1f086e05567bffbce79d6cd4c6ab1487dcb7e80"
-		},
-		{
-			"ImportPath": "github.com/containerd/containerd/dialer",
-			"Comment": "v1.0.0-beta.2-160-ge1f086e",
-			"Rev": "e1f086e05567bffbce79d6cd4c6ab1487dcb7e80"
-		},
-		{
-			"ImportPath": "github.com/containerd/containerd/errdefs",
-			"Comment": "v1.0.0-beta.2-160-ge1f086e",
-			"Rev": "e1f086e05567bffbce79d6cd4c6ab1487dcb7e80"
-		},
-		{
-			"ImportPath": "github.com/containerd/containerd/namespaces",
-			"Comment": "v1.0.0-beta.2-160-ge1f086e",
-			"Rev": "e1f086e05567bffbce79d6cd4c6ab1487dcb7e80"
-		},
-		{
-			"ImportPath": "github.com/containernetworking/cni/libcni",
-			"Comment": "v0.6.0-1-g3ac17b2",
-			"Rev": "3ac17b2e513b4349c1bd6d356a0b1b7cf7ceb780"
-		},
-		{
-			"ImportPath": "github.com/containernetworking/cni/pkg/invoke",
-			"Comment": "v0.6.0-1-g3ac17b2",
-			"Rev": "3ac17b2e513b4349c1bd6d356a0b1b7cf7ceb780"
-		},
-		{
-			"ImportPath": "github.com/containernetworking/cni/pkg/types",
-			"Comment": "v0.6.0-1-g3ac17b2",
-			"Rev": "3ac17b2e513b4349c1bd6d356a0b1b7cf7ceb780"
-		},
-		{
-			"ImportPath": "github.com/containernetworking/cni/pkg/types/020",
-			"Comment": "v0.6.0-1-g3ac17b2",
-			"Rev": "3ac17b2e513b4349c1bd6d356a0b1b7cf7ceb780"
-		},
-		{
-			"ImportPath": "github.com/containernetworking/cni/pkg/types/current",
-			"Comment": "v0.6.0-1-g3ac17b2",
-			"Rev": "3ac17b2e513b4349c1bd6d356a0b1b7cf7ceb780"
-		},
-		{
-			"ImportPath": "github.com/containernetworking/cni/pkg/version",
-			"Comment": "v0.6.0-1-g3ac17b2",
-			"Rev": "3ac17b2e513b4349c1bd6d356a0b1b7cf7ceb780"
-		},
-		{
-			"ImportPath": "github.com/coreos/etcd/client",
-			"Comment": "v3.2.13-1-g5d8c433",
-			"Rev": "5d8c4332520e2d14edb4a78fd3779c691d3a7305"
-		},
-		{
-			"ImportPath": "github.com/coreos/etcd/pkg/pathutil",
-			"Comment": "v3.2.13-1-g5d8c433",
-			"Rev": "5d8c4332520e2d14edb4a78fd3779c691d3a7305"
-		},
-		{
-			"ImportPath": "github.com/coreos/etcd/pkg/srv",
-			"Comment": "v3.2.13-1-g5d8c433",
-			"Rev": "5d8c4332520e2d14edb4a78fd3779c691d3a7305"
-		},
-		{
-			"ImportPath": "github.com/coreos/etcd/pkg/types",
-			"Comment": "v3.2.13-1-g5d8c433",
-			"Rev": "5d8c4332520e2d14edb4a78fd3779c691d3a7305"
-		},
-		{
-			"ImportPath": "github.com/coreos/etcd/version",
-			"Comment": "v3.2.13-1-g5d8c433",
-			"Rev": "5d8c4332520e2d14edb4a78fd3779c691d3a7305"
->>>>>>> 41c80496
 		},
 		{
 			"ImportPath": "github.com/coreos/go-semver/semver",
@@ -812,7 +485,6 @@
 		},
 		{
 			"ImportPath": "github.com/coreos/rkt/api/v1alpha",
-<<<<<<< HEAD
 			"Comment": "v1.25.0-1-ga46e190d",
 			"Rev": "a46e190de016e269ae5a0c9c18935dadde19c23a"
 		},
@@ -820,15 +492,6 @@
 			"ImportPath": "github.com/cyphar/filepath-securejoin",
 			"Comment": "v0.2.1-2-g075758c",
 			"Rev": "075758c9d60a106cc91e0764d927ab92c3c9094d"
-=======
-			"Comment": "v1.25.0-1-gee4584d",
-			"Rev": "ee4584dc48803980fcfae93a4a6395a040ec3331"
-		},
-		{
-			"ImportPath": "github.com/cyphar/filepath-securejoin",
-			"Comment": "v0.2.1-2-g6b42602",
-			"Rev": "6b426025c4393c5d26d9e7e0c4bb5247c310fd2c"
->>>>>>> 41c80496
 		},
 		{
 			"ImportPath": "github.com/d2g/dhcp4",
@@ -850,7 +513,6 @@
 		},
 		{
 			"ImportPath": "github.com/docker/distribution/digestset",
-<<<<<<< HEAD
 			"Comment": "v2.6.0-rc.1-210-g516965ac",
 			"Rev": "516965ac29c0c681a9a9e06bb66e7044473915d9"
 		},
@@ -988,160 +650,6 @@
 			"ImportPath": "github.com/docker/docker/pkg/term/windows",
 			"Comment": "docs-v1.12.0-rc4-2016-07-15-9512-g11b11c5c5",
 			"Rev": "11b11c5c54847cf43474b9c79c46260f29af3253"
-=======
-			"Comment": "v2.6.0-rc.1-210-gab8acbb",
-			"Rev": "ab8acbbef267180b3edaf81c01605cc6b189cb75"
-		},
-		{
-			"ImportPath": "github.com/docker/distribution/reference",
-			"Comment": "v2.6.0-rc.1-210-gab8acbb",
-			"Rev": "ab8acbbef267180b3edaf81c01605cc6b189cb75"
-		},
-		{
-			"ImportPath": "github.com/docker/docker/api",
-			"Comment": "docs-v1.12.0-rc4-2016-07-15-7403-gbcc940e",
-			"Rev": "bcc940eb1741e21fe4203c768c23a08d54f74276"
-		},
-		{
-			"ImportPath": "github.com/docker/docker/api/types",
-			"Comment": "docs-v1.12.0-rc4-2016-07-15-7403-gbcc940e",
-			"Rev": "bcc940eb1741e21fe4203c768c23a08d54f74276"
-		},
-		{
-			"ImportPath": "github.com/docker/docker/api/types/blkiodev",
-			"Comment": "docs-v1.12.0-rc4-2016-07-15-7403-gbcc940e",
-			"Rev": "bcc940eb1741e21fe4203c768c23a08d54f74276"
-		},
-		{
-			"ImportPath": "github.com/docker/docker/api/types/container",
-			"Comment": "docs-v1.12.0-rc4-2016-07-15-7403-gbcc940e",
-			"Rev": "bcc940eb1741e21fe4203c768c23a08d54f74276"
-		},
-		{
-			"ImportPath": "github.com/docker/docker/api/types/events",
-			"Comment": "docs-v1.12.0-rc4-2016-07-15-7403-gbcc940e",
-			"Rev": "bcc940eb1741e21fe4203c768c23a08d54f74276"
-		},
-		{
-			"ImportPath": "github.com/docker/docker/api/types/filters",
-			"Comment": "docs-v1.12.0-rc4-2016-07-15-7403-gbcc940e",
-			"Rev": "bcc940eb1741e21fe4203c768c23a08d54f74276"
-		},
-		{
-			"ImportPath": "github.com/docker/docker/api/types/image",
-			"Comment": "docs-v1.12.0-rc4-2016-07-15-7403-gbcc940e",
-			"Rev": "bcc940eb1741e21fe4203c768c23a08d54f74276"
-		},
-		{
-			"ImportPath": "github.com/docker/docker/api/types/mount",
-			"Comment": "docs-v1.12.0-rc4-2016-07-15-7403-gbcc940e",
-			"Rev": "bcc940eb1741e21fe4203c768c23a08d54f74276"
-		},
-		{
-			"ImportPath": "github.com/docker/docker/api/types/network",
-			"Comment": "docs-v1.12.0-rc4-2016-07-15-7403-gbcc940e",
-			"Rev": "bcc940eb1741e21fe4203c768c23a08d54f74276"
-		},
-		{
-			"ImportPath": "github.com/docker/docker/api/types/registry",
-			"Comment": "docs-v1.12.0-rc4-2016-07-15-7403-gbcc940e",
-			"Rev": "bcc940eb1741e21fe4203c768c23a08d54f74276"
-		},
-		{
-			"ImportPath": "github.com/docker/docker/api/types/strslice",
-			"Comment": "docs-v1.12.0-rc4-2016-07-15-7403-gbcc940e",
-			"Rev": "bcc940eb1741e21fe4203c768c23a08d54f74276"
-		},
-		{
-			"ImportPath": "github.com/docker/docker/api/types/swarm",
-			"Comment": "docs-v1.12.0-rc4-2016-07-15-7403-gbcc940e",
-			"Rev": "bcc940eb1741e21fe4203c768c23a08d54f74276"
-		},
-		{
-			"ImportPath": "github.com/docker/docker/api/types/swarm/runtime",
-			"Comment": "docs-v1.12.0-rc4-2016-07-15-7403-gbcc940e",
-			"Rev": "bcc940eb1741e21fe4203c768c23a08d54f74276"
-		},
-		{
-			"ImportPath": "github.com/docker/docker/api/types/time",
-			"Comment": "docs-v1.12.0-rc4-2016-07-15-7403-gbcc940e",
-			"Rev": "bcc940eb1741e21fe4203c768c23a08d54f74276"
-		},
-		{
-			"ImportPath": "github.com/docker/docker/api/types/versions",
-			"Comment": "docs-v1.12.0-rc4-2016-07-15-7403-gbcc940e",
-			"Rev": "bcc940eb1741e21fe4203c768c23a08d54f74276"
-		},
-		{
-			"ImportPath": "github.com/docker/docker/api/types/volume",
-			"Comment": "docs-v1.12.0-rc4-2016-07-15-7403-gbcc940e",
-			"Rev": "bcc940eb1741e21fe4203c768c23a08d54f74276"
-		},
-		{
-			"ImportPath": "github.com/docker/docker/client",
-			"Comment": "docs-v1.12.0-rc4-2016-07-15-7403-gbcc940e",
-			"Rev": "bcc940eb1741e21fe4203c768c23a08d54f74276"
-		},
-		{
-			"ImportPath": "github.com/docker/docker/pkg/ioutils",
-			"Comment": "docs-v1.12.0-rc4-2016-07-15-7403-gbcc940e",
-			"Rev": "bcc940eb1741e21fe4203c768c23a08d54f74276"
-		},
-		{
-			"ImportPath": "github.com/docker/docker/pkg/jsonlog",
-			"Comment": "docs-v1.12.0-rc4-2016-07-15-7403-gbcc940e",
-			"Rev": "bcc940eb1741e21fe4203c768c23a08d54f74276"
-		},
-		{
-			"ImportPath": "github.com/docker/docker/pkg/jsonmessage",
-			"Comment": "docs-v1.12.0-rc4-2016-07-15-7403-gbcc940e",
-			"Rev": "bcc940eb1741e21fe4203c768c23a08d54f74276"
-		},
-		{
-			"ImportPath": "github.com/docker/docker/pkg/longpath",
-			"Comment": "docs-v1.12.0-rc4-2016-07-15-7403-gbcc940e",
-			"Rev": "bcc940eb1741e21fe4203c768c23a08d54f74276"
-		},
-		{
-			"ImportPath": "github.com/docker/docker/pkg/mount",
-			"Comment": "docs-v1.12.0-rc4-2016-07-15-7403-gbcc940e",
-			"Rev": "bcc940eb1741e21fe4203c768c23a08d54f74276"
-		},
-		{
-			"ImportPath": "github.com/docker/docker/pkg/parsers",
-			"Comment": "docs-v1.12.0-rc4-2016-07-15-7403-gbcc940e",
-			"Rev": "bcc940eb1741e21fe4203c768c23a08d54f74276"
-		},
-		{
-			"ImportPath": "github.com/docker/docker/pkg/stdcopy",
-			"Comment": "docs-v1.12.0-rc4-2016-07-15-7403-gbcc940e",
-			"Rev": "bcc940eb1741e21fe4203c768c23a08d54f74276"
-		},
-		{
-			"ImportPath": "github.com/docker/docker/pkg/sysinfo",
-			"Comment": "docs-v1.12.0-rc4-2016-07-15-7403-gbcc940e",
-			"Rev": "bcc940eb1741e21fe4203c768c23a08d54f74276"
-		},
-		{
-			"ImportPath": "github.com/docker/docker/pkg/system",
-			"Comment": "docs-v1.12.0-rc4-2016-07-15-7403-gbcc940e",
-			"Rev": "bcc940eb1741e21fe4203c768c23a08d54f74276"
-		},
-		{
-			"ImportPath": "github.com/docker/docker/pkg/term",
-			"Comment": "docs-v1.12.0-rc4-2016-07-15-7403-gbcc940e",
-			"Rev": "bcc940eb1741e21fe4203c768c23a08d54f74276"
-		},
-		{
-			"ImportPath": "github.com/docker/docker/pkg/term/windows",
-			"Comment": "docs-v1.12.0-rc4-2016-07-15-7403-gbcc940e",
-			"Rev": "bcc940eb1741e21fe4203c768c23a08d54f74276"
-		},
-		{
-			"ImportPath": "github.com/docker/docker/pkg/tlsconfig",
-			"Comment": "docs-v1.12.0-rc4-2016-07-15-7403-gbcc940e",
-			"Rev": "bcc940eb1741e21fe4203c768c23a08d54f74276"
->>>>>>> 41c80496
 		},
 		{
 			"ImportPath": "github.com/docker/go-connections/nat",
@@ -1165,17 +673,8 @@
 		},
 		{
 			"ImportPath": "github.com/docker/libnetwork/ipvs",
-<<<<<<< HEAD
 			"Comment": "v0.8.0-dev.2-1266-gb3d253f4",
 			"Rev": "b3d253f4c4fa080fb0379afa1f7658d9171cd7c9"
-=======
-			"Comment": "v0.8.0-dev.2-911-gaa0887a",
-			"Rev": "aa0887abb4bd26b8344c2bca9d64efa81d0508c2"
-		},
-		{
-			"ImportPath": "github.com/docker/libtrust",
-			"Rev": "9cbd2a1374f46905c68a4eb3694a130610adc62a"
->>>>>>> 41c80496
 		},
 		{
 			"ImportPath": "github.com/docker/spdystream",
@@ -1330,7 +829,6 @@
 		},
 		{
 			"ImportPath": "github.com/google/cadvisor/accelerators",
-<<<<<<< HEAD
 			"Comment": "v0.31.0-1-gef03ba2b",
 			"Rev": "ef03ba2bef2d34f3bf067f064031aef1d790e3be"
 		},
@@ -1508,215 +1006,6 @@
 			"ImportPath": "github.com/google/cadvisor/zfs",
 			"Comment": "v0.31.0-1-gef03ba2b",
 			"Rev": "ef03ba2bef2d34f3bf067f064031aef1d790e3be"
-=======
-			"Comment": "v0.29.1-1-g484aa8f",
-			"Rev": "484aa8fe211d72e8a7fe42bf9e3e4e2db7326cae"
-		},
-		{
-			"ImportPath": "github.com/google/cadvisor/api",
-			"Comment": "v0.29.1-1-g484aa8f",
-			"Rev": "484aa8fe211d72e8a7fe42bf9e3e4e2db7326cae"
-		},
-		{
-			"ImportPath": "github.com/google/cadvisor/cache/memory",
-			"Comment": "v0.29.1-1-g484aa8f",
-			"Rev": "484aa8fe211d72e8a7fe42bf9e3e4e2db7326cae"
-		},
-		{
-			"ImportPath": "github.com/google/cadvisor/collector",
-			"Comment": "v0.29.1-1-g484aa8f",
-			"Rev": "484aa8fe211d72e8a7fe42bf9e3e4e2db7326cae"
-		},
-		{
-			"ImportPath": "github.com/google/cadvisor/container",
-			"Comment": "v0.29.1-1-g484aa8f",
-			"Rev": "484aa8fe211d72e8a7fe42bf9e3e4e2db7326cae"
-		},
-		{
-			"ImportPath": "github.com/google/cadvisor/container/common",
-			"Comment": "v0.29.1-1-g484aa8f",
-			"Rev": "484aa8fe211d72e8a7fe42bf9e3e4e2db7326cae"
-		},
-		{
-			"ImportPath": "github.com/google/cadvisor/container/containerd",
-			"Comment": "v0.29.1-1-g484aa8f",
-			"Rev": "484aa8fe211d72e8a7fe42bf9e3e4e2db7326cae"
-		},
-		{
-			"ImportPath": "github.com/google/cadvisor/container/crio",
-			"Comment": "v0.29.1-1-g484aa8f",
-			"Rev": "484aa8fe211d72e8a7fe42bf9e3e4e2db7326cae"
-		},
-		{
-			"ImportPath": "github.com/google/cadvisor/container/docker",
-			"Comment": "v0.29.1-1-g484aa8f",
-			"Rev": "484aa8fe211d72e8a7fe42bf9e3e4e2db7326cae"
-		},
-		{
-			"ImportPath": "github.com/google/cadvisor/container/libcontainer",
-			"Comment": "v0.29.1-1-g484aa8f",
-			"Rev": "484aa8fe211d72e8a7fe42bf9e3e4e2db7326cae"
-		},
-		{
-			"ImportPath": "github.com/google/cadvisor/container/raw",
-			"Comment": "v0.29.1-1-g484aa8f",
-			"Rev": "484aa8fe211d72e8a7fe42bf9e3e4e2db7326cae"
-		},
-		{
-			"ImportPath": "github.com/google/cadvisor/container/rkt",
-			"Comment": "v0.29.1-1-g484aa8f",
-			"Rev": "484aa8fe211d72e8a7fe42bf9e3e4e2db7326cae"
-		},
-		{
-			"ImportPath": "github.com/google/cadvisor/container/systemd",
-			"Comment": "v0.29.1-1-g484aa8f",
-			"Rev": "484aa8fe211d72e8a7fe42bf9e3e4e2db7326cae"
-		},
-		{
-			"ImportPath": "github.com/google/cadvisor/devicemapper",
-			"Comment": "v0.29.1-1-g484aa8f",
-			"Rev": "484aa8fe211d72e8a7fe42bf9e3e4e2db7326cae"
-		},
-		{
-			"ImportPath": "github.com/google/cadvisor/events",
-			"Comment": "v0.29.1-1-g484aa8f",
-			"Rev": "484aa8fe211d72e8a7fe42bf9e3e4e2db7326cae"
-		},
-		{
-			"ImportPath": "github.com/google/cadvisor/fs",
-			"Comment": "v0.29.1-1-g484aa8f",
-			"Rev": "484aa8fe211d72e8a7fe42bf9e3e4e2db7326cae"
-		},
-		{
-			"ImportPath": "github.com/google/cadvisor/healthz",
-			"Comment": "v0.29.1-1-g484aa8f",
-			"Rev": "484aa8fe211d72e8a7fe42bf9e3e4e2db7326cae"
-		},
-		{
-			"ImportPath": "github.com/google/cadvisor/http",
-			"Comment": "v0.29.1-1-g484aa8f",
-			"Rev": "484aa8fe211d72e8a7fe42bf9e3e4e2db7326cae"
-		},
-		{
-			"ImportPath": "github.com/google/cadvisor/http/mux",
-			"Comment": "v0.29.1-1-g484aa8f",
-			"Rev": "484aa8fe211d72e8a7fe42bf9e3e4e2db7326cae"
-		},
-		{
-			"ImportPath": "github.com/google/cadvisor/info/v1",
-			"Comment": "v0.29.1-1-g484aa8f",
-			"Rev": "484aa8fe211d72e8a7fe42bf9e3e4e2db7326cae"
-		},
-		{
-			"ImportPath": "github.com/google/cadvisor/info/v2",
-			"Comment": "v0.29.1-1-g484aa8f",
-			"Rev": "484aa8fe211d72e8a7fe42bf9e3e4e2db7326cae"
-		},
-		{
-			"ImportPath": "github.com/google/cadvisor/machine",
-			"Comment": "v0.29.1-1-g484aa8f",
-			"Rev": "484aa8fe211d72e8a7fe42bf9e3e4e2db7326cae"
-		},
-		{
-			"ImportPath": "github.com/google/cadvisor/manager",
-			"Comment": "v0.29.1-1-g484aa8f",
-			"Rev": "484aa8fe211d72e8a7fe42bf9e3e4e2db7326cae"
-		},
-		{
-			"ImportPath": "github.com/google/cadvisor/manager/watcher",
-			"Comment": "v0.29.1-1-g484aa8f",
-			"Rev": "484aa8fe211d72e8a7fe42bf9e3e4e2db7326cae"
-		},
-		{
-			"ImportPath": "github.com/google/cadvisor/manager/watcher/raw",
-			"Comment": "v0.29.1-1-g484aa8f",
-			"Rev": "484aa8fe211d72e8a7fe42bf9e3e4e2db7326cae"
-		},
-		{
-			"ImportPath": "github.com/google/cadvisor/manager/watcher/rkt",
-			"Comment": "v0.29.1-1-g484aa8f",
-			"Rev": "484aa8fe211d72e8a7fe42bf9e3e4e2db7326cae"
-		},
-		{
-			"ImportPath": "github.com/google/cadvisor/metrics",
-			"Comment": "v0.29.1-1-g484aa8f",
-			"Rev": "484aa8fe211d72e8a7fe42bf9e3e4e2db7326cae"
-		},
-		{
-			"ImportPath": "github.com/google/cadvisor/pages",
-			"Comment": "v0.29.1-1-g484aa8f",
-			"Rev": "484aa8fe211d72e8a7fe42bf9e3e4e2db7326cae"
-		},
-		{
-			"ImportPath": "github.com/google/cadvisor/pages/static",
-			"Comment": "v0.29.1-1-g484aa8f",
-			"Rev": "484aa8fe211d72e8a7fe42bf9e3e4e2db7326cae"
-		},
-		{
-			"ImportPath": "github.com/google/cadvisor/storage",
-			"Comment": "v0.29.1-1-g484aa8f",
-			"Rev": "484aa8fe211d72e8a7fe42bf9e3e4e2db7326cae"
-		},
-		{
-			"ImportPath": "github.com/google/cadvisor/summary",
-			"Comment": "v0.29.1-1-g484aa8f",
-			"Rev": "484aa8fe211d72e8a7fe42bf9e3e4e2db7326cae"
-		},
-		{
-			"ImportPath": "github.com/google/cadvisor/utils",
-			"Comment": "v0.29.1-1-g484aa8f",
-			"Rev": "484aa8fe211d72e8a7fe42bf9e3e4e2db7326cae"
-		},
-		{
-			"ImportPath": "github.com/google/cadvisor/utils/cloudinfo",
-			"Comment": "v0.29.1-1-g484aa8f",
-			"Rev": "484aa8fe211d72e8a7fe42bf9e3e4e2db7326cae"
-		},
-		{
-			"ImportPath": "github.com/google/cadvisor/utils/cpuload",
-			"Comment": "v0.29.1-1-g484aa8f",
-			"Rev": "484aa8fe211d72e8a7fe42bf9e3e4e2db7326cae"
-		},
-		{
-			"ImportPath": "github.com/google/cadvisor/utils/cpuload/netlink",
-			"Comment": "v0.29.1-1-g484aa8f",
-			"Rev": "484aa8fe211d72e8a7fe42bf9e3e4e2db7326cae"
-		},
-		{
-			"ImportPath": "github.com/google/cadvisor/utils/docker",
-			"Comment": "v0.29.1-1-g484aa8f",
-			"Rev": "484aa8fe211d72e8a7fe42bf9e3e4e2db7326cae"
-		},
-		{
-			"ImportPath": "github.com/google/cadvisor/utils/oomparser",
-			"Comment": "v0.29.1-1-g484aa8f",
-			"Rev": "484aa8fe211d72e8a7fe42bf9e3e4e2db7326cae"
-		},
-		{
-			"ImportPath": "github.com/google/cadvisor/utils/sysfs",
-			"Comment": "v0.29.1-1-g484aa8f",
-			"Rev": "484aa8fe211d72e8a7fe42bf9e3e4e2db7326cae"
-		},
-		{
-			"ImportPath": "github.com/google/cadvisor/utils/sysinfo",
-			"Comment": "v0.29.1-1-g484aa8f",
-			"Rev": "484aa8fe211d72e8a7fe42bf9e3e4e2db7326cae"
-		},
-		{
-			"ImportPath": "github.com/google/cadvisor/validate",
-			"Comment": "v0.29.1-1-g484aa8f",
-			"Rev": "484aa8fe211d72e8a7fe42bf9e3e4e2db7326cae"
-		},
-		{
-			"ImportPath": "github.com/google/cadvisor/version",
-			"Comment": "v0.29.1-1-g484aa8f",
-			"Rev": "484aa8fe211d72e8a7fe42bf9e3e4e2db7326cae"
-		},
-		{
-			"ImportPath": "github.com/google/cadvisor/zfs",
-			"Comment": "v0.29.1-1-g484aa8f",
-			"Rev": "484aa8fe211d72e8a7fe42bf9e3e4e2db7326cae"
->>>>>>> 41c80496
 		},
 		{
 			"ImportPath": "github.com/google/gofuzz",
@@ -1741,7 +1030,6 @@
 		},
 		{
 			"ImportPath": "github.com/gophercloud/gophercloud",
-<<<<<<< HEAD
 			"Rev": "781450b3c4fcb4f5182bcc5133adb4b2e4a09d1d"
 		},
 		{
@@ -1859,249 +1147,6 @@
 		{
 			"ImportPath": "github.com/gophercloud/gophercloud/pagination",
 			"Rev": "781450b3c4fcb4f5182bcc5133adb4b2e4a09d1d"
-=======
-			"Rev": "fe85f9519740a5b5c09ecb0909609b58e59e5dec"
-		},
-		{
-			"ImportPath": "github.com/gophercloud/gophercloud/openstack",
-			"Rev": "fe85f9519740a5b5c09ecb0909609b58e59e5dec"
-		},
-		{
-			"ImportPath": "github.com/gophercloud/gophercloud/openstack/blockstorage/extensions/volumeactions",
-			"Rev": "fe85f9519740a5b5c09ecb0909609b58e59e5dec"
-		},
-		{
-			"ImportPath": "github.com/gophercloud/gophercloud/openstack/blockstorage/v1/volumes",
-			"Rev": "fe85f9519740a5b5c09ecb0909609b58e59e5dec"
-		},
-		{
-			"ImportPath": "github.com/gophercloud/gophercloud/openstack/blockstorage/v2/volumes",
-			"Rev": "fe85f9519740a5b5c09ecb0909609b58e59e5dec"
-		},
-		{
-			"ImportPath": "github.com/gophercloud/gophercloud/openstack/blockstorage/v3/volumes",
-			"Rev": "fe85f9519740a5b5c09ecb0909609b58e59e5dec"
-		},
-		{
-			"ImportPath": "github.com/gophercloud/gophercloud/openstack/common/extensions",
-			"Rev": "fe85f9519740a5b5c09ecb0909609b58e59e5dec"
-		},
-		{
-			"ImportPath": "github.com/gophercloud/gophercloud/openstack/compute/v2/extensions/aggregates/",
-			"Rev": "fe85f9519740a5b5c09ecb0909609b58e59e5dec"
-		},
-		{
-			"ImportPath": "github.com/gophercloud/gophercloud/openstack/compute/v2/extensions/attachinterfaces",
-			"Rev": "fe85f9519740a5b5c09ecb0909609b58e59e5dec"
-		},
-		{
-			"ImportPath": "github.com/gophercloud/gophercloud/openstack/compute/v2/extensions/attachinterfaces/testing",
-			"Rev": "fe85f9519740a5b5c09ecb0909609b58e59e5dec"
-		},
-		{
-			"ImportPath": "github.com/gophercloud/gophercloud/openstack/compute/v2/extensions/availabilityzones",
-			"Rev": "fe85f9519740a5b5c09ecb0909609b58e59e5dec"
-		},
-		{
-			"ImportPath": "github.com/gophercloud/gophercloud/openstack/compute/v2/extensions/bootfromvolume",
-			"Rev": "fe85f9519740a5b5c09ecb0909609b58e59e5dec"
-		},
-		{
-			"ImportPath": "github.com/gophercloud/gophercloud/openstack/compute/v2/extensions/defsecrules",
-			"Rev": "fe85f9519740a5b5c09ecb0909609b58e59e5dec"
-		},
-		{
-			"ImportPath": "github.com/gophercloud/gophercloud/openstack/compute/v2/extensions/diskconfig",
-			"Rev": "fe85f9519740a5b5c09ecb0909609b58e59e5dec"
-		},
-		{
-			"ImportPath": "github.com/gophercloud/gophercloud/openstack/compute/v2/extensions/evacuate",
-			"Rev": "fe85f9519740a5b5c09ecb0909609b58e59e5dec"
-		},
-		{
-			"ImportPath": "github.com/gophercloud/gophercloud/openstack/compute/v2/extensions/extendedstatus",
-			"Rev": "fe85f9519740a5b5c09ecb0909609b58e59e5dec"
-		},
-		{
-			"ImportPath": "github.com/gophercloud/gophercloud/openstack/compute/v2/extensions/floatingips",
-			"Rev": "fe85f9519740a5b5c09ecb0909609b58e59e5dec"
-		},
-		{
-			"ImportPath": "github.com/gophercloud/gophercloud/openstack/compute/v2/extensions/hypervisors",
-			"Rev": "fe85f9519740a5b5c09ecb0909609b58e59e5dec"
-		},
-		{
-			"ImportPath": "github.com/gophercloud/gophercloud/openstack/compute/v2/extensions/keypairs",
-			"Rev": "fe85f9519740a5b5c09ecb0909609b58e59e5dec"
-		},
-		{
-			"ImportPath": "github.com/gophercloud/gophercloud/openstack/compute/v2/extensions/limits",
-			"Rev": "fe85f9519740a5b5c09ecb0909609b58e59e5dec"
-		},
-		{
-			"ImportPath": "github.com/gophercloud/gophercloud/openstack/compute/v2/extensions/lockunlock",
-			"Rev": "fe85f9519740a5b5c09ecb0909609b58e59e5dec"
-		},
-		{
-			"ImportPath": "github.com/gophercloud/gophercloud/openstack/compute/v2/extensions/migrate",
-			"Rev": "fe85f9519740a5b5c09ecb0909609b58e59e5dec"
-		},
-		{
-			"ImportPath": "github.com/gophercloud/gophercloud/openstack/compute/v2/extensions/networks",
-			"Rev": "fe85f9519740a5b5c09ecb0909609b58e59e5dec"
-		},
-		{
-			"ImportPath": "github.com/gophercloud/gophercloud/openstack/compute/v2/extensions/pauseunpause",
-			"Rev": "fe85f9519740a5b5c09ecb0909609b58e59e5dec"
-		},
-		{
-			"ImportPath": "github.com/gophercloud/gophercloud/openstack/compute/v2/extensions/quotasets",
-			"Rev": "fe85f9519740a5b5c09ecb0909609b58e59e5dec"
-		},
-		{
-			"ImportPath": "github.com/gophercloud/gophercloud/openstack/compute/v2/extensions/resetstate",
-			"Rev": "fe85f9519740a5b5c09ecb0909609b58e59e5dec"
-		},
-		{
-			"ImportPath": "github.com/gophercloud/gophercloud/openstack/compute/v2/extensions/schedulerhints",
-			"Rev": "fe85f9519740a5b5c09ecb0909609b58e59e5dec"
-		},
-		{
-			"ImportPath": "github.com/gophercloud/gophercloud/openstack/compute/v2/extensions/secgroups",
-			"Rev": "fe85f9519740a5b5c09ecb0909609b58e59e5dec"
-		},
-		{
-			"ImportPath": "github.com/gophercloud/gophercloud/openstack/compute/v2/extensions/servergroups",
-			"Rev": "fe85f9519740a5b5c09ecb0909609b58e59e5dec"
-		},
-		{
-			"ImportPath": "github.com/gophercloud/gophercloud/openstack/compute/v2/extensions/services",
-			"Rev": "fe85f9519740a5b5c09ecb0909609b58e59e5dec"
-		},
-		{
-			"ImportPath": "github.com/gophercloud/gophercloud/openstack/compute/v2/extensions/startstop",
-			"Rev": "fe85f9519740a5b5c09ecb0909609b58e59e5dec"
-		},
-		{
-			"ImportPath": "github.com/gophercloud/gophercloud/openstack/compute/v2/extensions/suspendresume",
-			"Rev": "fe85f9519740a5b5c09ecb0909609b58e59e5dec"
-		},
-		{
-			"ImportPath": "github.com/gophercloud/gophercloud/openstack/compute/v2/extensions/tenantnetworks",
-			"Rev": "fe85f9519740a5b5c09ecb0909609b58e59e5dec"
-		},
-		{
-			"ImportPath": "github.com/gophercloud/gophercloud/openstack/compute/v2/extensions/testing",
-			"Rev": "fe85f9519740a5b5c09ecb0909609b58e59e5dec"
-		},
-		{
-			"ImportPath": "github.com/gophercloud/gophercloud/openstack/compute/v2/extensions/usage",
-			"Rev": "fe85f9519740a5b5c09ecb0909609b58e59e5dec"
-		},
-		{
-			"ImportPath": "github.com/gophercloud/gophercloud/openstack/compute/v2/extensions/volumeattach/testing",
-			"Rev": "fe85f9519740a5b5c09ecb0909609b58e59e5dec"
-		},
-		{
-			"ImportPath": "github.com/gophercloud/gophercloud/openstack/compute/v2/flavors/testing",
-			"Rev": "fe85f9519740a5b5c09ecb0909609b58e59e5dec"
-		},
-		{
-			"ImportPath": "github.com/gophercloud/gophercloud/openstack/compute/v2/images/testing/",
-			"Rev": "fe85f9519740a5b5c09ecb0909609b58e59e5dec"
-		},
-		{
-			"ImportPath": "github.com/gophercloud/gophercloud/openstack/compute/v2/servers/testing/",
-			"Rev": "fe85f9519740a5b5c09ecb0909609b58e59e5dec"
-		},
-		{
-			"ImportPath": "github.com/gophercloud/gophercloud/openstack/compute/v2/extensions/volumeattach",
-			"Rev": "fe85f9519740a5b5c09ecb0909609b58e59e5dec"
-		},
-		{
-			"ImportPath": "github.com/gophercloud/gophercloud/openstack/compute/v2/flavors",
-			"Rev": "fe85f9519740a5b5c09ecb0909609b58e59e5dec"
-		},
-		{
-			"ImportPath": "github.com/gophercloud/gophercloud/openstack/compute/v2/images",
-			"Rev": "fe85f9519740a5b5c09ecb0909609b58e59e5dec"
-		},
-		{
-			"ImportPath": "github.com/gophercloud/gophercloud/openstack/compute/v2/servers",
-			"Rev": "fe85f9519740a5b5c09ecb0909609b58e59e5dec"
-		},
-		{
-			"ImportPath": "github.com/gophercloud/gophercloud/openstack/identity/v2/tenants",
-			"Rev": "fe85f9519740a5b5c09ecb0909609b58e59e5dec"
-		},
-		{
-			"ImportPath": "github.com/gophercloud/gophercloud/openstack/identity/v2/tokens",
-			"Rev": "fe85f9519740a5b5c09ecb0909609b58e59e5dec"
-		},
-		{
-			"ImportPath": "github.com/gophercloud/gophercloud/openstack/identity/v3/extensions/trusts",
-			"Rev": "fe85f9519740a5b5c09ecb0909609b58e59e5dec"
-		},
-		{
-			"ImportPath": "github.com/gophercloud/gophercloud/openstack/identity/v3/tokens",
-			"Rev": "fe85f9519740a5b5c09ecb0909609b58e59e5dec"
-		},
-		{
-			"ImportPath": "github.com/gophercloud/gophercloud/openstack/networking/v2/extensions",
-			"Rev": "fe85f9519740a5b5c09ecb0909609b58e59e5dec"
-		},
-		{
-			"ImportPath": "github.com/gophercloud/gophercloud/openstack/networking/v2/extensions/external",
-			"Rev": "fe85f9519740a5b5c09ecb0909609b58e59e5dec"
-		},
-		{
-			"ImportPath": "github.com/gophercloud/gophercloud/openstack/networking/v2/extensions/layer3/floatingips",
-			"Rev": "fe85f9519740a5b5c09ecb0909609b58e59e5dec"
-		},
-		{
-			"ImportPath": "github.com/gophercloud/gophercloud/openstack/networking/v2/extensions/layer3/routers",
-			"Rev": "fe85f9519740a5b5c09ecb0909609b58e59e5dec"
-		},
-		{
-			"ImportPath": "github.com/gophercloud/gophercloud/openstack/networking/v2/extensions/lbaas_v2/listeners",
-			"Rev": "fe85f9519740a5b5c09ecb0909609b58e59e5dec"
-		},
-		{
-			"ImportPath": "github.com/gophercloud/gophercloud/openstack/networking/v2/extensions/lbaas_v2/loadbalancers",
-			"Rev": "fe85f9519740a5b5c09ecb0909609b58e59e5dec"
-		},
-		{
-			"ImportPath": "github.com/gophercloud/gophercloud/openstack/networking/v2/extensions/lbaas_v2/monitors",
-			"Rev": "fe85f9519740a5b5c09ecb0909609b58e59e5dec"
-		},
-		{
-			"ImportPath": "github.com/gophercloud/gophercloud/openstack/networking/v2/extensions/lbaas_v2/pools",
-			"Rev": "fe85f9519740a5b5c09ecb0909609b58e59e5dec"
-		},
-		{
-			"ImportPath": "github.com/gophercloud/gophercloud/openstack/networking/v2/extensions/security/groups",
-			"Rev": "fe85f9519740a5b5c09ecb0909609b58e59e5dec"
-		},
-		{
-			"ImportPath": "github.com/gophercloud/gophercloud/openstack/networking/v2/extensions/security/rules",
-			"Rev": "fe85f9519740a5b5c09ecb0909609b58e59e5dec"
-		},
-		{
-			"ImportPath": "github.com/gophercloud/gophercloud/openstack/networking/v2/networks",
-			"Rev": "fe85f9519740a5b5c09ecb0909609b58e59e5dec"
-		},
-		{
-			"ImportPath": "github.com/gophercloud/gophercloud/openstack/networking/v2/ports",
-			"Rev": "fe85f9519740a5b5c09ecb0909609b58e59e5dec"
-		},
-		{
-			"ImportPath": "github.com/gophercloud/gophercloud/openstack/utils",
-			"Rev": "fe85f9519740a5b5c09ecb0909609b58e59e5dec"
-		},
-		{
-			"ImportPath": "github.com/gophercloud/gophercloud/pagination",
-			"Rev": "fe85f9519740a5b5c09ecb0909609b58e59e5dec"
->>>>>>> 41c80496
 		},
 		{
 			"ImportPath": "github.com/gorilla/websocket",
@@ -2124,7 +1169,6 @@
 			"Rev": "a0d98a5f288019575c6d1f4bb1573fef2d1fcdc4"
 		},
 		{
-<<<<<<< HEAD
 			"ImportPath": "github.com/heketi/heketi/client/api/go-client",
 			"Comment": "v4.0.0-95-gaaf4061",
 			"Rev": "aaf40619d85fda757e7a1c1ea1b5118cea65594b"
@@ -2138,10 +1182,6 @@
 			"ImportPath": "github.com/heketi/heketi/pkg/utils",
 			"Comment": "v4.0.0-95-gaaf4061",
 			"Rev": "aaf40619d85fda757e7a1c1ea1b5118cea65594b"
-=======
-			"ImportPath": "github.com/howeyc/gopass",
-			"Rev": "bf9dde6d0d2c004a008c27aaee91170c786f6db8"
->>>>>>> 41c80496
 		},
 		{
 			"ImportPath": "github.com/imdario/mergo",
@@ -2173,7 +1213,6 @@
 		},
 		{
 			"ImportPath": "github.com/libopenstorage/openstorage/api",
-<<<<<<< HEAD
 			"Rev": "d1d00de331a76c05b4c6f5acbab37a459fcbe62d"
 		},
 		{
@@ -2199,33 +1238,6 @@
 		{
 			"ImportPath": "github.com/libopenstorage/openstorage/volume",
 			"Rev": "d1d00de331a76c05b4c6f5acbab37a459fcbe62d"
-=======
-			"Rev": "1c711748b8b61e952bf634d3bef2d379b6de6c25"
-		},
-		{
-			"ImportPath": "github.com/libopenstorage/openstorage/api/client",
-			"Rev": "1c711748b8b61e952bf634d3bef2d379b6de6c25"
-		},
-		{
-			"ImportPath": "github.com/libopenstorage/openstorage/api/client/volume",
-			"Rev": "1c711748b8b61e952bf634d3bef2d379b6de6c25"
-		},
-		{
-			"ImportPath": "github.com/libopenstorage/openstorage/api/spec",
-			"Rev": "1c711748b8b61e952bf634d3bef2d379b6de6c25"
-		},
-		{
-			"ImportPath": "github.com/libopenstorage/openstorage/pkg/parser",
-			"Rev": "1c711748b8b61e952bf634d3bef2d379b6de6c25"
-		},
-		{
-			"ImportPath": "github.com/libopenstorage/openstorage/pkg/units",
-			"Rev": "1c711748b8b61e952bf634d3bef2d379b6de6c25"
-		},
-		{
-			"ImportPath": "github.com/libopenstorage/openstorage/volume",
-			"Rev": "1c711748b8b61e952bf634d3bef2d379b6de6c25"
->>>>>>> 41c80496
 		},
 		{
 			"ImportPath": "github.com/lpabon/godbc",
@@ -2384,7 +1396,6 @@
 		},
 		{
 			"ImportPath": "github.com/opencontainers/runc/libcontainer",
-<<<<<<< HEAD
 			"Comment": "v1.0.0-rc5-47-g87970968",
 			"Rev": "87970968b557045f85c6b599d3b5e32946acd3b1"
 		},
@@ -2462,85 +1473,6 @@
 			"ImportPath": "github.com/opencontainers/runc/libcontainer/utils",
 			"Comment": "v1.0.0-rc5-47-g87970968",
 			"Rev": "87970968b557045f85c6b599d3b5e32946acd3b1"
-=======
-			"Comment": "v1.0.0-rc4-222-g5f629ef",
-			"Rev": "5f629efee3083b205c12e73fe883a793c21a0732"
-		},
-		{
-			"ImportPath": "github.com/opencontainers/runc/libcontainer/apparmor",
-			"Comment": "v1.0.0-rc4-222-g5f629ef",
-			"Rev": "5f629efee3083b205c12e73fe883a793c21a0732"
-		},
-		{
-			"ImportPath": "github.com/opencontainers/runc/libcontainer/cgroups",
-			"Comment": "v1.0.0-rc4-222-g5f629ef",
-			"Rev": "5f629efee3083b205c12e73fe883a793c21a0732"
-		},
-		{
-			"ImportPath": "github.com/opencontainers/runc/libcontainer/cgroups/fs",
-			"Comment": "v1.0.0-rc4-222-g5f629ef",
-			"Rev": "5f629efee3083b205c12e73fe883a793c21a0732"
-		},
-		{
-			"ImportPath": "github.com/opencontainers/runc/libcontainer/cgroups/systemd",
-			"Comment": "v1.0.0-rc4-222-g5f629ef",
-			"Rev": "5f629efee3083b205c12e73fe883a793c21a0732"
-		},
-		{
-			"ImportPath": "github.com/opencontainers/runc/libcontainer/configs",
-			"Comment": "v1.0.0-rc4-222-g5f629ef",
-			"Rev": "5f629efee3083b205c12e73fe883a793c21a0732"
-		},
-		{
-			"ImportPath": "github.com/opencontainers/runc/libcontainer/configs/validate",
-			"Comment": "v1.0.0-rc4-222-g5f629ef",
-			"Rev": "5f629efee3083b205c12e73fe883a793c21a0732"
-		},
-		{
-			"ImportPath": "github.com/opencontainers/runc/libcontainer/criurpc",
-			"Comment": "v1.0.0-rc4-222-g5f629ef",
-			"Rev": "5f629efee3083b205c12e73fe883a793c21a0732"
-		},
-		{
-			"ImportPath": "github.com/opencontainers/runc/libcontainer/intelrdt",
-			"Comment": "v1.0.0-rc4-222-g5f629ef",
-			"Rev": "5f629efee3083b205c12e73fe883a793c21a0732"
-		},
-		{
-			"ImportPath": "github.com/opencontainers/runc/libcontainer/keys",
-			"Comment": "v1.0.0-rc4-222-g5f629ef",
-			"Rev": "5f629efee3083b205c12e73fe883a793c21a0732"
-		},
-		{
-			"ImportPath": "github.com/opencontainers/runc/libcontainer/mount",
-			"Comment": "v1.0.0-rc4-222-g5f629ef",
-			"Rev": "5f629efee3083b205c12e73fe883a793c21a0732"
-		},
-		{
-			"ImportPath": "github.com/opencontainers/runc/libcontainer/seccomp",
-			"Comment": "v1.0.0-rc4-222-g5f629ef",
-			"Rev": "5f629efee3083b205c12e73fe883a793c21a0732"
-		},
-		{
-			"ImportPath": "github.com/opencontainers/runc/libcontainer/stacktrace",
-			"Comment": "v1.0.0-rc4-222-g5f629ef",
-			"Rev": "5f629efee3083b205c12e73fe883a793c21a0732"
-		},
-		{
-			"ImportPath": "github.com/opencontainers/runc/libcontainer/system",
-			"Comment": "v1.0.0-rc4-222-g5f629ef",
-			"Rev": "5f629efee3083b205c12e73fe883a793c21a0732"
-		},
-		{
-			"ImportPath": "github.com/opencontainers/runc/libcontainer/user",
-			"Comment": "v1.0.0-rc4-222-g5f629ef",
-			"Rev": "5f629efee3083b205c12e73fe883a793c21a0732"
-		},
-		{
-			"ImportPath": "github.com/opencontainers/runc/libcontainer/utils",
-			"Comment": "v1.0.0-rc4-222-g5f629ef",
-			"Rev": "5f629efee3083b205c12e73fe883a793c21a0732"
->>>>>>> 41c80496
 		},
 		{
 			"ImportPath": "github.com/opencontainers/runtime-spec/specs-go",
@@ -2629,13 +1561,8 @@
 		},
 		{
 			"ImportPath": "github.com/rancher/go-rancher/client",
-<<<<<<< HEAD
 			"Comment": "v0.1.0-197-g8e0dff7",
 			"Rev": "8e0dff70e80a09f9be06f4fe110cb597c1e7fff4"
-=======
-			"Comment": "v0.1.0-197-gfa4ade7",
-			"Rev": "fa4ade7d1721c217dd4be39733db9416991e119e"
->>>>>>> 41c80496
 		},
 		{
 			"ImportPath": "github.com/renstrom/dedent",
@@ -2644,16 +1571,7 @@
 		},
 		{
 			"ImportPath": "github.com/rubiojr/go-vhd/vhd",
-<<<<<<< HEAD
 			"Rev": "c574b489b3e8b1e0b05c5d7194e0d1dfe8661046"
-=======
-			"Rev": "a5d890a3512444d8c32eb3bf3486ef5eae1c4b9e"
-		},
-		{
-			"ImportPath": "github.com/russross/blackfriday",
-			"Comment": "v1.4-2-g300106c",
-			"Rev": "300106c228d52c8941d4b3de6054a6062a86dda3"
->>>>>>> 41c80496
 		},
 		{
 			"ImportPath": "github.com/satori/go.uuid",
@@ -2717,7 +1635,6 @@
 		},
 		{
 			"ImportPath": "github.com/stretchr/testify/assert",
-<<<<<<< HEAD
 			"Comment": "v1.2.1-15-g95b8976",
 			"Rev": "95b89765943d51320e81180aa2637a60a658511f"
 		},
@@ -2725,15 +1642,6 @@
 			"ImportPath": "github.com/stretchr/testify/mock",
 			"Comment": "v1.2.1-15-g95b8976",
 			"Rev": "95b89765943d51320e81180aa2637a60a658511f"
-=======
-			"Comment": "v1.1.4-67-g9db7aad",
-			"Rev": "9db7aad8d0c4bc6097ae9b4ef46e3d6de3b9571a"
-		},
-		{
-			"ImportPath": "github.com/stretchr/testify/mock",
-			"Comment": "v1.1.4-67-g9db7aad",
-			"Rev": "9db7aad8d0c4bc6097ae9b4ef46e3d6de3b9571a"
->>>>>>> 41c80496
 		},
 		{
 			"ImportPath": "github.com/syndtr/gocapability/capability",
@@ -2756,7 +1664,6 @@
 			"Rev": "be1fbeda19366dea804f00efff2dd73a1642fdcc"
 		},
 		{
-<<<<<<< HEAD
 			"ImportPath": "github.com/vmware/govmomi/find",
 			"Comment": "v0.18.0-50-g3a29d23",
 			"Rev": "3a29d2303ae69ab4b9ede0761ede42424af0bc0d"
@@ -2885,101 +1792,6 @@
 			"ImportPath": "github.com/vmware/govmomi/vim25/xml",
 			"Comment": "v0.18.0-50-g3a29d23",
 			"Rev": "3a29d2303ae69ab4b9ede0761ede42424af0bc0d"
-=======
-			"ImportPath": "github.com/vmware/govmomi",
-			"Comment": "v0.16.0-99-g191f008",
-			"Rev": "191f00845a446a28490ed401f56e6f61a931ea17"
-		},
-		{
-			"ImportPath": "github.com/vmware/govmomi/find",
-			"Comment": "v0.16.0-99-g191f008",
-			"Rev": "191f00845a446a28490ed401f56e6f61a931ea17"
-		},
-		{
-			"ImportPath": "github.com/vmware/govmomi/list",
-			"Comment": "v0.16.0-99-g191f008",
-			"Rev": "191f00845a446a28490ed401f56e6f61a931ea17"
-		},
-		{
-			"ImportPath": "github.com/vmware/govmomi/nfc",
-			"Comment": "v0.16.0-99-g191f008",
-			"Rev": "191f00845a446a28490ed401f56e6f61a931ea17"
-		},
-		{
-			"ImportPath": "github.com/vmware/govmomi/object",
-			"Comment": "v0.16.0-99-g191f008",
-			"Rev": "191f00845a446a28490ed401f56e6f61a931ea17"
-		},
-		{
-			"ImportPath": "github.com/vmware/govmomi/pbm",
-			"Comment": "v0.16.0-99-g191f008",
-			"Rev": "191f00845a446a28490ed401f56e6f61a931ea17"
-		},
-		{
-			"ImportPath": "github.com/vmware/govmomi/pbm/methods",
-			"Comment": "v0.16.0-99-g191f008",
-			"Rev": "191f00845a446a28490ed401f56e6f61a931ea17"
-		},
-		{
-			"ImportPath": "github.com/vmware/govmomi/pbm/types",
-			"Comment": "v0.16.0-99-g191f008",
-			"Rev": "191f00845a446a28490ed401f56e6f61a931ea17"
-		},
-		{
-			"ImportPath": "github.com/vmware/govmomi/property",
-			"Comment": "v0.16.0-99-g191f008",
-			"Rev": "191f00845a446a28490ed401f56e6f61a931ea17"
-		},
-		{
-			"ImportPath": "github.com/vmware/govmomi/session",
-			"Comment": "v0.16.0-99-g191f008",
-			"Rev": "191f00845a446a28490ed401f56e6f61a931ea17"
-		},
-		{
-			"ImportPath": "github.com/vmware/govmomi/task",
-			"Comment": "v0.16.0-99-g191f008",
-			"Rev": "191f00845a446a28490ed401f56e6f61a931ea17"
-		},
-		{
-			"ImportPath": "github.com/vmware/govmomi/vim25",
-			"Comment": "v0.16.0-99-g191f008",
-			"Rev": "191f00845a446a28490ed401f56e6f61a931ea17"
-		},
-		{
-			"ImportPath": "github.com/vmware/govmomi/vim25/debug",
-			"Comment": "v0.16.0-99-g191f008",
-			"Rev": "191f00845a446a28490ed401f56e6f61a931ea17"
-		},
-		{
-			"ImportPath": "github.com/vmware/govmomi/vim25/methods",
-			"Comment": "v0.16.0-99-g191f008",
-			"Rev": "191f00845a446a28490ed401f56e6f61a931ea17"
-		},
-		{
-			"ImportPath": "github.com/vmware/govmomi/vim25/mo",
-			"Comment": "v0.16.0-99-g191f008",
-			"Rev": "191f00845a446a28490ed401f56e6f61a931ea17"
-		},
-		{
-			"ImportPath": "github.com/vmware/govmomi/vim25/progress",
-			"Comment": "v0.16.0-99-g191f008",
-			"Rev": "191f00845a446a28490ed401f56e6f61a931ea17"
-		},
-		{
-			"ImportPath": "github.com/vmware/govmomi/vim25/soap",
-			"Comment": "v0.16.0-99-g191f008",
-			"Rev": "191f00845a446a28490ed401f56e6f61a931ea17"
-		},
-		{
-			"ImportPath": "github.com/vmware/govmomi/vim25/types",
-			"Comment": "v0.16.0-99-g191f008",
-			"Rev": "191f00845a446a28490ed401f56e6f61a931ea17"
-		},
-		{
-			"ImportPath": "github.com/vmware/govmomi/vim25/xml",
-			"Comment": "v0.16.0-99-g191f008",
-			"Rev": "191f00845a446a28490ed401f56e6f61a931ea17"
->>>>>>> 41c80496
 		},
 		{
 			"ImportPath": "github.com/vmware/photon-controller-go-sdk/SSPI",
@@ -3043,11 +1855,7 @@
 		},
 		{
 			"ImportPath": "golang.org/x/exp/inotify",
-<<<<<<< HEAD
 			"Rev": "1ff8145f3d688b0fad5b53c6f7d3e2c345a6d257"
-=======
-			"Rev": "844952a30bd43002c711f8c43a726de8db537793"
->>>>>>> 41c80496
 		},
 		{
 			"ImportPath": "golang.org/x/net/context",
@@ -3203,7 +2011,6 @@
 		},
 		{
 			"ImportPath": "google.golang.org/api/compute/v0.alpha",
-<<<<<<< HEAD
 			"Rev": "f5b3330dc8420e71a7af8f070679101fea1501d2"
 		},
 		{
@@ -3237,45 +2044,6 @@
 		{
 			"ImportPath": "google.golang.org/api/tpu/v1",
 			"Rev": "f5b3330dc8420e71a7af8f070679101fea1501d2"
-=======
-			"Rev": "903762b24d480780371e9fc49e0cae8671dd2ecb"
-		},
-		{
-			"ImportPath": "google.golang.org/api/compute/v0.beta",
-			"Rev": "903762b24d480780371e9fc49e0cae8671dd2ecb"
-		},
-		{
-			"ImportPath": "google.golang.org/api/compute/v1",
-			"Rev": "903762b24d480780371e9fc49e0cae8671dd2ecb"
-		},
-		{
-			"ImportPath": "google.golang.org/api/container/v1",
-			"Rev": "903762b24d480780371e9fc49e0cae8671dd2ecb"
-		},
-		{
-			"ImportPath": "google.golang.org/api/container/v1alpha1",
-			"Rev": "903762b24d480780371e9fc49e0cae8671dd2ecb"
-		},
-		{
-			"ImportPath": "google.golang.org/api/container/v1beta1",
-			"Rev": "903762b24d480780371e9fc49e0cae8671dd2ecb"
-		},
-		{
-			"ImportPath": "google.golang.org/api/gensupport",
-			"Rev": "903762b24d480780371e9fc49e0cae8671dd2ecb"
-		},
-		{
-			"ImportPath": "google.golang.org/api/googleapi",
-			"Rev": "903762b24d480780371e9fc49e0cae8671dd2ecb"
-		},
-		{
-			"ImportPath": "google.golang.org/api/googleapi/internal/uritemplates",
-			"Rev": "903762b24d480780371e9fc49e0cae8671dd2ecb"
-		},
-		{
-			"ImportPath": "google.golang.org/api/tpu/v1alpha1",
-			"Rev": "903762b24d480780371e9fc49e0cae8671dd2ecb"
->>>>>>> 41c80496
 		},
 		{
 			"ImportPath": "google.golang.org/genproto/googleapis/rpc/status",
@@ -3422,7 +2190,6 @@
 		},
 		{
 			"ImportPath": "k8s.io/api/admission/v1beta1",
-<<<<<<< HEAD
 			"Rev": "526633c5e985bf5f3d1a7ae850099cd618413a9a"
 		},
 		{
@@ -4764,1205 +3531,6 @@
 		{
 			"ImportPath": "k8s.io/csi-api/pkg/client/listers/csi/v1alpha1",
 			"Rev": "f9d8d93421e470df7cc02c44490039a965530d95"
-=======
-			"Rev": "f98394f04dc630e7e35ed4bba9388c5e0c4d3ed8"
-		},
-		{
-			"ImportPath": "k8s.io/api/admissionregistration/v1alpha1",
-			"Rev": "f98394f04dc630e7e35ed4bba9388c5e0c4d3ed8"
-		},
-		{
-			"ImportPath": "k8s.io/api/admissionregistration/v1beta1",
-			"Rev": "f98394f04dc630e7e35ed4bba9388c5e0c4d3ed8"
-		},
-		{
-			"ImportPath": "k8s.io/api/apps/v1",
-			"Rev": "f98394f04dc630e7e35ed4bba9388c5e0c4d3ed8"
-		},
-		{
-			"ImportPath": "k8s.io/api/apps/v1beta1",
-			"Rev": "f98394f04dc630e7e35ed4bba9388c5e0c4d3ed8"
-		},
-		{
-			"ImportPath": "k8s.io/api/apps/v1beta2",
-			"Rev": "f98394f04dc630e7e35ed4bba9388c5e0c4d3ed8"
-		},
-		{
-			"ImportPath": "k8s.io/api/authentication/v1",
-			"Rev": "f98394f04dc630e7e35ed4bba9388c5e0c4d3ed8"
-		},
-		{
-			"ImportPath": "k8s.io/api/authentication/v1beta1",
-			"Rev": "f98394f04dc630e7e35ed4bba9388c5e0c4d3ed8"
-		},
-		{
-			"ImportPath": "k8s.io/api/authorization/v1",
-			"Rev": "f98394f04dc630e7e35ed4bba9388c5e0c4d3ed8"
-		},
-		{
-			"ImportPath": "k8s.io/api/authorization/v1beta1",
-			"Rev": "f98394f04dc630e7e35ed4bba9388c5e0c4d3ed8"
-		},
-		{
-			"ImportPath": "k8s.io/api/autoscaling/v1",
-			"Rev": "f98394f04dc630e7e35ed4bba9388c5e0c4d3ed8"
-		},
-		{
-			"ImportPath": "k8s.io/api/autoscaling/v2beta1",
-			"Rev": "f98394f04dc630e7e35ed4bba9388c5e0c4d3ed8"
-		},
-		{
-			"ImportPath": "k8s.io/api/batch/v1",
-			"Rev": "f98394f04dc630e7e35ed4bba9388c5e0c4d3ed8"
-		},
-		{
-			"ImportPath": "k8s.io/api/batch/v1beta1",
-			"Rev": "f98394f04dc630e7e35ed4bba9388c5e0c4d3ed8"
-		},
-		{
-			"ImportPath": "k8s.io/api/batch/v2alpha1",
-			"Rev": "f98394f04dc630e7e35ed4bba9388c5e0c4d3ed8"
-		},
-		{
-			"ImportPath": "k8s.io/api/certificates/v1beta1",
-			"Rev": "f98394f04dc630e7e35ed4bba9388c5e0c4d3ed8"
-		},
-		{
-			"ImportPath": "k8s.io/api/core/v1",
-			"Rev": "f98394f04dc630e7e35ed4bba9388c5e0c4d3ed8"
-		},
-		{
-			"ImportPath": "k8s.io/api/events/v1beta1",
-			"Rev": "f98394f04dc630e7e35ed4bba9388c5e0c4d3ed8"
-		},
-		{
-			"ImportPath": "k8s.io/api/extensions/v1beta1",
-			"Rev": "f98394f04dc630e7e35ed4bba9388c5e0c4d3ed8"
-		},
-		{
-			"ImportPath": "k8s.io/api/imagepolicy/v1alpha1",
-			"Rev": "f98394f04dc630e7e35ed4bba9388c5e0c4d3ed8"
-		},
-		{
-			"ImportPath": "k8s.io/api/networking/v1",
-			"Rev": "f98394f04dc630e7e35ed4bba9388c5e0c4d3ed8"
-		},
-		{
-			"ImportPath": "k8s.io/api/policy/v1beta1",
-			"Rev": "f98394f04dc630e7e35ed4bba9388c5e0c4d3ed8"
-		},
-		{
-			"ImportPath": "k8s.io/api/rbac/v1",
-			"Rev": "f98394f04dc630e7e35ed4bba9388c5e0c4d3ed8"
-		},
-		{
-			"ImportPath": "k8s.io/api/rbac/v1alpha1",
-			"Rev": "f98394f04dc630e7e35ed4bba9388c5e0c4d3ed8"
-		},
-		{
-			"ImportPath": "k8s.io/api/rbac/v1beta1",
-			"Rev": "f98394f04dc630e7e35ed4bba9388c5e0c4d3ed8"
-		},
-		{
-			"ImportPath": "k8s.io/api/scheduling/v1alpha1",
-			"Rev": "f98394f04dc630e7e35ed4bba9388c5e0c4d3ed8"
-		},
-		{
-			"ImportPath": "k8s.io/api/settings/v1alpha1",
-			"Rev": "f98394f04dc630e7e35ed4bba9388c5e0c4d3ed8"
-		},
-		{
-			"ImportPath": "k8s.io/api/storage/v1",
-			"Rev": "f98394f04dc630e7e35ed4bba9388c5e0c4d3ed8"
-		},
-		{
-			"ImportPath": "k8s.io/api/storage/v1alpha1",
-			"Rev": "f98394f04dc630e7e35ed4bba9388c5e0c4d3ed8"
-		},
-		{
-			"ImportPath": "k8s.io/api/storage/v1beta1",
-			"Rev": "f98394f04dc630e7e35ed4bba9388c5e0c4d3ed8"
-		},
-		{
-			"ImportPath": "k8s.io/apiextensions-apiserver/pkg/features",
-			"Rev": "383c22a6bcdce741f9ae829863add5c9892fb75f"
-		},
-		{
-			"ImportPath": "k8s.io/apimachinery/pkg/api/equality",
-			"Rev": "8d093d9c9af13d202149c8dca965857ef500eef0"
-		},
-		{
-			"ImportPath": "k8s.io/apimachinery/pkg/api/errors",
-			"Rev": "8d093d9c9af13d202149c8dca965857ef500eef0"
-		},
-		{
-			"ImportPath": "k8s.io/apimachinery/pkg/api/meta",
-			"Rev": "8d093d9c9af13d202149c8dca965857ef500eef0"
-		},
-		{
-			"ImportPath": "k8s.io/apimachinery/pkg/api/resource",
-			"Rev": "8d093d9c9af13d202149c8dca965857ef500eef0"
-		},
-		{
-			"ImportPath": "k8s.io/apimachinery/pkg/api/validation",
-			"Rev": "8d093d9c9af13d202149c8dca965857ef500eef0"
-		},
-		{
-			"ImportPath": "k8s.io/apimachinery/pkg/api/validation/path",
-			"Rev": "8d093d9c9af13d202149c8dca965857ef500eef0"
-		},
-		{
-			"ImportPath": "k8s.io/apimachinery/pkg/apimachinery",
-			"Rev": "8d093d9c9af13d202149c8dca965857ef500eef0"
-		},
-		{
-			"ImportPath": "k8s.io/apimachinery/pkg/apimachinery/announced",
-			"Rev": "8d093d9c9af13d202149c8dca965857ef500eef0"
-		},
-		{
-			"ImportPath": "k8s.io/apimachinery/pkg/apimachinery/registered",
-			"Rev": "8d093d9c9af13d202149c8dca965857ef500eef0"
-		},
-		{
-			"ImportPath": "k8s.io/apimachinery/pkg/apis/meta/internalversion",
-			"Rev": "8d093d9c9af13d202149c8dca965857ef500eef0"
-		},
-		{
-			"ImportPath": "k8s.io/apimachinery/pkg/apis/meta/v1",
-			"Rev": "8d093d9c9af13d202149c8dca965857ef500eef0"
-		},
-		{
-			"ImportPath": "k8s.io/apimachinery/pkg/apis/meta/v1/unstructured",
-			"Rev": "8d093d9c9af13d202149c8dca965857ef500eef0"
-		},
-		{
-			"ImportPath": "k8s.io/apimachinery/pkg/apis/meta/v1/validation",
-			"Rev": "8d093d9c9af13d202149c8dca965857ef500eef0"
-		},
-		{
-			"ImportPath": "k8s.io/apimachinery/pkg/apis/meta/v1beta1",
-			"Rev": "8d093d9c9af13d202149c8dca965857ef500eef0"
-		},
-		{
-			"ImportPath": "k8s.io/apimachinery/pkg/conversion",
-			"Rev": "8d093d9c9af13d202149c8dca965857ef500eef0"
-		},
-		{
-			"ImportPath": "k8s.io/apimachinery/pkg/conversion/queryparams",
-			"Rev": "8d093d9c9af13d202149c8dca965857ef500eef0"
-		},
-		{
-			"ImportPath": "k8s.io/apimachinery/pkg/fields",
-			"Rev": "8d093d9c9af13d202149c8dca965857ef500eef0"
-		},
-		{
-			"ImportPath": "k8s.io/apimachinery/pkg/labels",
-			"Rev": "8d093d9c9af13d202149c8dca965857ef500eef0"
-		},
-		{
-			"ImportPath": "k8s.io/apimachinery/pkg/runtime",
-			"Rev": "8d093d9c9af13d202149c8dca965857ef500eef0"
-		},
-		{
-			"ImportPath": "k8s.io/apimachinery/pkg/runtime/schema",
-			"Rev": "8d093d9c9af13d202149c8dca965857ef500eef0"
-		},
-		{
-			"ImportPath": "k8s.io/apimachinery/pkg/runtime/serializer",
-			"Rev": "8d093d9c9af13d202149c8dca965857ef500eef0"
-		},
-		{
-			"ImportPath": "k8s.io/apimachinery/pkg/runtime/serializer/json",
-			"Rev": "8d093d9c9af13d202149c8dca965857ef500eef0"
-		},
-		{
-			"ImportPath": "k8s.io/apimachinery/pkg/runtime/serializer/protobuf",
-			"Rev": "8d093d9c9af13d202149c8dca965857ef500eef0"
-		},
-		{
-			"ImportPath": "k8s.io/apimachinery/pkg/runtime/serializer/recognizer",
-			"Rev": "8d093d9c9af13d202149c8dca965857ef500eef0"
-		},
-		{
-			"ImportPath": "k8s.io/apimachinery/pkg/runtime/serializer/streaming",
-			"Rev": "8d093d9c9af13d202149c8dca965857ef500eef0"
-		},
-		{
-			"ImportPath": "k8s.io/apimachinery/pkg/runtime/serializer/versioning",
-			"Rev": "8d093d9c9af13d202149c8dca965857ef500eef0"
-		},
-		{
-			"ImportPath": "k8s.io/apimachinery/pkg/selection",
-			"Rev": "8d093d9c9af13d202149c8dca965857ef500eef0"
-		},
-		{
-			"ImportPath": "k8s.io/apimachinery/pkg/types",
-			"Rev": "8d093d9c9af13d202149c8dca965857ef500eef0"
-		},
-		{
-			"ImportPath": "k8s.io/apimachinery/pkg/util/cache",
-			"Rev": "8d093d9c9af13d202149c8dca965857ef500eef0"
-		},
-		{
-			"ImportPath": "k8s.io/apimachinery/pkg/util/clock",
-			"Rev": "8d093d9c9af13d202149c8dca965857ef500eef0"
-		},
-		{
-			"ImportPath": "k8s.io/apimachinery/pkg/util/diff",
-			"Rev": "8d093d9c9af13d202149c8dca965857ef500eef0"
-		},
-		{
-			"ImportPath": "k8s.io/apimachinery/pkg/util/duration",
-			"Rev": "8d093d9c9af13d202149c8dca965857ef500eef0"
-		},
-		{
-			"ImportPath": "k8s.io/apimachinery/pkg/util/errors",
-			"Rev": "8d093d9c9af13d202149c8dca965857ef500eef0"
-		},
-		{
-			"ImportPath": "k8s.io/apimachinery/pkg/util/framer",
-			"Rev": "8d093d9c9af13d202149c8dca965857ef500eef0"
-		},
-		{
-			"ImportPath": "k8s.io/apimachinery/pkg/util/httpstream",
-			"Rev": "8d093d9c9af13d202149c8dca965857ef500eef0"
-		},
-		{
-			"ImportPath": "k8s.io/apimachinery/pkg/util/httpstream/spdy",
-			"Rev": "8d093d9c9af13d202149c8dca965857ef500eef0"
-		},
-		{
-			"ImportPath": "k8s.io/apimachinery/pkg/util/intstr",
-			"Rev": "8d093d9c9af13d202149c8dca965857ef500eef0"
-		},
-		{
-			"ImportPath": "k8s.io/apimachinery/pkg/util/json",
-			"Rev": "8d093d9c9af13d202149c8dca965857ef500eef0"
-		},
-		{
-			"ImportPath": "k8s.io/apimachinery/pkg/util/mergepatch",
-			"Rev": "8d093d9c9af13d202149c8dca965857ef500eef0"
-		},
-		{
-			"ImportPath": "k8s.io/apimachinery/pkg/util/net",
-			"Rev": "8d093d9c9af13d202149c8dca965857ef500eef0"
-		},
-		{
-			"ImportPath": "k8s.io/apimachinery/pkg/util/rand",
-			"Rev": "8d093d9c9af13d202149c8dca965857ef500eef0"
-		},
-		{
-			"ImportPath": "k8s.io/apimachinery/pkg/util/remotecommand",
-			"Rev": "8d093d9c9af13d202149c8dca965857ef500eef0"
-		},
-		{
-			"ImportPath": "k8s.io/apimachinery/pkg/util/runtime",
-			"Rev": "8d093d9c9af13d202149c8dca965857ef500eef0"
-		},
-		{
-			"ImportPath": "k8s.io/apimachinery/pkg/util/sets",
-			"Rev": "8d093d9c9af13d202149c8dca965857ef500eef0"
-		},
-		{
-			"ImportPath": "k8s.io/apimachinery/pkg/util/strategicpatch",
-			"Rev": "8d093d9c9af13d202149c8dca965857ef500eef0"
-		},
-		{
-			"ImportPath": "k8s.io/apimachinery/pkg/util/uuid",
-			"Rev": "8d093d9c9af13d202149c8dca965857ef500eef0"
-		},
-		{
-			"ImportPath": "k8s.io/apimachinery/pkg/util/validation",
-			"Rev": "8d093d9c9af13d202149c8dca965857ef500eef0"
-		},
-		{
-			"ImportPath": "k8s.io/apimachinery/pkg/util/validation/field",
-			"Rev": "8d093d9c9af13d202149c8dca965857ef500eef0"
-		},
-		{
-			"ImportPath": "k8s.io/apimachinery/pkg/util/wait",
-			"Rev": "8d093d9c9af13d202149c8dca965857ef500eef0"
-		},
-		{
-			"ImportPath": "k8s.io/apimachinery/pkg/util/yaml",
-			"Rev": "8d093d9c9af13d202149c8dca965857ef500eef0"
-		},
-		{
-			"ImportPath": "k8s.io/apimachinery/pkg/version",
-			"Rev": "8d093d9c9af13d202149c8dca965857ef500eef0"
-		},
-		{
-			"ImportPath": "k8s.io/apimachinery/pkg/watch",
-			"Rev": "8d093d9c9af13d202149c8dca965857ef500eef0"
-		},
-		{
-			"ImportPath": "k8s.io/apimachinery/third_party/forked/golang/json",
-			"Rev": "8d093d9c9af13d202149c8dca965857ef500eef0"
-		},
-		{
-			"ImportPath": "k8s.io/apimachinery/third_party/forked/golang/netutil",
-			"Rev": "8d093d9c9af13d202149c8dca965857ef500eef0"
-		},
-		{
-			"ImportPath": "k8s.io/apimachinery/third_party/forked/golang/reflect",
-			"Rev": "8d093d9c9af13d202149c8dca965857ef500eef0"
-		},
-		{
-			"ImportPath": "k8s.io/apiserver/pkg/admission",
-			"Rev": "87fa19402e23c71f3085f619e50f14b41871093b"
-		},
-		{
-			"ImportPath": "k8s.io/apiserver/pkg/apis/apiserver",
-			"Rev": "87fa19402e23c71f3085f619e50f14b41871093b"
-		},
-		{
-			"ImportPath": "k8s.io/apiserver/pkg/apis/apiserver/v1alpha1",
-			"Rev": "87fa19402e23c71f3085f619e50f14b41871093b"
-		},
-		{
-			"ImportPath": "k8s.io/apiserver/pkg/apis/audit",
-			"Rev": "87fa19402e23c71f3085f619e50f14b41871093b"
-		},
-		{
-			"ImportPath": "k8s.io/apiserver/pkg/apis/audit/v1alpha1",
-			"Rev": "87fa19402e23c71f3085f619e50f14b41871093b"
-		},
-		{
-			"ImportPath": "k8s.io/apiserver/pkg/apis/audit/v1beta1",
-			"Rev": "87fa19402e23c71f3085f619e50f14b41871093b"
-		},
-		{
-			"ImportPath": "k8s.io/apiserver/pkg/audit",
-			"Rev": "87fa19402e23c71f3085f619e50f14b41871093b"
-		},
-		{
-			"ImportPath": "k8s.io/apiserver/pkg/authentication/authenticator",
-			"Rev": "87fa19402e23c71f3085f619e50f14b41871093b"
-		},
-		{
-			"ImportPath": "k8s.io/apiserver/pkg/authentication/authenticatorfactory",
-			"Rev": "87fa19402e23c71f3085f619e50f14b41871093b"
-		},
-		{
-			"ImportPath": "k8s.io/apiserver/pkg/authentication/group",
-			"Rev": "87fa19402e23c71f3085f619e50f14b41871093b"
-		},
-		{
-			"ImportPath": "k8s.io/apiserver/pkg/authentication/request/anonymous",
-			"Rev": "87fa19402e23c71f3085f619e50f14b41871093b"
-		},
-		{
-			"ImportPath": "k8s.io/apiserver/pkg/authentication/request/bearertoken",
-			"Rev": "87fa19402e23c71f3085f619e50f14b41871093b"
-		},
-		{
-			"ImportPath": "k8s.io/apiserver/pkg/authentication/request/headerrequest",
-			"Rev": "87fa19402e23c71f3085f619e50f14b41871093b"
-		},
-		{
-			"ImportPath": "k8s.io/apiserver/pkg/authentication/request/union",
-			"Rev": "87fa19402e23c71f3085f619e50f14b41871093b"
-		},
-		{
-			"ImportPath": "k8s.io/apiserver/pkg/authentication/request/websocket",
-			"Rev": "87fa19402e23c71f3085f619e50f14b41871093b"
-		},
-		{
-			"ImportPath": "k8s.io/apiserver/pkg/authentication/request/x509",
-			"Rev": "87fa19402e23c71f3085f619e50f14b41871093b"
-		},
-		{
-			"ImportPath": "k8s.io/apiserver/pkg/authentication/serviceaccount",
-			"Rev": "87fa19402e23c71f3085f619e50f14b41871093b"
-		},
-		{
-			"ImportPath": "k8s.io/apiserver/pkg/authentication/token/tokenfile",
-			"Rev": "87fa19402e23c71f3085f619e50f14b41871093b"
-		},
-		{
-			"ImportPath": "k8s.io/apiserver/pkg/authentication/user",
-			"Rev": "87fa19402e23c71f3085f619e50f14b41871093b"
-		},
-		{
-			"ImportPath": "k8s.io/apiserver/pkg/authorization/authorizer",
-			"Rev": "87fa19402e23c71f3085f619e50f14b41871093b"
-		},
-		{
-			"ImportPath": "k8s.io/apiserver/pkg/authorization/authorizerfactory",
-			"Rev": "87fa19402e23c71f3085f619e50f14b41871093b"
-		},
-		{
-			"ImportPath": "k8s.io/apiserver/pkg/endpoints/handlers/negotiation",
-			"Rev": "87fa19402e23c71f3085f619e50f14b41871093b"
-		},
-		{
-			"ImportPath": "k8s.io/apiserver/pkg/endpoints/handlers/responsewriters",
-			"Rev": "87fa19402e23c71f3085f619e50f14b41871093b"
-		},
-		{
-			"ImportPath": "k8s.io/apiserver/pkg/endpoints/metrics",
-			"Rev": "87fa19402e23c71f3085f619e50f14b41871093b"
-		},
-		{
-			"ImportPath": "k8s.io/apiserver/pkg/endpoints/request",
-			"Rev": "87fa19402e23c71f3085f619e50f14b41871093b"
-		},
-		{
-			"ImportPath": "k8s.io/apiserver/pkg/features",
-			"Rev": "87fa19402e23c71f3085f619e50f14b41871093b"
-		},
-		{
-			"ImportPath": "k8s.io/apiserver/pkg/registry/rest",
-			"Rev": "87fa19402e23c71f3085f619e50f14b41871093b"
-		},
-		{
-			"ImportPath": "k8s.io/apiserver/pkg/server/healthz",
-			"Rev": "87fa19402e23c71f3085f619e50f14b41871093b"
-		},
-		{
-			"ImportPath": "k8s.io/apiserver/pkg/server/httplog",
-			"Rev": "87fa19402e23c71f3085f619e50f14b41871093b"
-		},
-		{
-			"ImportPath": "k8s.io/apiserver/pkg/server/mux",
-			"Rev": "87fa19402e23c71f3085f619e50f14b41871093b"
-		},
-		{
-			"ImportPath": "k8s.io/apiserver/pkg/server/routes",
-			"Rev": "87fa19402e23c71f3085f619e50f14b41871093b"
-		},
-		{
-			"ImportPath": "k8s.io/apiserver/pkg/server/routes/data/swagger",
-			"Rev": "87fa19402e23c71f3085f619e50f14b41871093b"
-		},
-		{
-			"ImportPath": "k8s.io/apiserver/pkg/storage",
-			"Rev": "87fa19402e23c71f3085f619e50f14b41871093b"
-		},
-		{
-			"ImportPath": "k8s.io/apiserver/pkg/storage/etcd",
-			"Rev": "87fa19402e23c71f3085f619e50f14b41871093b"
-		},
-		{
-			"ImportPath": "k8s.io/apiserver/pkg/storage/etcd/metrics",
-			"Rev": "87fa19402e23c71f3085f619e50f14b41871093b"
-		},
-		{
-			"ImportPath": "k8s.io/apiserver/pkg/storage/etcd/util",
-			"Rev": "87fa19402e23c71f3085f619e50f14b41871093b"
-		},
-		{
-			"ImportPath": "k8s.io/apiserver/pkg/storage/names",
-			"Rev": "87fa19402e23c71f3085f619e50f14b41871093b"
-		},
-		{
-			"ImportPath": "k8s.io/apiserver/pkg/util/feature",
-			"Rev": "87fa19402e23c71f3085f619e50f14b41871093b"
-		},
-		{
-			"ImportPath": "k8s.io/apiserver/pkg/util/flag",
-			"Rev": "87fa19402e23c71f3085f619e50f14b41871093b"
-		},
-		{
-			"ImportPath": "k8s.io/apiserver/pkg/util/flushwriter",
-			"Rev": "87fa19402e23c71f3085f619e50f14b41871093b"
-		},
-		{
-			"ImportPath": "k8s.io/apiserver/pkg/util/logs",
-			"Rev": "87fa19402e23c71f3085f619e50f14b41871093b"
-		},
-		{
-			"ImportPath": "k8s.io/apiserver/pkg/util/trace",
-			"Rev": "87fa19402e23c71f3085f619e50f14b41871093b"
-		},
-		{
-			"ImportPath": "k8s.io/apiserver/pkg/util/webhook",
-			"Rev": "87fa19402e23c71f3085f619e50f14b41871093b"
-		},
-		{
-			"ImportPath": "k8s.io/apiserver/pkg/util/wsstream",
-			"Rev": "87fa19402e23c71f3085f619e50f14b41871093b"
-		},
-		{
-			"ImportPath": "k8s.io/apiserver/plugin/pkg/authenticator/token/webhook",
-			"Rev": "87fa19402e23c71f3085f619e50f14b41871093b"
-		},
-		{
-			"ImportPath": "k8s.io/apiserver/plugin/pkg/authorizer/webhook",
-			"Rev": "87fa19402e23c71f3085f619e50f14b41871093b"
-		},
-		{
-			"ImportPath": "k8s.io/client-go/discovery",
-			"Rev": "a5a917b57edf46518c4a9e65c85fd5e61d826c98"
-		},
-		{
-			"ImportPath": "k8s.io/client-go/discovery/fake",
-			"Rev": "a5a917b57edf46518c4a9e65c85fd5e61d826c98"
-		},
-		{
-			"ImportPath": "k8s.io/client-go/dynamic",
-			"Rev": "a5a917b57edf46518c4a9e65c85fd5e61d826c98"
-		},
-		{
-			"ImportPath": "k8s.io/client-go/informers",
-			"Rev": "a5a917b57edf46518c4a9e65c85fd5e61d826c98"
-		},
-		{
-			"ImportPath": "k8s.io/client-go/informers/admissionregistration",
-			"Rev": "a5a917b57edf46518c4a9e65c85fd5e61d826c98"
-		},
-		{
-			"ImportPath": "k8s.io/client-go/informers/admissionregistration/v1alpha1",
-			"Rev": "a5a917b57edf46518c4a9e65c85fd5e61d826c98"
-		},
-		{
-			"ImportPath": "k8s.io/client-go/informers/admissionregistration/v1beta1",
-			"Rev": "a5a917b57edf46518c4a9e65c85fd5e61d826c98"
-		},
-		{
-			"ImportPath": "k8s.io/client-go/informers/apps",
-			"Rev": "a5a917b57edf46518c4a9e65c85fd5e61d826c98"
-		},
-		{
-			"ImportPath": "k8s.io/client-go/informers/apps/v1",
-			"Rev": "a5a917b57edf46518c4a9e65c85fd5e61d826c98"
-		},
-		{
-			"ImportPath": "k8s.io/client-go/informers/apps/v1beta1",
-			"Rev": "a5a917b57edf46518c4a9e65c85fd5e61d826c98"
-		},
-		{
-			"ImportPath": "k8s.io/client-go/informers/apps/v1beta2",
-			"Rev": "a5a917b57edf46518c4a9e65c85fd5e61d826c98"
-		},
-		{
-			"ImportPath": "k8s.io/client-go/informers/autoscaling",
-			"Rev": "a5a917b57edf46518c4a9e65c85fd5e61d826c98"
-		},
-		{
-			"ImportPath": "k8s.io/client-go/informers/autoscaling/v1",
-			"Rev": "a5a917b57edf46518c4a9e65c85fd5e61d826c98"
-		},
-		{
-			"ImportPath": "k8s.io/client-go/informers/autoscaling/v2beta1",
-			"Rev": "a5a917b57edf46518c4a9e65c85fd5e61d826c98"
-		},
-		{
-			"ImportPath": "k8s.io/client-go/informers/batch",
-			"Rev": "a5a917b57edf46518c4a9e65c85fd5e61d826c98"
-		},
-		{
-			"ImportPath": "k8s.io/client-go/informers/batch/v1",
-			"Rev": "a5a917b57edf46518c4a9e65c85fd5e61d826c98"
-		},
-		{
-			"ImportPath": "k8s.io/client-go/informers/batch/v1beta1",
-			"Rev": "a5a917b57edf46518c4a9e65c85fd5e61d826c98"
-		},
-		{
-			"ImportPath": "k8s.io/client-go/informers/batch/v2alpha1",
-			"Rev": "a5a917b57edf46518c4a9e65c85fd5e61d826c98"
-		},
-		{
-			"ImportPath": "k8s.io/client-go/informers/certificates",
-			"Rev": "a5a917b57edf46518c4a9e65c85fd5e61d826c98"
-		},
-		{
-			"ImportPath": "k8s.io/client-go/informers/certificates/v1beta1",
-			"Rev": "a5a917b57edf46518c4a9e65c85fd5e61d826c98"
-		},
-		{
-			"ImportPath": "k8s.io/client-go/informers/core",
-			"Rev": "a5a917b57edf46518c4a9e65c85fd5e61d826c98"
-		},
-		{
-			"ImportPath": "k8s.io/client-go/informers/core/v1",
-			"Rev": "a5a917b57edf46518c4a9e65c85fd5e61d826c98"
-		},
-		{
-			"ImportPath": "k8s.io/client-go/informers/events",
-			"Rev": "a5a917b57edf46518c4a9e65c85fd5e61d826c98"
-		},
-		{
-			"ImportPath": "k8s.io/client-go/informers/events/v1beta1",
-			"Rev": "a5a917b57edf46518c4a9e65c85fd5e61d826c98"
-		},
-		{
-			"ImportPath": "k8s.io/client-go/informers/extensions",
-			"Rev": "a5a917b57edf46518c4a9e65c85fd5e61d826c98"
-		},
-		{
-			"ImportPath": "k8s.io/client-go/informers/extensions/v1beta1",
-			"Rev": "a5a917b57edf46518c4a9e65c85fd5e61d826c98"
-		},
-		{
-			"ImportPath": "k8s.io/client-go/informers/internalinterfaces",
-			"Rev": "a5a917b57edf46518c4a9e65c85fd5e61d826c98"
-		},
-		{
-			"ImportPath": "k8s.io/client-go/informers/networking",
-			"Rev": "a5a917b57edf46518c4a9e65c85fd5e61d826c98"
-		},
-		{
-			"ImportPath": "k8s.io/client-go/informers/networking/v1",
-			"Rev": "a5a917b57edf46518c4a9e65c85fd5e61d826c98"
-		},
-		{
-			"ImportPath": "k8s.io/client-go/informers/policy",
-			"Rev": "a5a917b57edf46518c4a9e65c85fd5e61d826c98"
-		},
-		{
-			"ImportPath": "k8s.io/client-go/informers/policy/v1beta1",
-			"Rev": "a5a917b57edf46518c4a9e65c85fd5e61d826c98"
-		},
-		{
-			"ImportPath": "k8s.io/client-go/informers/rbac",
-			"Rev": "a5a917b57edf46518c4a9e65c85fd5e61d826c98"
-		},
-		{
-			"ImportPath": "k8s.io/client-go/informers/rbac/v1",
-			"Rev": "a5a917b57edf46518c4a9e65c85fd5e61d826c98"
-		},
-		{
-			"ImportPath": "k8s.io/client-go/informers/rbac/v1alpha1",
-			"Rev": "a5a917b57edf46518c4a9e65c85fd5e61d826c98"
-		},
-		{
-			"ImportPath": "k8s.io/client-go/informers/rbac/v1beta1",
-			"Rev": "a5a917b57edf46518c4a9e65c85fd5e61d826c98"
-		},
-		{
-			"ImportPath": "k8s.io/client-go/informers/scheduling",
-			"Rev": "a5a917b57edf46518c4a9e65c85fd5e61d826c98"
-		},
-		{
-			"ImportPath": "k8s.io/client-go/informers/scheduling/v1alpha1",
-			"Rev": "a5a917b57edf46518c4a9e65c85fd5e61d826c98"
-		},
-		{
-			"ImportPath": "k8s.io/client-go/informers/settings",
-			"Rev": "a5a917b57edf46518c4a9e65c85fd5e61d826c98"
-		},
-		{
-			"ImportPath": "k8s.io/client-go/informers/settings/v1alpha1",
-			"Rev": "a5a917b57edf46518c4a9e65c85fd5e61d826c98"
-		},
-		{
-			"ImportPath": "k8s.io/client-go/informers/storage",
-			"Rev": "a5a917b57edf46518c4a9e65c85fd5e61d826c98"
-		},
-		{
-			"ImportPath": "k8s.io/client-go/informers/storage/v1",
-			"Rev": "a5a917b57edf46518c4a9e65c85fd5e61d826c98"
-		},
-		{
-			"ImportPath": "k8s.io/client-go/informers/storage/v1alpha1",
-			"Rev": "a5a917b57edf46518c4a9e65c85fd5e61d826c98"
-		},
-		{
-			"ImportPath": "k8s.io/client-go/informers/storage/v1beta1",
-			"Rev": "a5a917b57edf46518c4a9e65c85fd5e61d826c98"
-		},
-		{
-			"ImportPath": "k8s.io/client-go/kubernetes",
-			"Rev": "a5a917b57edf46518c4a9e65c85fd5e61d826c98"
-		},
-		{
-			"ImportPath": "k8s.io/client-go/kubernetes/fake",
-			"Rev": "a5a917b57edf46518c4a9e65c85fd5e61d826c98"
-		},
-		{
-			"ImportPath": "k8s.io/client-go/kubernetes/scheme",
-			"Rev": "a5a917b57edf46518c4a9e65c85fd5e61d826c98"
-		},
-		{
-			"ImportPath": "k8s.io/client-go/kubernetes/typed/admissionregistration/v1alpha1",
-			"Rev": "a5a917b57edf46518c4a9e65c85fd5e61d826c98"
-		},
-		{
-			"ImportPath": "k8s.io/client-go/kubernetes/typed/admissionregistration/v1alpha1/fake",
-			"Rev": "a5a917b57edf46518c4a9e65c85fd5e61d826c98"
-		},
-		{
-			"ImportPath": "k8s.io/client-go/kubernetes/typed/admissionregistration/v1beta1",
-			"Rev": "a5a917b57edf46518c4a9e65c85fd5e61d826c98"
-		},
-		{
-			"ImportPath": "k8s.io/client-go/kubernetes/typed/admissionregistration/v1beta1/fake",
-			"Rev": "a5a917b57edf46518c4a9e65c85fd5e61d826c98"
-		},
-		{
-			"ImportPath": "k8s.io/client-go/kubernetes/typed/apps/v1",
-			"Rev": "a5a917b57edf46518c4a9e65c85fd5e61d826c98"
-		},
-		{
-			"ImportPath": "k8s.io/client-go/kubernetes/typed/apps/v1/fake",
-			"Rev": "a5a917b57edf46518c4a9e65c85fd5e61d826c98"
-		},
-		{
-			"ImportPath": "k8s.io/client-go/kubernetes/typed/apps/v1beta1",
-			"Rev": "a5a917b57edf46518c4a9e65c85fd5e61d826c98"
-		},
-		{
-			"ImportPath": "k8s.io/client-go/kubernetes/typed/apps/v1beta1/fake",
-			"Rev": "a5a917b57edf46518c4a9e65c85fd5e61d826c98"
-		},
-		{
-			"ImportPath": "k8s.io/client-go/kubernetes/typed/apps/v1beta2",
-			"Rev": "a5a917b57edf46518c4a9e65c85fd5e61d826c98"
-		},
-		{
-			"ImportPath": "k8s.io/client-go/kubernetes/typed/apps/v1beta2/fake",
-			"Rev": "a5a917b57edf46518c4a9e65c85fd5e61d826c98"
-		},
-		{
-			"ImportPath": "k8s.io/client-go/kubernetes/typed/authentication/v1",
-			"Rev": "a5a917b57edf46518c4a9e65c85fd5e61d826c98"
-		},
-		{
-			"ImportPath": "k8s.io/client-go/kubernetes/typed/authentication/v1/fake",
-			"Rev": "a5a917b57edf46518c4a9e65c85fd5e61d826c98"
-		},
-		{
-			"ImportPath": "k8s.io/client-go/kubernetes/typed/authentication/v1beta1",
-			"Rev": "a5a917b57edf46518c4a9e65c85fd5e61d826c98"
-		},
-		{
-			"ImportPath": "k8s.io/client-go/kubernetes/typed/authentication/v1beta1/fake",
-			"Rev": "a5a917b57edf46518c4a9e65c85fd5e61d826c98"
-		},
-		{
-			"ImportPath": "k8s.io/client-go/kubernetes/typed/authorization/v1",
-			"Rev": "a5a917b57edf46518c4a9e65c85fd5e61d826c98"
-		},
-		{
-			"ImportPath": "k8s.io/client-go/kubernetes/typed/authorization/v1/fake",
-			"Rev": "a5a917b57edf46518c4a9e65c85fd5e61d826c98"
-		},
-		{
-			"ImportPath": "k8s.io/client-go/kubernetes/typed/authorization/v1beta1",
-			"Rev": "a5a917b57edf46518c4a9e65c85fd5e61d826c98"
-		},
-		{
-			"ImportPath": "k8s.io/client-go/kubernetes/typed/authorization/v1beta1/fake",
-			"Rev": "a5a917b57edf46518c4a9e65c85fd5e61d826c98"
-		},
-		{
-			"ImportPath": "k8s.io/client-go/kubernetes/typed/autoscaling/v1",
-			"Rev": "a5a917b57edf46518c4a9e65c85fd5e61d826c98"
-		},
-		{
-			"ImportPath": "k8s.io/client-go/kubernetes/typed/autoscaling/v1/fake",
-			"Rev": "a5a917b57edf46518c4a9e65c85fd5e61d826c98"
-		},
-		{
-			"ImportPath": "k8s.io/client-go/kubernetes/typed/autoscaling/v2beta1",
-			"Rev": "a5a917b57edf46518c4a9e65c85fd5e61d826c98"
-		},
-		{
-			"ImportPath": "k8s.io/client-go/kubernetes/typed/autoscaling/v2beta1/fake",
-			"Rev": "a5a917b57edf46518c4a9e65c85fd5e61d826c98"
-		},
-		{
-			"ImportPath": "k8s.io/client-go/kubernetes/typed/batch/v1",
-			"Rev": "a5a917b57edf46518c4a9e65c85fd5e61d826c98"
-		},
-		{
-			"ImportPath": "k8s.io/client-go/kubernetes/typed/batch/v1/fake",
-			"Rev": "a5a917b57edf46518c4a9e65c85fd5e61d826c98"
-		},
-		{
-			"ImportPath": "k8s.io/client-go/kubernetes/typed/batch/v1beta1",
-			"Rev": "a5a917b57edf46518c4a9e65c85fd5e61d826c98"
-		},
-		{
-			"ImportPath": "k8s.io/client-go/kubernetes/typed/batch/v1beta1/fake",
-			"Rev": "a5a917b57edf46518c4a9e65c85fd5e61d826c98"
-		},
-		{
-			"ImportPath": "k8s.io/client-go/kubernetes/typed/batch/v2alpha1",
-			"Rev": "a5a917b57edf46518c4a9e65c85fd5e61d826c98"
-		},
-		{
-			"ImportPath": "k8s.io/client-go/kubernetes/typed/batch/v2alpha1/fake",
-			"Rev": "a5a917b57edf46518c4a9e65c85fd5e61d826c98"
-		},
-		{
-			"ImportPath": "k8s.io/client-go/kubernetes/typed/certificates/v1beta1",
-			"Rev": "a5a917b57edf46518c4a9e65c85fd5e61d826c98"
-		},
-		{
-			"ImportPath": "k8s.io/client-go/kubernetes/typed/certificates/v1beta1/fake",
-			"Rev": "a5a917b57edf46518c4a9e65c85fd5e61d826c98"
-		},
-		{
-			"ImportPath": "k8s.io/client-go/kubernetes/typed/core/v1",
-			"Rev": "a5a917b57edf46518c4a9e65c85fd5e61d826c98"
-		},
-		{
-			"ImportPath": "k8s.io/client-go/kubernetes/typed/core/v1/fake",
-			"Rev": "a5a917b57edf46518c4a9e65c85fd5e61d826c98"
-		},
-		{
-			"ImportPath": "k8s.io/client-go/kubernetes/typed/events/v1beta1",
-			"Rev": "a5a917b57edf46518c4a9e65c85fd5e61d826c98"
-		},
-		{
-			"ImportPath": "k8s.io/client-go/kubernetes/typed/events/v1beta1/fake",
-			"Rev": "a5a917b57edf46518c4a9e65c85fd5e61d826c98"
-		},
-		{
-			"ImportPath": "k8s.io/client-go/kubernetes/typed/extensions/v1beta1",
-			"Rev": "a5a917b57edf46518c4a9e65c85fd5e61d826c98"
-		},
-		{
-			"ImportPath": "k8s.io/client-go/kubernetes/typed/extensions/v1beta1/fake",
-			"Rev": "a5a917b57edf46518c4a9e65c85fd5e61d826c98"
-		},
-		{
-			"ImportPath": "k8s.io/client-go/kubernetes/typed/networking/v1",
-			"Rev": "a5a917b57edf46518c4a9e65c85fd5e61d826c98"
-		},
-		{
-			"ImportPath": "k8s.io/client-go/kubernetes/typed/networking/v1/fake",
-			"Rev": "a5a917b57edf46518c4a9e65c85fd5e61d826c98"
-		},
-		{
-			"ImportPath": "k8s.io/client-go/kubernetes/typed/policy/v1beta1",
-			"Rev": "a5a917b57edf46518c4a9e65c85fd5e61d826c98"
-		},
-		{
-			"ImportPath": "k8s.io/client-go/kubernetes/typed/policy/v1beta1/fake",
-			"Rev": "a5a917b57edf46518c4a9e65c85fd5e61d826c98"
-		},
-		{
-			"ImportPath": "k8s.io/client-go/kubernetes/typed/rbac/v1",
-			"Rev": "a5a917b57edf46518c4a9e65c85fd5e61d826c98"
-		},
-		{
-			"ImportPath": "k8s.io/client-go/kubernetes/typed/rbac/v1/fake",
-			"Rev": "a5a917b57edf46518c4a9e65c85fd5e61d826c98"
-		},
-		{
-			"ImportPath": "k8s.io/client-go/kubernetes/typed/rbac/v1alpha1",
-			"Rev": "a5a917b57edf46518c4a9e65c85fd5e61d826c98"
-		},
-		{
-			"ImportPath": "k8s.io/client-go/kubernetes/typed/rbac/v1alpha1/fake",
-			"Rev": "a5a917b57edf46518c4a9e65c85fd5e61d826c98"
-		},
-		{
-			"ImportPath": "k8s.io/client-go/kubernetes/typed/rbac/v1beta1",
-			"Rev": "a5a917b57edf46518c4a9e65c85fd5e61d826c98"
-		},
-		{
-			"ImportPath": "k8s.io/client-go/kubernetes/typed/rbac/v1beta1/fake",
-			"Rev": "a5a917b57edf46518c4a9e65c85fd5e61d826c98"
-		},
-		{
-			"ImportPath": "k8s.io/client-go/kubernetes/typed/scheduling/v1alpha1",
-			"Rev": "a5a917b57edf46518c4a9e65c85fd5e61d826c98"
-		},
-		{
-			"ImportPath": "k8s.io/client-go/kubernetes/typed/scheduling/v1alpha1/fake",
-			"Rev": "a5a917b57edf46518c4a9e65c85fd5e61d826c98"
-		},
-		{
-			"ImportPath": "k8s.io/client-go/kubernetes/typed/settings/v1alpha1",
-			"Rev": "a5a917b57edf46518c4a9e65c85fd5e61d826c98"
-		},
-		{
-			"ImportPath": "k8s.io/client-go/kubernetes/typed/settings/v1alpha1/fake",
-			"Rev": "a5a917b57edf46518c4a9e65c85fd5e61d826c98"
-		},
-		{
-			"ImportPath": "k8s.io/client-go/kubernetes/typed/storage/v1",
-			"Rev": "a5a917b57edf46518c4a9e65c85fd5e61d826c98"
-		},
-		{
-			"ImportPath": "k8s.io/client-go/kubernetes/typed/storage/v1/fake",
-			"Rev": "a5a917b57edf46518c4a9e65c85fd5e61d826c98"
-		},
-		{
-			"ImportPath": "k8s.io/client-go/kubernetes/typed/storage/v1alpha1",
-			"Rev": "a5a917b57edf46518c4a9e65c85fd5e61d826c98"
-		},
-		{
-			"ImportPath": "k8s.io/client-go/kubernetes/typed/storage/v1alpha1/fake",
-			"Rev": "a5a917b57edf46518c4a9e65c85fd5e61d826c98"
-		},
-		{
-			"ImportPath": "k8s.io/client-go/kubernetes/typed/storage/v1beta1",
-			"Rev": "a5a917b57edf46518c4a9e65c85fd5e61d826c98"
-		},
-		{
-			"ImportPath": "k8s.io/client-go/kubernetes/typed/storage/v1beta1/fake",
-			"Rev": "a5a917b57edf46518c4a9e65c85fd5e61d826c98"
-		},
-		{
-			"ImportPath": "k8s.io/client-go/listers/admissionregistration/v1alpha1",
-			"Rev": "a5a917b57edf46518c4a9e65c85fd5e61d826c98"
-		},
-		{
-			"ImportPath": "k8s.io/client-go/listers/admissionregistration/v1beta1",
-			"Rev": "a5a917b57edf46518c4a9e65c85fd5e61d826c98"
-		},
-		{
-			"ImportPath": "k8s.io/client-go/listers/apps/v1",
-			"Rev": "a5a917b57edf46518c4a9e65c85fd5e61d826c98"
-		},
-		{
-			"ImportPath": "k8s.io/client-go/listers/apps/v1beta1",
-			"Rev": "a5a917b57edf46518c4a9e65c85fd5e61d826c98"
-		},
-		{
-			"ImportPath": "k8s.io/client-go/listers/apps/v1beta2",
-			"Rev": "a5a917b57edf46518c4a9e65c85fd5e61d826c98"
-		},
-		{
-			"ImportPath": "k8s.io/client-go/listers/autoscaling/v1",
-			"Rev": "a5a917b57edf46518c4a9e65c85fd5e61d826c98"
-		},
-		{
-			"ImportPath": "k8s.io/client-go/listers/autoscaling/v2beta1",
-			"Rev": "a5a917b57edf46518c4a9e65c85fd5e61d826c98"
-		},
-		{
-			"ImportPath": "k8s.io/client-go/listers/batch/v1",
-			"Rev": "a5a917b57edf46518c4a9e65c85fd5e61d826c98"
-		},
-		{
-			"ImportPath": "k8s.io/client-go/listers/batch/v1beta1",
-			"Rev": "a5a917b57edf46518c4a9e65c85fd5e61d826c98"
-		},
-		{
-			"ImportPath": "k8s.io/client-go/listers/batch/v2alpha1",
-			"Rev": "a5a917b57edf46518c4a9e65c85fd5e61d826c98"
-		},
-		{
-			"ImportPath": "k8s.io/client-go/listers/certificates/v1beta1",
-			"Rev": "a5a917b57edf46518c4a9e65c85fd5e61d826c98"
-		},
-		{
-			"ImportPath": "k8s.io/client-go/listers/core/v1",
-			"Rev": "a5a917b57edf46518c4a9e65c85fd5e61d826c98"
-		},
-		{
-			"ImportPath": "k8s.io/client-go/listers/events/v1beta1",
-			"Rev": "a5a917b57edf46518c4a9e65c85fd5e61d826c98"
-		},
-		{
-			"ImportPath": "k8s.io/client-go/listers/extensions/v1beta1",
-			"Rev": "a5a917b57edf46518c4a9e65c85fd5e61d826c98"
-		},
-		{
-			"ImportPath": "k8s.io/client-go/listers/networking/v1",
-			"Rev": "a5a917b57edf46518c4a9e65c85fd5e61d826c98"
-		},
-		{
-			"ImportPath": "k8s.io/client-go/listers/policy/v1beta1",
-			"Rev": "a5a917b57edf46518c4a9e65c85fd5e61d826c98"
-		},
-		{
-			"ImportPath": "k8s.io/client-go/listers/rbac/v1",
-			"Rev": "a5a917b57edf46518c4a9e65c85fd5e61d826c98"
-		},
-		{
-			"ImportPath": "k8s.io/client-go/listers/rbac/v1alpha1",
-			"Rev": "a5a917b57edf46518c4a9e65c85fd5e61d826c98"
-		},
-		{
-			"ImportPath": "k8s.io/client-go/listers/rbac/v1beta1",
-			"Rev": "a5a917b57edf46518c4a9e65c85fd5e61d826c98"
-		},
-		{
-			"ImportPath": "k8s.io/client-go/listers/scheduling/v1alpha1",
-			"Rev": "a5a917b57edf46518c4a9e65c85fd5e61d826c98"
-		},
-		{
-			"ImportPath": "k8s.io/client-go/listers/settings/v1alpha1",
-			"Rev": "a5a917b57edf46518c4a9e65c85fd5e61d826c98"
-		},
-		{
-			"ImportPath": "k8s.io/client-go/listers/storage/v1",
-			"Rev": "a5a917b57edf46518c4a9e65c85fd5e61d826c98"
-		},
-		{
-			"ImportPath": "k8s.io/client-go/listers/storage/v1alpha1",
-			"Rev": "a5a917b57edf46518c4a9e65c85fd5e61d826c98"
-		},
-		{
-			"ImportPath": "k8s.io/client-go/listers/storage/v1beta1",
-			"Rev": "a5a917b57edf46518c4a9e65c85fd5e61d826c98"
-		},
-		{
-			"ImportPath": "k8s.io/client-go/pkg/apis/clientauthentication",
-			"Rev": "a5a917b57edf46518c4a9e65c85fd5e61d826c98"
-		},
-		{
-			"ImportPath": "k8s.io/client-go/pkg/apis/clientauthentication/v1alpha1",
-			"Rev": "a5a917b57edf46518c4a9e65c85fd5e61d826c98"
-		},
-		{
-			"ImportPath": "k8s.io/client-go/pkg/version",
-			"Rev": "a5a917b57edf46518c4a9e65c85fd5e61d826c98"
-		},
-		{
-			"ImportPath": "k8s.io/client-go/plugin/pkg/client/auth/exec",
-			"Rev": "a5a917b57edf46518c4a9e65c85fd5e61d826c98"
-		},
-		{
-			"ImportPath": "k8s.io/client-go/rest",
-			"Rev": "a5a917b57edf46518c4a9e65c85fd5e61d826c98"
-		},
-		{
-			"ImportPath": "k8s.io/client-go/rest/watch",
-			"Rev": "a5a917b57edf46518c4a9e65c85fd5e61d826c98"
-		},
-		{
-			"ImportPath": "k8s.io/client-go/scale",
-			"Rev": "a5a917b57edf46518c4a9e65c85fd5e61d826c98"
-		},
-		{
-			"ImportPath": "k8s.io/client-go/scale/scheme",
-			"Rev": "a5a917b57edf46518c4a9e65c85fd5e61d826c98"
-		},
-		{
-			"ImportPath": "k8s.io/client-go/scale/scheme/appsint",
-			"Rev": "a5a917b57edf46518c4a9e65c85fd5e61d826c98"
-		},
-		{
-			"ImportPath": "k8s.io/client-go/scale/scheme/appsv1beta1",
-			"Rev": "a5a917b57edf46518c4a9e65c85fd5e61d826c98"
-		},
-		{
-			"ImportPath": "k8s.io/client-go/scale/scheme/appsv1beta2",
-			"Rev": "a5a917b57edf46518c4a9e65c85fd5e61d826c98"
-		},
-		{
-			"ImportPath": "k8s.io/client-go/scale/scheme/autoscalingv1",
-			"Rev": "a5a917b57edf46518c4a9e65c85fd5e61d826c98"
-		},
-		{
-			"ImportPath": "k8s.io/client-go/scale/scheme/extensionsint",
-			"Rev": "a5a917b57edf46518c4a9e65c85fd5e61d826c98"
-		},
-		{
-			"ImportPath": "k8s.io/client-go/scale/scheme/extensionsv1beta1",
-			"Rev": "a5a917b57edf46518c4a9e65c85fd5e61d826c98"
-		},
-		{
-			"ImportPath": "k8s.io/client-go/testing",
-			"Rev": "a5a917b57edf46518c4a9e65c85fd5e61d826c98"
-		},
-		{
-			"ImportPath": "k8s.io/client-go/third_party/forked/golang/template",
-			"Rev": "a5a917b57edf46518c4a9e65c85fd5e61d826c98"
-		},
-		{
-			"ImportPath": "k8s.io/client-go/tools/auth",
-			"Rev": "a5a917b57edf46518c4a9e65c85fd5e61d826c98"
-		},
-		{
-			"ImportPath": "k8s.io/client-go/tools/cache",
-			"Rev": "a5a917b57edf46518c4a9e65c85fd5e61d826c98"
-		},
-		{
-			"ImportPath": "k8s.io/client-go/tools/clientcmd",
-			"Rev": "a5a917b57edf46518c4a9e65c85fd5e61d826c98"
-		},
-		{
-			"ImportPath": "k8s.io/client-go/tools/clientcmd/api",
-			"Rev": "a5a917b57edf46518c4a9e65c85fd5e61d826c98"
-		},
-		{
-			"ImportPath": "k8s.io/client-go/tools/clientcmd/api/latest",
-			"Rev": "a5a917b57edf46518c4a9e65c85fd5e61d826c98"
-		},
-		{
-			"ImportPath": "k8s.io/client-go/tools/clientcmd/api/v1",
-			"Rev": "a5a917b57edf46518c4a9e65c85fd5e61d826c98"
-		},
-		{
-			"ImportPath": "k8s.io/client-go/tools/leaderelection",
-			"Rev": "a5a917b57edf46518c4a9e65c85fd5e61d826c98"
-		},
-		{
-			"ImportPath": "k8s.io/client-go/tools/leaderelection/resourcelock",
-			"Rev": "a5a917b57edf46518c4a9e65c85fd5e61d826c98"
-		},
-		{
-			"ImportPath": "k8s.io/client-go/tools/metrics",
-			"Rev": "a5a917b57edf46518c4a9e65c85fd5e61d826c98"
-		},
-		{
-			"ImportPath": "k8s.io/client-go/tools/pager",
-			"Rev": "a5a917b57edf46518c4a9e65c85fd5e61d826c98"
-		},
-		{
-			"ImportPath": "k8s.io/client-go/tools/record",
-			"Rev": "a5a917b57edf46518c4a9e65c85fd5e61d826c98"
-		},
-		{
-			"ImportPath": "k8s.io/client-go/tools/reference",
-			"Rev": "a5a917b57edf46518c4a9e65c85fd5e61d826c98"
-		},
-		{
-			"ImportPath": "k8s.io/client-go/tools/remotecommand",
-			"Rev": "a5a917b57edf46518c4a9e65c85fd5e61d826c98"
-		},
-		{
-			"ImportPath": "k8s.io/client-go/transport",
-			"Rev": "a5a917b57edf46518c4a9e65c85fd5e61d826c98"
-		},
-		{
-			"ImportPath": "k8s.io/client-go/transport/spdy",
-			"Rev": "a5a917b57edf46518c4a9e65c85fd5e61d826c98"
-		},
-		{
-			"ImportPath": "k8s.io/client-go/util/buffer",
-			"Rev": "a5a917b57edf46518c4a9e65c85fd5e61d826c98"
-		},
-		{
-			"ImportPath": "k8s.io/client-go/util/cert",
-			"Rev": "a5a917b57edf46518c4a9e65c85fd5e61d826c98"
-		},
-		{
-			"ImportPath": "k8s.io/client-go/util/certificate",
-			"Rev": "a5a917b57edf46518c4a9e65c85fd5e61d826c98"
-		},
-		{
-			"ImportPath": "k8s.io/client-go/util/certificate/csr",
-			"Rev": "a5a917b57edf46518c4a9e65c85fd5e61d826c98"
-		},
-		{
-			"ImportPath": "k8s.io/client-go/util/exec",
-			"Rev": "a5a917b57edf46518c4a9e65c85fd5e61d826c98"
-		},
-		{
-			"ImportPath": "k8s.io/client-go/util/flowcontrol",
-			"Rev": "a5a917b57edf46518c4a9e65c85fd5e61d826c98"
-		},
-		{
-			"ImportPath": "k8s.io/client-go/util/homedir",
-			"Rev": "a5a917b57edf46518c4a9e65c85fd5e61d826c98"
-		},
-		{
-			"ImportPath": "k8s.io/client-go/util/integer",
-			"Rev": "a5a917b57edf46518c4a9e65c85fd5e61d826c98"
-		},
-		{
-			"ImportPath": "k8s.io/client-go/util/jsonpath",
-			"Rev": "a5a917b57edf46518c4a9e65c85fd5e61d826c98"
-		},
-		{
-			"ImportPath": "k8s.io/client-go/util/retry",
-			"Rev": "a5a917b57edf46518c4a9e65c85fd5e61d826c98"
-		},
-		{
-			"ImportPath": "k8s.io/client-go/util/workqueue",
-			"Rev": "a5a917b57edf46518c4a9e65c85fd5e61d826c98"
->>>>>>> 41c80496
 		},
 		{
 			"ImportPath": "k8s.io/kube-openapi/pkg/builder",
@@ -5994,7 +3562,6 @@
 		},
 		{
 			"ImportPath": "k8s.io/kubernetes/cmd/kube-proxy/app",
-<<<<<<< HEAD
 			"Comment": "v1.12.3-beta.0-23-g23e2a1189d",
 			"Rev": "23e2a1189d3a50ba5f455810eb4929e6160bd300"
 		},
@@ -7927,2140 +5494,6 @@
 			"ImportPath": "k8s.io/kubernetes/third_party/forked/golang/expansion",
 			"Comment": "v1.12.3-beta.0-23-g23e2a1189d",
 			"Rev": "23e2a1189d3a50ba5f455810eb4929e6160bd300"
-=======
-			"Comment": "v1.10.1-beta.0-52-g59e4f79",
-			"Rev": "59e4f79d25adca76ff42542e745f49f950351e93"
-		},
-		{
-			"ImportPath": "k8s.io/kubernetes/cmd/kubelet/app",
-			"Comment": "v1.10.1-beta.0-52-g59e4f79",
-			"Rev": "59e4f79d25adca76ff42542e745f49f950351e93"
-		},
-		{
-			"ImportPath": "k8s.io/kubernetes/cmd/kubelet/app/options",
-			"Comment": "v1.10.1-beta.0-52-g59e4f79",
-			"Rev": "59e4f79d25adca76ff42542e745f49f950351e93"
-		},
-		{
-			"ImportPath": "k8s.io/kubernetes/pkg/api/events",
-			"Comment": "v1.10.1-beta.0-52-g59e4f79",
-			"Rev": "59e4f79d25adca76ff42542e745f49f950351e93"
-		},
-		{
-			"ImportPath": "k8s.io/kubernetes/pkg/api/legacyscheme",
-			"Comment": "v1.10.1-beta.0-52-g59e4f79",
-			"Rev": "59e4f79d25adca76ff42542e745f49f950351e93"
-		},
-		{
-			"ImportPath": "k8s.io/kubernetes/pkg/api/pod",
-			"Comment": "v1.10.1-beta.0-52-g59e4f79",
-			"Rev": "59e4f79d25adca76ff42542e745f49f950351e93"
-		},
-		{
-			"ImportPath": "k8s.io/kubernetes/pkg/api/ref",
-			"Comment": "v1.10.1-beta.0-52-g59e4f79",
-			"Rev": "59e4f79d25adca76ff42542e745f49f950351e93"
-		},
-		{
-			"ImportPath": "k8s.io/kubernetes/pkg/api/resource",
-			"Comment": "v1.10.1-beta.0-52-g59e4f79",
-			"Rev": "59e4f79d25adca76ff42542e745f49f950351e93"
-		},
-		{
-			"ImportPath": "k8s.io/kubernetes/pkg/api/service",
-			"Comment": "v1.10.1-beta.0-52-g59e4f79",
-			"Rev": "59e4f79d25adca76ff42542e745f49f950351e93"
-		},
-		{
-			"ImportPath": "k8s.io/kubernetes/pkg/api/testapi",
-			"Comment": "v1.10.1-beta.0-52-g59e4f79",
-			"Rev": "59e4f79d25adca76ff42542e745f49f950351e93"
-		},
-		{
-			"ImportPath": "k8s.io/kubernetes/pkg/api/v1/pod",
-			"Comment": "v1.10.1-beta.0-52-g59e4f79",
-			"Rev": "59e4f79d25adca76ff42542e745f49f950351e93"
-		},
-		{
-			"ImportPath": "k8s.io/kubernetes/pkg/api/v1/resource",
-			"Comment": "v1.10.1-beta.0-52-g59e4f79",
-			"Rev": "59e4f79d25adca76ff42542e745f49f950351e93"
-		},
-		{
-			"ImportPath": "k8s.io/kubernetes/pkg/api/v1/service",
-			"Comment": "v1.10.1-beta.0-52-g59e4f79",
-			"Rev": "59e4f79d25adca76ff42542e745f49f950351e93"
-		},
-		{
-			"ImportPath": "k8s.io/kubernetes/pkg/apis/admission",
-			"Comment": "v1.10.1-beta.0-52-g59e4f79",
-			"Rev": "59e4f79d25adca76ff42542e745f49f950351e93"
-		},
-		{
-			"ImportPath": "k8s.io/kubernetes/pkg/apis/admission/install",
-			"Comment": "v1.10.1-beta.0-52-g59e4f79",
-			"Rev": "59e4f79d25adca76ff42542e745f49f950351e93"
-		},
-		{
-			"ImportPath": "k8s.io/kubernetes/pkg/apis/admission/v1beta1",
-			"Comment": "v1.10.1-beta.0-52-g59e4f79",
-			"Rev": "59e4f79d25adca76ff42542e745f49f950351e93"
-		},
-		{
-			"ImportPath": "k8s.io/kubernetes/pkg/apis/admissionregistration",
-			"Comment": "v1.10.1-beta.0-52-g59e4f79",
-			"Rev": "59e4f79d25adca76ff42542e745f49f950351e93"
-		},
-		{
-			"ImportPath": "k8s.io/kubernetes/pkg/apis/admissionregistration/install",
-			"Comment": "v1.10.1-beta.0-52-g59e4f79",
-			"Rev": "59e4f79d25adca76ff42542e745f49f950351e93"
-		},
-		{
-			"ImportPath": "k8s.io/kubernetes/pkg/apis/admissionregistration/v1alpha1",
-			"Comment": "v1.10.1-beta.0-52-g59e4f79",
-			"Rev": "59e4f79d25adca76ff42542e745f49f950351e93"
-		},
-		{
-			"ImportPath": "k8s.io/kubernetes/pkg/apis/admissionregistration/v1beta1",
-			"Comment": "v1.10.1-beta.0-52-g59e4f79",
-			"Rev": "59e4f79d25adca76ff42542e745f49f950351e93"
-		},
-		{
-			"ImportPath": "k8s.io/kubernetes/pkg/apis/apps",
-			"Comment": "v1.10.1-beta.0-52-g59e4f79",
-			"Rev": "59e4f79d25adca76ff42542e745f49f950351e93"
-		},
-		{
-			"ImportPath": "k8s.io/kubernetes/pkg/apis/apps/install",
-			"Comment": "v1.10.1-beta.0-52-g59e4f79",
-			"Rev": "59e4f79d25adca76ff42542e745f49f950351e93"
-		},
-		{
-			"ImportPath": "k8s.io/kubernetes/pkg/apis/apps/v1",
-			"Comment": "v1.10.1-beta.0-52-g59e4f79",
-			"Rev": "59e4f79d25adca76ff42542e745f49f950351e93"
-		},
-		{
-			"ImportPath": "k8s.io/kubernetes/pkg/apis/apps/v1beta1",
-			"Comment": "v1.10.1-beta.0-52-g59e4f79",
-			"Rev": "59e4f79d25adca76ff42542e745f49f950351e93"
-		},
-		{
-			"ImportPath": "k8s.io/kubernetes/pkg/apis/apps/v1beta2",
-			"Comment": "v1.10.1-beta.0-52-g59e4f79",
-			"Rev": "59e4f79d25adca76ff42542e745f49f950351e93"
-		},
-		{
-			"ImportPath": "k8s.io/kubernetes/pkg/apis/authentication",
-			"Comment": "v1.10.1-beta.0-52-g59e4f79",
-			"Rev": "59e4f79d25adca76ff42542e745f49f950351e93"
-		},
-		{
-			"ImportPath": "k8s.io/kubernetes/pkg/apis/authentication/install",
-			"Comment": "v1.10.1-beta.0-52-g59e4f79",
-			"Rev": "59e4f79d25adca76ff42542e745f49f950351e93"
-		},
-		{
-			"ImportPath": "k8s.io/kubernetes/pkg/apis/authentication/v1",
-			"Comment": "v1.10.1-beta.0-52-g59e4f79",
-			"Rev": "59e4f79d25adca76ff42542e745f49f950351e93"
-		},
-		{
-			"ImportPath": "k8s.io/kubernetes/pkg/apis/authentication/v1beta1",
-			"Comment": "v1.10.1-beta.0-52-g59e4f79",
-			"Rev": "59e4f79d25adca76ff42542e745f49f950351e93"
-		},
-		{
-			"ImportPath": "k8s.io/kubernetes/pkg/apis/authorization",
-			"Comment": "v1.10.1-beta.0-52-g59e4f79",
-			"Rev": "59e4f79d25adca76ff42542e745f49f950351e93"
-		},
-		{
-			"ImportPath": "k8s.io/kubernetes/pkg/apis/authorization/install",
-			"Comment": "v1.10.1-beta.0-52-g59e4f79",
-			"Rev": "59e4f79d25adca76ff42542e745f49f950351e93"
-		},
-		{
-			"ImportPath": "k8s.io/kubernetes/pkg/apis/authorization/v1",
-			"Comment": "v1.10.1-beta.0-52-g59e4f79",
-			"Rev": "59e4f79d25adca76ff42542e745f49f950351e93"
-		},
-		{
-			"ImportPath": "k8s.io/kubernetes/pkg/apis/authorization/v1beta1",
-			"Comment": "v1.10.1-beta.0-52-g59e4f79",
-			"Rev": "59e4f79d25adca76ff42542e745f49f950351e93"
-		},
-		{
-			"ImportPath": "k8s.io/kubernetes/pkg/apis/autoscaling",
-			"Comment": "v1.10.1-beta.0-52-g59e4f79",
-			"Rev": "59e4f79d25adca76ff42542e745f49f950351e93"
-		},
-		{
-			"ImportPath": "k8s.io/kubernetes/pkg/apis/autoscaling/install",
-			"Comment": "v1.10.1-beta.0-52-g59e4f79",
-			"Rev": "59e4f79d25adca76ff42542e745f49f950351e93"
-		},
-		{
-			"ImportPath": "k8s.io/kubernetes/pkg/apis/autoscaling/v1",
-			"Comment": "v1.10.1-beta.0-52-g59e4f79",
-			"Rev": "59e4f79d25adca76ff42542e745f49f950351e93"
-		},
-		{
-			"ImportPath": "k8s.io/kubernetes/pkg/apis/autoscaling/v2beta1",
-			"Comment": "v1.10.1-beta.0-52-g59e4f79",
-			"Rev": "59e4f79d25adca76ff42542e745f49f950351e93"
-		},
-		{
-			"ImportPath": "k8s.io/kubernetes/pkg/apis/batch",
-			"Comment": "v1.10.1-beta.0-52-g59e4f79",
-			"Rev": "59e4f79d25adca76ff42542e745f49f950351e93"
-		},
-		{
-			"ImportPath": "k8s.io/kubernetes/pkg/apis/batch/install",
-			"Comment": "v1.10.1-beta.0-52-g59e4f79",
-			"Rev": "59e4f79d25adca76ff42542e745f49f950351e93"
-		},
-		{
-			"ImportPath": "k8s.io/kubernetes/pkg/apis/batch/v1",
-			"Comment": "v1.10.1-beta.0-52-g59e4f79",
-			"Rev": "59e4f79d25adca76ff42542e745f49f950351e93"
-		},
-		{
-			"ImportPath": "k8s.io/kubernetes/pkg/apis/batch/v1beta1",
-			"Comment": "v1.10.1-beta.0-52-g59e4f79",
-			"Rev": "59e4f79d25adca76ff42542e745f49f950351e93"
-		},
-		{
-			"ImportPath": "k8s.io/kubernetes/pkg/apis/batch/v2alpha1",
-			"Comment": "v1.10.1-beta.0-52-g59e4f79",
-			"Rev": "59e4f79d25adca76ff42542e745f49f950351e93"
-		},
-		{
-			"ImportPath": "k8s.io/kubernetes/pkg/apis/certificates",
-			"Comment": "v1.10.1-beta.0-52-g59e4f79",
-			"Rev": "59e4f79d25adca76ff42542e745f49f950351e93"
-		},
-		{
-			"ImportPath": "k8s.io/kubernetes/pkg/apis/certificates/install",
-			"Comment": "v1.10.1-beta.0-52-g59e4f79",
-			"Rev": "59e4f79d25adca76ff42542e745f49f950351e93"
-		},
-		{
-			"ImportPath": "k8s.io/kubernetes/pkg/apis/certificates/v1beta1",
-			"Comment": "v1.10.1-beta.0-52-g59e4f79",
-			"Rev": "59e4f79d25adca76ff42542e745f49f950351e93"
-		},
-		{
-			"ImportPath": "k8s.io/kubernetes/pkg/apis/componentconfig",
-			"Comment": "v1.10.1-beta.0-52-g59e4f79",
-			"Rev": "59e4f79d25adca76ff42542e745f49f950351e93"
-		},
-		{
-			"ImportPath": "k8s.io/kubernetes/pkg/apis/componentconfig/install",
-			"Comment": "v1.10.1-beta.0-52-g59e4f79",
-			"Rev": "59e4f79d25adca76ff42542e745f49f950351e93"
-		},
-		{
-			"ImportPath": "k8s.io/kubernetes/pkg/apis/componentconfig/v1alpha1",
-			"Comment": "v1.10.1-beta.0-52-g59e4f79",
-			"Rev": "59e4f79d25adca76ff42542e745f49f950351e93"
-		},
-		{
-			"ImportPath": "k8s.io/kubernetes/pkg/apis/core",
-			"Comment": "v1.10.1-beta.0-52-g59e4f79",
-			"Rev": "59e4f79d25adca76ff42542e745f49f950351e93"
-		},
-		{
-			"ImportPath": "k8s.io/kubernetes/pkg/apis/core/helper",
-			"Comment": "v1.10.1-beta.0-52-g59e4f79",
-			"Rev": "59e4f79d25adca76ff42542e745f49f950351e93"
-		},
-		{
-			"ImportPath": "k8s.io/kubernetes/pkg/apis/core/helper/qos",
-			"Comment": "v1.10.1-beta.0-52-g59e4f79",
-			"Rev": "59e4f79d25adca76ff42542e745f49f950351e93"
-		},
-		{
-			"ImportPath": "k8s.io/kubernetes/pkg/apis/core/install",
-			"Comment": "v1.10.1-beta.0-52-g59e4f79",
-			"Rev": "59e4f79d25adca76ff42542e745f49f950351e93"
-		},
-		{
-			"ImportPath": "k8s.io/kubernetes/pkg/apis/core/pods",
-			"Comment": "v1.10.1-beta.0-52-g59e4f79",
-			"Rev": "59e4f79d25adca76ff42542e745f49f950351e93"
-		},
-		{
-			"ImportPath": "k8s.io/kubernetes/pkg/apis/core/v1",
-			"Comment": "v1.10.1-beta.0-52-g59e4f79",
-			"Rev": "59e4f79d25adca76ff42542e745f49f950351e93"
-		},
-		{
-			"ImportPath": "k8s.io/kubernetes/pkg/apis/core/v1/helper",
-			"Comment": "v1.10.1-beta.0-52-g59e4f79",
-			"Rev": "59e4f79d25adca76ff42542e745f49f950351e93"
-		},
-		{
-			"ImportPath": "k8s.io/kubernetes/pkg/apis/core/v1/helper/qos",
-			"Comment": "v1.10.1-beta.0-52-g59e4f79",
-			"Rev": "59e4f79d25adca76ff42542e745f49f950351e93"
-		},
-		{
-			"ImportPath": "k8s.io/kubernetes/pkg/apis/core/v1/validation",
-			"Comment": "v1.10.1-beta.0-52-g59e4f79",
-			"Rev": "59e4f79d25adca76ff42542e745f49f950351e93"
-		},
-		{
-			"ImportPath": "k8s.io/kubernetes/pkg/apis/core/validation",
-			"Comment": "v1.10.1-beta.0-52-g59e4f79",
-			"Rev": "59e4f79d25adca76ff42542e745f49f950351e93"
-		},
-		{
-			"ImportPath": "k8s.io/kubernetes/pkg/apis/events",
-			"Comment": "v1.10.1-beta.0-52-g59e4f79",
-			"Rev": "59e4f79d25adca76ff42542e745f49f950351e93"
-		},
-		{
-			"ImportPath": "k8s.io/kubernetes/pkg/apis/events/install",
-			"Comment": "v1.10.1-beta.0-52-g59e4f79",
-			"Rev": "59e4f79d25adca76ff42542e745f49f950351e93"
-		},
-		{
-			"ImportPath": "k8s.io/kubernetes/pkg/apis/events/v1beta1",
-			"Comment": "v1.10.1-beta.0-52-g59e4f79",
-			"Rev": "59e4f79d25adca76ff42542e745f49f950351e93"
-		},
-		{
-			"ImportPath": "k8s.io/kubernetes/pkg/apis/extensions",
-			"Comment": "v1.10.1-beta.0-52-g59e4f79",
-			"Rev": "59e4f79d25adca76ff42542e745f49f950351e93"
-		},
-		{
-			"ImportPath": "k8s.io/kubernetes/pkg/apis/extensions/install",
-			"Comment": "v1.10.1-beta.0-52-g59e4f79",
-			"Rev": "59e4f79d25adca76ff42542e745f49f950351e93"
-		},
-		{
-			"ImportPath": "k8s.io/kubernetes/pkg/apis/extensions/v1beta1",
-			"Comment": "v1.10.1-beta.0-52-g59e4f79",
-			"Rev": "59e4f79d25adca76ff42542e745f49f950351e93"
-		},
-		{
-			"ImportPath": "k8s.io/kubernetes/pkg/apis/extensions/validation",
-			"Comment": "v1.10.1-beta.0-52-g59e4f79",
-			"Rev": "59e4f79d25adca76ff42542e745f49f950351e93"
-		},
-		{
-			"ImportPath": "k8s.io/kubernetes/pkg/apis/imagepolicy",
-			"Comment": "v1.10.1-beta.0-52-g59e4f79",
-			"Rev": "59e4f79d25adca76ff42542e745f49f950351e93"
-		},
-		{
-			"ImportPath": "k8s.io/kubernetes/pkg/apis/imagepolicy/install",
-			"Comment": "v1.10.1-beta.0-52-g59e4f79",
-			"Rev": "59e4f79d25adca76ff42542e745f49f950351e93"
-		},
-		{
-			"ImportPath": "k8s.io/kubernetes/pkg/apis/imagepolicy/v1alpha1",
-			"Comment": "v1.10.1-beta.0-52-g59e4f79",
-			"Rev": "59e4f79d25adca76ff42542e745f49f950351e93"
-		},
-		{
-			"ImportPath": "k8s.io/kubernetes/pkg/apis/networking",
-			"Comment": "v1.10.1-beta.0-52-g59e4f79",
-			"Rev": "59e4f79d25adca76ff42542e745f49f950351e93"
-		},
-		{
-			"ImportPath": "k8s.io/kubernetes/pkg/apis/networking/install",
-			"Comment": "v1.10.1-beta.0-52-g59e4f79",
-			"Rev": "59e4f79d25adca76ff42542e745f49f950351e93"
-		},
-		{
-			"ImportPath": "k8s.io/kubernetes/pkg/apis/networking/v1",
-			"Comment": "v1.10.1-beta.0-52-g59e4f79",
-			"Rev": "59e4f79d25adca76ff42542e745f49f950351e93"
-		},
-		{
-			"ImportPath": "k8s.io/kubernetes/pkg/apis/policy",
-			"Comment": "v1.10.1-beta.0-52-g59e4f79",
-			"Rev": "59e4f79d25adca76ff42542e745f49f950351e93"
-		},
-		{
-			"ImportPath": "k8s.io/kubernetes/pkg/apis/policy/install",
-			"Comment": "v1.10.1-beta.0-52-g59e4f79",
-			"Rev": "59e4f79d25adca76ff42542e745f49f950351e93"
-		},
-		{
-			"ImportPath": "k8s.io/kubernetes/pkg/apis/policy/v1beta1",
-			"Comment": "v1.10.1-beta.0-52-g59e4f79",
-			"Rev": "59e4f79d25adca76ff42542e745f49f950351e93"
-		},
-		{
-			"ImportPath": "k8s.io/kubernetes/pkg/apis/rbac",
-			"Comment": "v1.10.1-beta.0-52-g59e4f79",
-			"Rev": "59e4f79d25adca76ff42542e745f49f950351e93"
-		},
-		{
-			"ImportPath": "k8s.io/kubernetes/pkg/apis/rbac/install",
-			"Comment": "v1.10.1-beta.0-52-g59e4f79",
-			"Rev": "59e4f79d25adca76ff42542e745f49f950351e93"
-		},
-		{
-			"ImportPath": "k8s.io/kubernetes/pkg/apis/rbac/v1",
-			"Comment": "v1.10.1-beta.0-52-g59e4f79",
-			"Rev": "59e4f79d25adca76ff42542e745f49f950351e93"
-		},
-		{
-			"ImportPath": "k8s.io/kubernetes/pkg/apis/rbac/v1alpha1",
-			"Comment": "v1.10.1-beta.0-52-g59e4f79",
-			"Rev": "59e4f79d25adca76ff42542e745f49f950351e93"
-		},
-		{
-			"ImportPath": "k8s.io/kubernetes/pkg/apis/rbac/v1beta1",
-			"Comment": "v1.10.1-beta.0-52-g59e4f79",
-			"Rev": "59e4f79d25adca76ff42542e745f49f950351e93"
-		},
-		{
-			"ImportPath": "k8s.io/kubernetes/pkg/apis/scheduling",
-			"Comment": "v1.10.1-beta.0-52-g59e4f79",
-			"Rev": "59e4f79d25adca76ff42542e745f49f950351e93"
-		},
-		{
-			"ImportPath": "k8s.io/kubernetes/pkg/apis/scheduling/install",
-			"Comment": "v1.10.1-beta.0-52-g59e4f79",
-			"Rev": "59e4f79d25adca76ff42542e745f49f950351e93"
-		},
-		{
-			"ImportPath": "k8s.io/kubernetes/pkg/apis/scheduling/v1alpha1",
-			"Comment": "v1.10.1-beta.0-52-g59e4f79",
-			"Rev": "59e4f79d25adca76ff42542e745f49f950351e93"
-		},
-		{
-			"ImportPath": "k8s.io/kubernetes/pkg/apis/settings",
-			"Comment": "v1.10.1-beta.0-52-g59e4f79",
-			"Rev": "59e4f79d25adca76ff42542e745f49f950351e93"
-		},
-		{
-			"ImportPath": "k8s.io/kubernetes/pkg/apis/settings/install",
-			"Comment": "v1.10.1-beta.0-52-g59e4f79",
-			"Rev": "59e4f79d25adca76ff42542e745f49f950351e93"
-		},
-		{
-			"ImportPath": "k8s.io/kubernetes/pkg/apis/settings/v1alpha1",
-			"Comment": "v1.10.1-beta.0-52-g59e4f79",
-			"Rev": "59e4f79d25adca76ff42542e745f49f950351e93"
-		},
-		{
-			"ImportPath": "k8s.io/kubernetes/pkg/apis/storage",
-			"Comment": "v1.10.1-beta.0-52-g59e4f79",
-			"Rev": "59e4f79d25adca76ff42542e745f49f950351e93"
-		},
-		{
-			"ImportPath": "k8s.io/kubernetes/pkg/apis/storage/install",
-			"Comment": "v1.10.1-beta.0-52-g59e4f79",
-			"Rev": "59e4f79d25adca76ff42542e745f49f950351e93"
-		},
-		{
-			"ImportPath": "k8s.io/kubernetes/pkg/apis/storage/util",
-			"Comment": "v1.10.1-beta.0-52-g59e4f79",
-			"Rev": "59e4f79d25adca76ff42542e745f49f950351e93"
-		},
-		{
-			"ImportPath": "k8s.io/kubernetes/pkg/apis/storage/v1",
-			"Comment": "v1.10.1-beta.0-52-g59e4f79",
-			"Rev": "59e4f79d25adca76ff42542e745f49f950351e93"
-		},
-		{
-			"ImportPath": "k8s.io/kubernetes/pkg/apis/storage/v1alpha1",
-			"Comment": "v1.10.1-beta.0-52-g59e4f79",
-			"Rev": "59e4f79d25adca76ff42542e745f49f950351e93"
-		},
-		{
-			"ImportPath": "k8s.io/kubernetes/pkg/apis/storage/v1beta1",
-			"Comment": "v1.10.1-beta.0-52-g59e4f79",
-			"Rev": "59e4f79d25adca76ff42542e745f49f950351e93"
-		},
-		{
-			"ImportPath": "k8s.io/kubernetes/pkg/capabilities",
-			"Comment": "v1.10.1-beta.0-52-g59e4f79",
-			"Rev": "59e4f79d25adca76ff42542e745f49f950351e93"
-		},
-		{
-			"ImportPath": "k8s.io/kubernetes/pkg/client/chaosclient",
-			"Comment": "v1.10.1-beta.0-52-g59e4f79",
-			"Rev": "59e4f79d25adca76ff42542e745f49f950351e93"
-		},
-		{
-			"ImportPath": "k8s.io/kubernetes/pkg/client/clientset_generated/internalclientset",
-			"Comment": "v1.10.1-beta.0-52-g59e4f79",
-			"Rev": "59e4f79d25adca76ff42542e745f49f950351e93"
-		},
-		{
-			"ImportPath": "k8s.io/kubernetes/pkg/client/clientset_generated/internalclientset/scheme",
-			"Comment": "v1.10.1-beta.0-52-g59e4f79",
-			"Rev": "59e4f79d25adca76ff42542e745f49f950351e93"
-		},
-		{
-			"ImportPath": "k8s.io/kubernetes/pkg/client/clientset_generated/internalclientset/typed/admissionregistration/internalversion",
-			"Comment": "v1.10.1-beta.0-52-g59e4f79",
-			"Rev": "59e4f79d25adca76ff42542e745f49f950351e93"
-		},
-		{
-			"ImportPath": "k8s.io/kubernetes/pkg/client/clientset_generated/internalclientset/typed/apps/internalversion",
-			"Comment": "v1.10.1-beta.0-52-g59e4f79",
-			"Rev": "59e4f79d25adca76ff42542e745f49f950351e93"
-		},
-		{
-			"ImportPath": "k8s.io/kubernetes/pkg/client/clientset_generated/internalclientset/typed/authentication/internalversion",
-			"Comment": "v1.10.1-beta.0-52-g59e4f79",
-			"Rev": "59e4f79d25adca76ff42542e745f49f950351e93"
-		},
-		{
-			"ImportPath": "k8s.io/kubernetes/pkg/client/clientset_generated/internalclientset/typed/authorization/internalversion",
-			"Comment": "v1.10.1-beta.0-52-g59e4f79",
-			"Rev": "59e4f79d25adca76ff42542e745f49f950351e93"
-		},
-		{
-			"ImportPath": "k8s.io/kubernetes/pkg/client/clientset_generated/internalclientset/typed/autoscaling/internalversion",
-			"Comment": "v1.10.1-beta.0-52-g59e4f79",
-			"Rev": "59e4f79d25adca76ff42542e745f49f950351e93"
-		},
-		{
-			"ImportPath": "k8s.io/kubernetes/pkg/client/clientset_generated/internalclientset/typed/batch/internalversion",
-			"Comment": "v1.10.1-beta.0-52-g59e4f79",
-			"Rev": "59e4f79d25adca76ff42542e745f49f950351e93"
-		},
-		{
-			"ImportPath": "k8s.io/kubernetes/pkg/client/clientset_generated/internalclientset/typed/certificates/internalversion",
-			"Comment": "v1.10.1-beta.0-52-g59e4f79",
-			"Rev": "59e4f79d25adca76ff42542e745f49f950351e93"
-		},
-		{
-			"ImportPath": "k8s.io/kubernetes/pkg/client/clientset_generated/internalclientset/typed/core/internalversion",
-			"Comment": "v1.10.1-beta.0-52-g59e4f79",
-			"Rev": "59e4f79d25adca76ff42542e745f49f950351e93"
-		},
-		{
-			"ImportPath": "k8s.io/kubernetes/pkg/client/clientset_generated/internalclientset/typed/events/internalversion",
-			"Comment": "v1.10.1-beta.0-52-g59e4f79",
-			"Rev": "59e4f79d25adca76ff42542e745f49f950351e93"
-		},
-		{
-			"ImportPath": "k8s.io/kubernetes/pkg/client/clientset_generated/internalclientset/typed/extensions/internalversion",
-			"Comment": "v1.10.1-beta.0-52-g59e4f79",
-			"Rev": "59e4f79d25adca76ff42542e745f49f950351e93"
-		},
-		{
-			"ImportPath": "k8s.io/kubernetes/pkg/client/clientset_generated/internalclientset/typed/networking/internalversion",
-			"Comment": "v1.10.1-beta.0-52-g59e4f79",
-			"Rev": "59e4f79d25adca76ff42542e745f49f950351e93"
-		},
-		{
-			"ImportPath": "k8s.io/kubernetes/pkg/client/clientset_generated/internalclientset/typed/policy/internalversion",
-			"Comment": "v1.10.1-beta.0-52-g59e4f79",
-			"Rev": "59e4f79d25adca76ff42542e745f49f950351e93"
-		},
-		{
-			"ImportPath": "k8s.io/kubernetes/pkg/client/clientset_generated/internalclientset/typed/rbac/internalversion",
-			"Comment": "v1.10.1-beta.0-52-g59e4f79",
-			"Rev": "59e4f79d25adca76ff42542e745f49f950351e93"
-		},
-		{
-			"ImportPath": "k8s.io/kubernetes/pkg/client/clientset_generated/internalclientset/typed/scheduling/internalversion",
-			"Comment": "v1.10.1-beta.0-52-g59e4f79",
-			"Rev": "59e4f79d25adca76ff42542e745f49f950351e93"
-		},
-		{
-			"ImportPath": "k8s.io/kubernetes/pkg/client/clientset_generated/internalclientset/typed/settings/internalversion",
-			"Comment": "v1.10.1-beta.0-52-g59e4f79",
-			"Rev": "59e4f79d25adca76ff42542e745f49f950351e93"
-		},
-		{
-			"ImportPath": "k8s.io/kubernetes/pkg/client/clientset_generated/internalclientset/typed/storage/internalversion",
-			"Comment": "v1.10.1-beta.0-52-g59e4f79",
-			"Rev": "59e4f79d25adca76ff42542e745f49f950351e93"
-		},
-		{
-			"ImportPath": "k8s.io/kubernetes/pkg/client/informers/informers_generated/internalversion",
-			"Comment": "v1.10.1-beta.0-52-g59e4f79",
-			"Rev": "59e4f79d25adca76ff42542e745f49f950351e93"
-		},
-		{
-			"ImportPath": "k8s.io/kubernetes/pkg/client/informers/informers_generated/internalversion/admissionregistration",
-			"Comment": "v1.10.1-beta.0-52-g59e4f79",
-			"Rev": "59e4f79d25adca76ff42542e745f49f950351e93"
-		},
-		{
-			"ImportPath": "k8s.io/kubernetes/pkg/client/informers/informers_generated/internalversion/admissionregistration/internalversion",
-			"Comment": "v1.10.1-beta.0-52-g59e4f79",
-			"Rev": "59e4f79d25adca76ff42542e745f49f950351e93"
-		},
-		{
-			"ImportPath": "k8s.io/kubernetes/pkg/client/informers/informers_generated/internalversion/apps",
-			"Comment": "v1.10.1-beta.0-52-g59e4f79",
-			"Rev": "59e4f79d25adca76ff42542e745f49f950351e93"
-		},
-		{
-			"ImportPath": "k8s.io/kubernetes/pkg/client/informers/informers_generated/internalversion/apps/internalversion",
-			"Comment": "v1.10.1-beta.0-52-g59e4f79",
-			"Rev": "59e4f79d25adca76ff42542e745f49f950351e93"
-		},
-		{
-			"ImportPath": "k8s.io/kubernetes/pkg/client/informers/informers_generated/internalversion/autoscaling",
-			"Comment": "v1.10.1-beta.0-52-g59e4f79",
-			"Rev": "59e4f79d25adca76ff42542e745f49f950351e93"
-		},
-		{
-			"ImportPath": "k8s.io/kubernetes/pkg/client/informers/informers_generated/internalversion/autoscaling/internalversion",
-			"Comment": "v1.10.1-beta.0-52-g59e4f79",
-			"Rev": "59e4f79d25adca76ff42542e745f49f950351e93"
-		},
-		{
-			"ImportPath": "k8s.io/kubernetes/pkg/client/informers/informers_generated/internalversion/batch",
-			"Comment": "v1.10.1-beta.0-52-g59e4f79",
-			"Rev": "59e4f79d25adca76ff42542e745f49f950351e93"
-		},
-		{
-			"ImportPath": "k8s.io/kubernetes/pkg/client/informers/informers_generated/internalversion/batch/internalversion",
-			"Comment": "v1.10.1-beta.0-52-g59e4f79",
-			"Rev": "59e4f79d25adca76ff42542e745f49f950351e93"
-		},
-		{
-			"ImportPath": "k8s.io/kubernetes/pkg/client/informers/informers_generated/internalversion/certificates",
-			"Comment": "v1.10.1-beta.0-52-g59e4f79",
-			"Rev": "59e4f79d25adca76ff42542e745f49f950351e93"
-		},
-		{
-			"ImportPath": "k8s.io/kubernetes/pkg/client/informers/informers_generated/internalversion/certificates/internalversion",
-			"Comment": "v1.10.1-beta.0-52-g59e4f79",
-			"Rev": "59e4f79d25adca76ff42542e745f49f950351e93"
-		},
-		{
-			"ImportPath": "k8s.io/kubernetes/pkg/client/informers/informers_generated/internalversion/core",
-			"Comment": "v1.10.1-beta.0-52-g59e4f79",
-			"Rev": "59e4f79d25adca76ff42542e745f49f950351e93"
-		},
-		{
-			"ImportPath": "k8s.io/kubernetes/pkg/client/informers/informers_generated/internalversion/core/internalversion",
-			"Comment": "v1.10.1-beta.0-52-g59e4f79",
-			"Rev": "59e4f79d25adca76ff42542e745f49f950351e93"
-		},
-		{
-			"ImportPath": "k8s.io/kubernetes/pkg/client/informers/informers_generated/internalversion/extensions",
-			"Comment": "v1.10.1-beta.0-52-g59e4f79",
-			"Rev": "59e4f79d25adca76ff42542e745f49f950351e93"
-		},
-		{
-			"ImportPath": "k8s.io/kubernetes/pkg/client/informers/informers_generated/internalversion/extensions/internalversion",
-			"Comment": "v1.10.1-beta.0-52-g59e4f79",
-			"Rev": "59e4f79d25adca76ff42542e745f49f950351e93"
-		},
-		{
-			"ImportPath": "k8s.io/kubernetes/pkg/client/informers/informers_generated/internalversion/internalinterfaces",
-			"Comment": "v1.10.1-beta.0-52-g59e4f79",
-			"Rev": "59e4f79d25adca76ff42542e745f49f950351e93"
-		},
-		{
-			"ImportPath": "k8s.io/kubernetes/pkg/client/informers/informers_generated/internalversion/networking",
-			"Comment": "v1.10.1-beta.0-52-g59e4f79",
-			"Rev": "59e4f79d25adca76ff42542e745f49f950351e93"
-		},
-		{
-			"ImportPath": "k8s.io/kubernetes/pkg/client/informers/informers_generated/internalversion/networking/internalversion",
-			"Comment": "v1.10.1-beta.0-52-g59e4f79",
-			"Rev": "59e4f79d25adca76ff42542e745f49f950351e93"
-		},
-		{
-			"ImportPath": "k8s.io/kubernetes/pkg/client/informers/informers_generated/internalversion/policy",
-			"Comment": "v1.10.1-beta.0-52-g59e4f79",
-			"Rev": "59e4f79d25adca76ff42542e745f49f950351e93"
-		},
-		{
-			"ImportPath": "k8s.io/kubernetes/pkg/client/informers/informers_generated/internalversion/policy/internalversion",
-			"Comment": "v1.10.1-beta.0-52-g59e4f79",
-			"Rev": "59e4f79d25adca76ff42542e745f49f950351e93"
-		},
-		{
-			"ImportPath": "k8s.io/kubernetes/pkg/client/informers/informers_generated/internalversion/rbac",
-			"Comment": "v1.10.1-beta.0-52-g59e4f79",
-			"Rev": "59e4f79d25adca76ff42542e745f49f950351e93"
-		},
-		{
-			"ImportPath": "k8s.io/kubernetes/pkg/client/informers/informers_generated/internalversion/rbac/internalversion",
-			"Comment": "v1.10.1-beta.0-52-g59e4f79",
-			"Rev": "59e4f79d25adca76ff42542e745f49f950351e93"
-		},
-		{
-			"ImportPath": "k8s.io/kubernetes/pkg/client/informers/informers_generated/internalversion/scheduling",
-			"Comment": "v1.10.1-beta.0-52-g59e4f79",
-			"Rev": "59e4f79d25adca76ff42542e745f49f950351e93"
-		},
-		{
-			"ImportPath": "k8s.io/kubernetes/pkg/client/informers/informers_generated/internalversion/scheduling/internalversion",
-			"Comment": "v1.10.1-beta.0-52-g59e4f79",
-			"Rev": "59e4f79d25adca76ff42542e745f49f950351e93"
-		},
-		{
-			"ImportPath": "k8s.io/kubernetes/pkg/client/informers/informers_generated/internalversion/settings",
-			"Comment": "v1.10.1-beta.0-52-g59e4f79",
-			"Rev": "59e4f79d25adca76ff42542e745f49f950351e93"
-		},
-		{
-			"ImportPath": "k8s.io/kubernetes/pkg/client/informers/informers_generated/internalversion/settings/internalversion",
-			"Comment": "v1.10.1-beta.0-52-g59e4f79",
-			"Rev": "59e4f79d25adca76ff42542e745f49f950351e93"
-		},
-		{
-			"ImportPath": "k8s.io/kubernetes/pkg/client/informers/informers_generated/internalversion/storage",
-			"Comment": "v1.10.1-beta.0-52-g59e4f79",
-			"Rev": "59e4f79d25adca76ff42542e745f49f950351e93"
-		},
-		{
-			"ImportPath": "k8s.io/kubernetes/pkg/client/informers/informers_generated/internalversion/storage/internalversion",
-			"Comment": "v1.10.1-beta.0-52-g59e4f79",
-			"Rev": "59e4f79d25adca76ff42542e745f49f950351e93"
-		},
-		{
-			"ImportPath": "k8s.io/kubernetes/pkg/client/listers/admissionregistration/internalversion",
-			"Comment": "v1.10.1-beta.0-52-g59e4f79",
-			"Rev": "59e4f79d25adca76ff42542e745f49f950351e93"
-		},
-		{
-			"ImportPath": "k8s.io/kubernetes/pkg/client/listers/apps/internalversion",
-			"Comment": "v1.10.1-beta.0-52-g59e4f79",
-			"Rev": "59e4f79d25adca76ff42542e745f49f950351e93"
-		},
-		{
-			"ImportPath": "k8s.io/kubernetes/pkg/client/listers/autoscaling/internalversion",
-			"Comment": "v1.10.1-beta.0-52-g59e4f79",
-			"Rev": "59e4f79d25adca76ff42542e745f49f950351e93"
-		},
-		{
-			"ImportPath": "k8s.io/kubernetes/pkg/client/listers/batch/internalversion",
-			"Comment": "v1.10.1-beta.0-52-g59e4f79",
-			"Rev": "59e4f79d25adca76ff42542e745f49f950351e93"
-		},
-		{
-			"ImportPath": "k8s.io/kubernetes/pkg/client/listers/certificates/internalversion",
-			"Comment": "v1.10.1-beta.0-52-g59e4f79",
-			"Rev": "59e4f79d25adca76ff42542e745f49f950351e93"
-		},
-		{
-			"ImportPath": "k8s.io/kubernetes/pkg/client/listers/core/internalversion",
-			"Comment": "v1.10.1-beta.0-52-g59e4f79",
-			"Rev": "59e4f79d25adca76ff42542e745f49f950351e93"
-		},
-		{
-			"ImportPath": "k8s.io/kubernetes/pkg/client/listers/extensions/internalversion",
-			"Comment": "v1.10.1-beta.0-52-g59e4f79",
-			"Rev": "59e4f79d25adca76ff42542e745f49f950351e93"
-		},
-		{
-			"ImportPath": "k8s.io/kubernetes/pkg/client/listers/networking/internalversion",
-			"Comment": "v1.10.1-beta.0-52-g59e4f79",
-			"Rev": "59e4f79d25adca76ff42542e745f49f950351e93"
-		},
-		{
-			"ImportPath": "k8s.io/kubernetes/pkg/client/listers/policy/internalversion",
-			"Comment": "v1.10.1-beta.0-52-g59e4f79",
-			"Rev": "59e4f79d25adca76ff42542e745f49f950351e93"
-		},
-		{
-			"ImportPath": "k8s.io/kubernetes/pkg/client/listers/rbac/internalversion",
-			"Comment": "v1.10.1-beta.0-52-g59e4f79",
-			"Rev": "59e4f79d25adca76ff42542e745f49f950351e93"
-		},
-		{
-			"ImportPath": "k8s.io/kubernetes/pkg/client/listers/scheduling/internalversion",
-			"Comment": "v1.10.1-beta.0-52-g59e4f79",
-			"Rev": "59e4f79d25adca76ff42542e745f49f950351e93"
-		},
-		{
-			"ImportPath": "k8s.io/kubernetes/pkg/client/listers/settings/internalversion",
-			"Comment": "v1.10.1-beta.0-52-g59e4f79",
-			"Rev": "59e4f79d25adca76ff42542e745f49f950351e93"
-		},
-		{
-			"ImportPath": "k8s.io/kubernetes/pkg/client/listers/storage/internalversion",
-			"Comment": "v1.10.1-beta.0-52-g59e4f79",
-			"Rev": "59e4f79d25adca76ff42542e745f49f950351e93"
-		},
-		{
-			"ImportPath": "k8s.io/kubernetes/pkg/cloudprovider",
-			"Comment": "v1.10.1-beta.0-52-g59e4f79",
-			"Rev": "59e4f79d25adca76ff42542e745f49f950351e93"
-		},
-		{
-			"ImportPath": "k8s.io/kubernetes/pkg/cloudprovider/providers",
-			"Comment": "v1.10.1-beta.0-52-g59e4f79",
-			"Rev": "59e4f79d25adca76ff42542e745f49f950351e93"
-		},
-		{
-			"ImportPath": "k8s.io/kubernetes/pkg/cloudprovider/providers/aws",
-			"Comment": "v1.10.1-beta.0-52-g59e4f79",
-			"Rev": "59e4f79d25adca76ff42542e745f49f950351e93"
-		},
-		{
-			"ImportPath": "k8s.io/kubernetes/pkg/cloudprovider/providers/azure",
-			"Comment": "v1.10.1-beta.0-52-g59e4f79",
-			"Rev": "59e4f79d25adca76ff42542e745f49f950351e93"
-		},
-		{
-			"ImportPath": "k8s.io/kubernetes/pkg/cloudprovider/providers/azure/auth",
-			"Comment": "v1.10.1-beta.0-52-g59e4f79",
-			"Rev": "59e4f79d25adca76ff42542e745f49f950351e93"
-		},
-		{
-			"ImportPath": "k8s.io/kubernetes/pkg/cloudprovider/providers/cloudstack",
-			"Comment": "v1.10.1-beta.0-52-g59e4f79",
-			"Rev": "59e4f79d25adca76ff42542e745f49f950351e93"
-		},
-		{
-			"ImportPath": "k8s.io/kubernetes/pkg/cloudprovider/providers/gce",
-			"Comment": "v1.10.1-beta.0-52-g59e4f79",
-			"Rev": "59e4f79d25adca76ff42542e745f49f950351e93"
-		},
-		{
-			"ImportPath": "k8s.io/kubernetes/pkg/cloudprovider/providers/gce/cloud",
-			"Comment": "v1.10.1-beta.0-52-g59e4f79",
-			"Rev": "59e4f79d25adca76ff42542e745f49f950351e93"
-		},
-		{
-			"ImportPath": "k8s.io/kubernetes/pkg/cloudprovider/providers/gce/cloud/filter",
-			"Comment": "v1.10.1-beta.0-52-g59e4f79",
-			"Rev": "59e4f79d25adca76ff42542e745f49f950351e93"
-		},
-		{
-			"ImportPath": "k8s.io/kubernetes/pkg/cloudprovider/providers/gce/cloud/meta",
-			"Comment": "v1.10.1-beta.0-52-g59e4f79",
-			"Rev": "59e4f79d25adca76ff42542e745f49f950351e93"
-		},
-		{
-			"ImportPath": "k8s.io/kubernetes/pkg/cloudprovider/providers/openstack",
-			"Comment": "v1.10.1-beta.0-52-g59e4f79",
-			"Rev": "59e4f79d25adca76ff42542e745f49f950351e93"
-		},
-		{
-			"ImportPath": "k8s.io/kubernetes/pkg/cloudprovider/providers/ovirt",
-			"Comment": "v1.10.1-beta.0-52-g59e4f79",
-			"Rev": "59e4f79d25adca76ff42542e745f49f950351e93"
-		},
-		{
-			"ImportPath": "k8s.io/kubernetes/pkg/cloudprovider/providers/photon",
-			"Comment": "v1.10.1-beta.0-52-g59e4f79",
-			"Rev": "59e4f79d25adca76ff42542e745f49f950351e93"
-		},
-		{
-			"ImportPath": "k8s.io/kubernetes/pkg/cloudprovider/providers/vsphere",
-			"Comment": "v1.10.1-beta.0-52-g59e4f79",
-			"Rev": "59e4f79d25adca76ff42542e745f49f950351e93"
-		},
-		{
-			"ImportPath": "k8s.io/kubernetes/pkg/cloudprovider/providers/vsphere/vclib",
-			"Comment": "v1.10.1-beta.0-52-g59e4f79",
-			"Rev": "59e4f79d25adca76ff42542e745f49f950351e93"
-		},
-		{
-			"ImportPath": "k8s.io/kubernetes/pkg/cloudprovider/providers/vsphere/vclib/diskmanagers",
-			"Comment": "v1.10.1-beta.0-52-g59e4f79",
-			"Rev": "59e4f79d25adca76ff42542e745f49f950351e93"
-		},
-		{
-			"ImportPath": "k8s.io/kubernetes/pkg/controller",
-			"Comment": "v1.10.1-beta.0-52-g59e4f79",
-			"Rev": "59e4f79d25adca76ff42542e745f49f950351e93"
-		},
-		{
-			"ImportPath": "k8s.io/kubernetes/pkg/controller/daemon",
-			"Comment": "v1.10.1-beta.0-52-g59e4f79",
-			"Rev": "59e4f79d25adca76ff42542e745f49f950351e93"
-		},
-		{
-			"ImportPath": "k8s.io/kubernetes/pkg/controller/daemon/util",
-			"Comment": "v1.10.1-beta.0-52-g59e4f79",
-			"Rev": "59e4f79d25adca76ff42542e745f49f950351e93"
-		},
-		{
-			"ImportPath": "k8s.io/kubernetes/pkg/controller/deployment/util",
-			"Comment": "v1.10.1-beta.0-52-g59e4f79",
-			"Rev": "59e4f79d25adca76ff42542e745f49f950351e93"
-		},
-		{
-			"ImportPath": "k8s.io/kubernetes/pkg/controller/history",
-			"Comment": "v1.10.1-beta.0-52-g59e4f79",
-			"Rev": "59e4f79d25adca76ff42542e745f49f950351e93"
-		},
-		{
-			"ImportPath": "k8s.io/kubernetes/pkg/controller/statefulset",
-			"Comment": "v1.10.1-beta.0-52-g59e4f79",
-			"Rev": "59e4f79d25adca76ff42542e745f49f950351e93"
-		},
-		{
-			"ImportPath": "k8s.io/kubernetes/pkg/controller/volume/events",
-			"Comment": "v1.10.1-beta.0-52-g59e4f79",
-			"Rev": "59e4f79d25adca76ff42542e745f49f950351e93"
-		},
-		{
-			"ImportPath": "k8s.io/kubernetes/pkg/controller/volume/expand/cache",
-			"Comment": "v1.10.1-beta.0-52-g59e4f79",
-			"Rev": "59e4f79d25adca76ff42542e745f49f950351e93"
-		},
-		{
-			"ImportPath": "k8s.io/kubernetes/pkg/controller/volume/persistentvolume",
-			"Comment": "v1.10.1-beta.0-52-g59e4f79",
-			"Rev": "59e4f79d25adca76ff42542e745f49f950351e93"
-		},
-		{
-			"ImportPath": "k8s.io/kubernetes/pkg/controller/volume/persistentvolume/metrics",
-			"Comment": "v1.10.1-beta.0-52-g59e4f79",
-			"Rev": "59e4f79d25adca76ff42542e745f49f950351e93"
-		},
-		{
-			"ImportPath": "k8s.io/kubernetes/pkg/credentialprovider",
-			"Comment": "v1.10.1-beta.0-52-g59e4f79",
-			"Rev": "59e4f79d25adca76ff42542e745f49f950351e93"
-		},
-		{
-			"ImportPath": "k8s.io/kubernetes/pkg/credentialprovider/aws",
-			"Comment": "v1.10.1-beta.0-52-g59e4f79",
-			"Rev": "59e4f79d25adca76ff42542e745f49f950351e93"
-		},
-		{
-			"ImportPath": "k8s.io/kubernetes/pkg/credentialprovider/azure",
-			"Comment": "v1.10.1-beta.0-52-g59e4f79",
-			"Rev": "59e4f79d25adca76ff42542e745f49f950351e93"
-		},
-		{
-			"ImportPath": "k8s.io/kubernetes/pkg/credentialprovider/gcp",
-			"Comment": "v1.10.1-beta.0-52-g59e4f79",
-			"Rev": "59e4f79d25adca76ff42542e745f49f950351e93"
-		},
-		{
-			"ImportPath": "k8s.io/kubernetes/pkg/credentialprovider/rancher",
-			"Comment": "v1.10.1-beta.0-52-g59e4f79",
-			"Rev": "59e4f79d25adca76ff42542e745f49f950351e93"
-		},
-		{
-			"ImportPath": "k8s.io/kubernetes/pkg/credentialprovider/secrets",
-			"Comment": "v1.10.1-beta.0-52-g59e4f79",
-			"Rev": "59e4f79d25adca76ff42542e745f49f950351e93"
-		},
-		{
-			"ImportPath": "k8s.io/kubernetes/pkg/features",
-			"Comment": "v1.10.1-beta.0-52-g59e4f79",
-			"Rev": "59e4f79d25adca76ff42542e745f49f950351e93"
-		},
-		{
-			"ImportPath": "k8s.io/kubernetes/pkg/fieldpath",
-			"Comment": "v1.10.1-beta.0-52-g59e4f79",
-			"Rev": "59e4f79d25adca76ff42542e745f49f950351e93"
-		},
-		{
-			"ImportPath": "k8s.io/kubernetes/pkg/kubectl",
-			"Comment": "v1.10.1-beta.0-52-g59e4f79",
-			"Rev": "59e4f79d25adca76ff42542e745f49f950351e93"
-		},
-		{
-			"ImportPath": "k8s.io/kubernetes/pkg/kubectl/apps",
-			"Comment": "v1.10.1-beta.0-52-g59e4f79",
-			"Rev": "59e4f79d25adca76ff42542e745f49f950351e93"
-		},
-		{
-			"ImportPath": "k8s.io/kubernetes/pkg/kubectl/categories",
-			"Comment": "v1.10.1-beta.0-52-g59e4f79",
-			"Rev": "59e4f79d25adca76ff42542e745f49f950351e93"
-		},
-		{
-			"ImportPath": "k8s.io/kubernetes/pkg/kubectl/cmd/templates",
-			"Comment": "v1.10.1-beta.0-52-g59e4f79",
-			"Rev": "59e4f79d25adca76ff42542e745f49f950351e93"
-		},
-		{
-			"ImportPath": "k8s.io/kubernetes/pkg/kubectl/cmd/util",
-			"Comment": "v1.10.1-beta.0-52-g59e4f79",
-			"Rev": "59e4f79d25adca76ff42542e745f49f950351e93"
-		},
-		{
-			"ImportPath": "k8s.io/kubernetes/pkg/kubectl/cmd/util/openapi",
-			"Comment": "v1.10.1-beta.0-52-g59e4f79",
-			"Rev": "59e4f79d25adca76ff42542e745f49f950351e93"
-		},
-		{
-			"ImportPath": "k8s.io/kubernetes/pkg/kubectl/cmd/util/openapi/validation",
-			"Comment": "v1.10.1-beta.0-52-g59e4f79",
-			"Rev": "59e4f79d25adca76ff42542e745f49f950351e93"
-		},
-		{
-			"ImportPath": "k8s.io/kubernetes/pkg/kubectl/plugins",
-			"Comment": "v1.10.1-beta.0-52-g59e4f79",
-			"Rev": "59e4f79d25adca76ff42542e745f49f950351e93"
-		},
-		{
-			"ImportPath": "k8s.io/kubernetes/pkg/kubectl/resource",
-			"Comment": "v1.10.1-beta.0-52-g59e4f79",
-			"Rev": "59e4f79d25adca76ff42542e745f49f950351e93"
-		},
-		{
-			"ImportPath": "k8s.io/kubernetes/pkg/kubectl/scheme",
-			"Comment": "v1.10.1-beta.0-52-g59e4f79",
-			"Rev": "59e4f79d25adca76ff42542e745f49f950351e93"
-		},
-		{
-			"ImportPath": "k8s.io/kubernetes/pkg/kubectl/util",
-			"Comment": "v1.10.1-beta.0-52-g59e4f79",
-			"Rev": "59e4f79d25adca76ff42542e745f49f950351e93"
-		},
-		{
-			"ImportPath": "k8s.io/kubernetes/pkg/kubectl/util/hash",
-			"Comment": "v1.10.1-beta.0-52-g59e4f79",
-			"Rev": "59e4f79d25adca76ff42542e745f49f950351e93"
-		},
-		{
-			"ImportPath": "k8s.io/kubernetes/pkg/kubectl/util/slice",
-			"Comment": "v1.10.1-beta.0-52-g59e4f79",
-			"Rev": "59e4f79d25adca76ff42542e745f49f950351e93"
-		},
-		{
-			"ImportPath": "k8s.io/kubernetes/pkg/kubectl/util/term",
-			"Comment": "v1.10.1-beta.0-52-g59e4f79",
-			"Rev": "59e4f79d25adca76ff42542e745f49f950351e93"
-		},
-		{
-			"ImportPath": "k8s.io/kubernetes/pkg/kubectl/util/transport",
-			"Comment": "v1.10.1-beta.0-52-g59e4f79",
-			"Rev": "59e4f79d25adca76ff42542e745f49f950351e93"
-		},
-		{
-			"ImportPath": "k8s.io/kubernetes/pkg/kubectl/validation",
-			"Comment": "v1.10.1-beta.0-52-g59e4f79",
-			"Rev": "59e4f79d25adca76ff42542e745f49f950351e93"
-		},
-		{
-			"ImportPath": "k8s.io/kubernetes/pkg/kubelet",
-			"Comment": "v1.10.1-beta.0-52-g59e4f79",
-			"Rev": "59e4f79d25adca76ff42542e745f49f950351e93"
-		},
-		{
-			"ImportPath": "k8s.io/kubernetes/pkg/kubelet/apis",
-			"Comment": "v1.10.1-beta.0-52-g59e4f79",
-			"Rev": "59e4f79d25adca76ff42542e745f49f950351e93"
-		},
-		{
-			"ImportPath": "k8s.io/kubernetes/pkg/kubelet/apis/cri",
-			"Comment": "v1.10.1-beta.0-52-g59e4f79",
-			"Rev": "59e4f79d25adca76ff42542e745f49f950351e93"
-		},
-		{
-			"ImportPath": "k8s.io/kubernetes/pkg/kubelet/apis/cri/runtime/v1alpha2",
-			"Comment": "v1.10.1-beta.0-52-g59e4f79",
-			"Rev": "59e4f79d25adca76ff42542e745f49f950351e93"
-		},
-		{
-			"ImportPath": "k8s.io/kubernetes/pkg/kubelet/apis/deviceplugin/v1beta1",
-			"Comment": "v1.10.1-beta.0-52-g59e4f79",
-			"Rev": "59e4f79d25adca76ff42542e745f49f950351e93"
-		},
-		{
-			"ImportPath": "k8s.io/kubernetes/pkg/kubelet/apis/kubeletconfig",
-			"Comment": "v1.10.1-beta.0-52-g59e4f79",
-			"Rev": "59e4f79d25adca76ff42542e745f49f950351e93"
-		},
-		{
-			"ImportPath": "k8s.io/kubernetes/pkg/kubelet/apis/kubeletconfig/scheme",
-			"Comment": "v1.10.1-beta.0-52-g59e4f79",
-			"Rev": "59e4f79d25adca76ff42542e745f49f950351e93"
-		},
-		{
-			"ImportPath": "k8s.io/kubernetes/pkg/kubelet/apis/kubeletconfig/v1beta1",
-			"Comment": "v1.10.1-beta.0-52-g59e4f79",
-			"Rev": "59e4f79d25adca76ff42542e745f49f950351e93"
-		},
-		{
-			"ImportPath": "k8s.io/kubernetes/pkg/kubelet/apis/kubeletconfig/validation",
-			"Comment": "v1.10.1-beta.0-52-g59e4f79",
-			"Rev": "59e4f79d25adca76ff42542e745f49f950351e93"
-		},
-		{
-			"ImportPath": "k8s.io/kubernetes/pkg/kubelet/apis/stats/v1alpha1",
-			"Comment": "v1.10.1-beta.0-52-g59e4f79",
-			"Rev": "59e4f79d25adca76ff42542e745f49f950351e93"
-		},
-		{
-			"ImportPath": "k8s.io/kubernetes/pkg/kubelet/cadvisor",
-			"Comment": "v1.10.1-beta.0-52-g59e4f79",
-			"Rev": "59e4f79d25adca76ff42542e745f49f950351e93"
-		},
-		{
-			"ImportPath": "k8s.io/kubernetes/pkg/kubelet/certificate",
-			"Comment": "v1.10.1-beta.0-52-g59e4f79",
-			"Rev": "59e4f79d25adca76ff42542e745f49f950351e93"
-		},
-		{
-			"ImportPath": "k8s.io/kubernetes/pkg/kubelet/certificate/bootstrap",
-			"Comment": "v1.10.1-beta.0-52-g59e4f79",
-			"Rev": "59e4f79d25adca76ff42542e745f49f950351e93"
-		},
-		{
-			"ImportPath": "k8s.io/kubernetes/pkg/kubelet/checkpoint",
-			"Comment": "v1.10.1-beta.0-52-g59e4f79",
-			"Rev": "59e4f79d25adca76ff42542e745f49f950351e93"
-		},
-		{
-			"ImportPath": "k8s.io/kubernetes/pkg/kubelet/cm",
-			"Comment": "v1.10.1-beta.0-52-g59e4f79",
-			"Rev": "59e4f79d25adca76ff42542e745f49f950351e93"
-		},
-		{
-			"ImportPath": "k8s.io/kubernetes/pkg/kubelet/cm/cpumanager",
-			"Comment": "v1.10.1-beta.0-52-g59e4f79",
-			"Rev": "59e4f79d25adca76ff42542e745f49f950351e93"
-		},
-		{
-			"ImportPath": "k8s.io/kubernetes/pkg/kubelet/cm/cpumanager/state",
-			"Comment": "v1.10.1-beta.0-52-g59e4f79",
-			"Rev": "59e4f79d25adca76ff42542e745f49f950351e93"
-		},
-		{
-			"ImportPath": "k8s.io/kubernetes/pkg/kubelet/cm/cpumanager/topology",
-			"Comment": "v1.10.1-beta.0-52-g59e4f79",
-			"Rev": "59e4f79d25adca76ff42542e745f49f950351e93"
-		},
-		{
-			"ImportPath": "k8s.io/kubernetes/pkg/kubelet/cm/cpuset",
-			"Comment": "v1.10.1-beta.0-52-g59e4f79",
-			"Rev": "59e4f79d25adca76ff42542e745f49f950351e93"
-		},
-		{
-			"ImportPath": "k8s.io/kubernetes/pkg/kubelet/cm/devicemanager",
-			"Comment": "v1.10.1-beta.0-52-g59e4f79",
-			"Rev": "59e4f79d25adca76ff42542e745f49f950351e93"
-		},
-		{
-			"ImportPath": "k8s.io/kubernetes/pkg/kubelet/cm/util",
-			"Comment": "v1.10.1-beta.0-52-g59e4f79",
-			"Rev": "59e4f79d25adca76ff42542e745f49f950351e93"
-		},
-		{
-			"ImportPath": "k8s.io/kubernetes/pkg/kubelet/config",
-			"Comment": "v1.10.1-beta.0-52-g59e4f79",
-			"Rev": "59e4f79d25adca76ff42542e745f49f950351e93"
-		},
-		{
-			"ImportPath": "k8s.io/kubernetes/pkg/kubelet/configmap",
-			"Comment": "v1.10.1-beta.0-52-g59e4f79",
-			"Rev": "59e4f79d25adca76ff42542e745f49f950351e93"
-		},
-		{
-			"ImportPath": "k8s.io/kubernetes/pkg/kubelet/container",
-			"Comment": "v1.10.1-beta.0-52-g59e4f79",
-			"Rev": "59e4f79d25adca76ff42542e745f49f950351e93"
-		},
-		{
-			"ImportPath": "k8s.io/kubernetes/pkg/kubelet/container/testing",
-			"Comment": "v1.10.1-beta.0-52-g59e4f79",
-			"Rev": "59e4f79d25adca76ff42542e745f49f950351e93"
-		},
-		{
-			"ImportPath": "k8s.io/kubernetes/pkg/kubelet/dockershim",
-			"Comment": "v1.10.1-beta.0-52-g59e4f79",
-			"Rev": "59e4f79d25adca76ff42542e745f49f950351e93"
-		},
-		{
-			"ImportPath": "k8s.io/kubernetes/pkg/kubelet/dockershim/cm",
-			"Comment": "v1.10.1-beta.0-52-g59e4f79",
-			"Rev": "59e4f79d25adca76ff42542e745f49f950351e93"
-		},
-		{
-			"ImportPath": "k8s.io/kubernetes/pkg/kubelet/dockershim/libdocker",
-			"Comment": "v1.10.1-beta.0-52-g59e4f79",
-			"Rev": "59e4f79d25adca76ff42542e745f49f950351e93"
-		},
-		{
-			"ImportPath": "k8s.io/kubernetes/pkg/kubelet/dockershim/metrics",
-			"Comment": "v1.10.1-beta.0-52-g59e4f79",
-			"Rev": "59e4f79d25adca76ff42542e745f49f950351e93"
-		},
-		{
-			"ImportPath": "k8s.io/kubernetes/pkg/kubelet/dockershim/remote",
-			"Comment": "v1.10.1-beta.0-52-g59e4f79",
-			"Rev": "59e4f79d25adca76ff42542e745f49f950351e93"
-		},
-		{
-			"ImportPath": "k8s.io/kubernetes/pkg/kubelet/envvars",
-			"Comment": "v1.10.1-beta.0-52-g59e4f79",
-			"Rev": "59e4f79d25adca76ff42542e745f49f950351e93"
-		},
-		{
-			"ImportPath": "k8s.io/kubernetes/pkg/kubelet/events",
-			"Comment": "v1.10.1-beta.0-52-g59e4f79",
-			"Rev": "59e4f79d25adca76ff42542e745f49f950351e93"
-		},
-		{
-			"ImportPath": "k8s.io/kubernetes/pkg/kubelet/eviction",
-			"Comment": "v1.10.1-beta.0-52-g59e4f79",
-			"Rev": "59e4f79d25adca76ff42542e745f49f950351e93"
-		},
-		{
-			"ImportPath": "k8s.io/kubernetes/pkg/kubelet/eviction/api",
-			"Comment": "v1.10.1-beta.0-52-g59e4f79",
-			"Rev": "59e4f79d25adca76ff42542e745f49f950351e93"
-		},
-		{
-			"ImportPath": "k8s.io/kubernetes/pkg/kubelet/gpu",
-			"Comment": "v1.10.1-beta.0-52-g59e4f79",
-			"Rev": "59e4f79d25adca76ff42542e745f49f950351e93"
-		},
-		{
-			"ImportPath": "k8s.io/kubernetes/pkg/kubelet/gpu/nvidia",
-			"Comment": "v1.10.1-beta.0-52-g59e4f79",
-			"Rev": "59e4f79d25adca76ff42542e745f49f950351e93"
-		},
-		{
-			"ImportPath": "k8s.io/kubernetes/pkg/kubelet/images",
-			"Comment": "v1.10.1-beta.0-52-g59e4f79",
-			"Rev": "59e4f79d25adca76ff42542e745f49f950351e93"
-		},
-		{
-			"ImportPath": "k8s.io/kubernetes/pkg/kubelet/kubeletconfig",
-			"Comment": "v1.10.1-beta.0-52-g59e4f79",
-			"Rev": "59e4f79d25adca76ff42542e745f49f950351e93"
-		},
-		{
-			"ImportPath": "k8s.io/kubernetes/pkg/kubelet/kubeletconfig/checkpoint",
-			"Comment": "v1.10.1-beta.0-52-g59e4f79",
-			"Rev": "59e4f79d25adca76ff42542e745f49f950351e93"
-		},
-		{
-			"ImportPath": "k8s.io/kubernetes/pkg/kubelet/kubeletconfig/checkpoint/store",
-			"Comment": "v1.10.1-beta.0-52-g59e4f79",
-			"Rev": "59e4f79d25adca76ff42542e745f49f950351e93"
-		},
-		{
-			"ImportPath": "k8s.io/kubernetes/pkg/kubelet/kubeletconfig/configfiles",
-			"Comment": "v1.10.1-beta.0-52-g59e4f79",
-			"Rev": "59e4f79d25adca76ff42542e745f49f950351e93"
-		},
-		{
-			"ImportPath": "k8s.io/kubernetes/pkg/kubelet/kubeletconfig/status",
-			"Comment": "v1.10.1-beta.0-52-g59e4f79",
-			"Rev": "59e4f79d25adca76ff42542e745f49f950351e93"
-		},
-		{
-			"ImportPath": "k8s.io/kubernetes/pkg/kubelet/kubeletconfig/util/codec",
-			"Comment": "v1.10.1-beta.0-52-g59e4f79",
-			"Rev": "59e4f79d25adca76ff42542e745f49f950351e93"
-		},
-		{
-			"ImportPath": "k8s.io/kubernetes/pkg/kubelet/kubeletconfig/util/equal",
-			"Comment": "v1.10.1-beta.0-52-g59e4f79",
-			"Rev": "59e4f79d25adca76ff42542e745f49f950351e93"
-		},
-		{
-			"ImportPath": "k8s.io/kubernetes/pkg/kubelet/kubeletconfig/util/files",
-			"Comment": "v1.10.1-beta.0-52-g59e4f79",
-			"Rev": "59e4f79d25adca76ff42542e745f49f950351e93"
-		},
-		{
-			"ImportPath": "k8s.io/kubernetes/pkg/kubelet/kubeletconfig/util/log",
-			"Comment": "v1.10.1-beta.0-52-g59e4f79",
-			"Rev": "59e4f79d25adca76ff42542e745f49f950351e93"
-		},
-		{
-			"ImportPath": "k8s.io/kubernetes/pkg/kubelet/kubeletconfig/util/panic",
-			"Comment": "v1.10.1-beta.0-52-g59e4f79",
-			"Rev": "59e4f79d25adca76ff42542e745f49f950351e93"
-		},
-		{
-			"ImportPath": "k8s.io/kubernetes/pkg/kubelet/kuberuntime",
-			"Comment": "v1.10.1-beta.0-52-g59e4f79",
-			"Rev": "59e4f79d25adca76ff42542e745f49f950351e93"
-		},
-		{
-			"ImportPath": "k8s.io/kubernetes/pkg/kubelet/kuberuntime/logs",
-			"Comment": "v1.10.1-beta.0-52-g59e4f79",
-			"Rev": "59e4f79d25adca76ff42542e745f49f950351e93"
-		},
-		{
-			"ImportPath": "k8s.io/kubernetes/pkg/kubelet/leaky",
-			"Comment": "v1.10.1-beta.0-52-g59e4f79",
-			"Rev": "59e4f79d25adca76ff42542e745f49f950351e93"
-		},
-		{
-			"ImportPath": "k8s.io/kubernetes/pkg/kubelet/lifecycle",
-			"Comment": "v1.10.1-beta.0-52-g59e4f79",
-			"Rev": "59e4f79d25adca76ff42542e745f49f950351e93"
-		},
-		{
-			"ImportPath": "k8s.io/kubernetes/pkg/kubelet/logs",
-			"Comment": "v1.10.1-beta.0-52-g59e4f79",
-			"Rev": "59e4f79d25adca76ff42542e745f49f950351e93"
-		},
-		{
-			"ImportPath": "k8s.io/kubernetes/pkg/kubelet/metrics",
-			"Comment": "v1.10.1-beta.0-52-g59e4f79",
-			"Rev": "59e4f79d25adca76ff42542e745f49f950351e93"
-		},
-		{
-			"ImportPath": "k8s.io/kubernetes/pkg/kubelet/metrics/collectors",
-			"Comment": "v1.10.1-beta.0-52-g59e4f79",
-			"Rev": "59e4f79d25adca76ff42542e745f49f950351e93"
-		},
-		{
-			"ImportPath": "k8s.io/kubernetes/pkg/kubelet/mountpod",
-			"Comment": "v1.10.1-beta.0-52-g59e4f79",
-			"Rev": "59e4f79d25adca76ff42542e745f49f950351e93"
-		},
-		{
-			"ImportPath": "k8s.io/kubernetes/pkg/kubelet/network",
-			"Comment": "v1.10.1-beta.0-52-g59e4f79",
-			"Rev": "59e4f79d25adca76ff42542e745f49f950351e93"
-		},
-		{
-			"ImportPath": "k8s.io/kubernetes/pkg/kubelet/network/cni",
-			"Comment": "v1.10.1-beta.0-52-g59e4f79",
-			"Rev": "59e4f79d25adca76ff42542e745f49f950351e93"
-		},
-		{
-			"ImportPath": "k8s.io/kubernetes/pkg/kubelet/network/dns",
-			"Comment": "v1.10.1-beta.0-52-g59e4f79",
-			"Rev": "59e4f79d25adca76ff42542e745f49f950351e93"
-		},
-		{
-			"ImportPath": "k8s.io/kubernetes/pkg/kubelet/network/hairpin",
-			"Comment": "v1.10.1-beta.0-52-g59e4f79",
-			"Rev": "59e4f79d25adca76ff42542e745f49f950351e93"
-		},
-		{
-			"ImportPath": "k8s.io/kubernetes/pkg/kubelet/network/hostport",
-			"Comment": "v1.10.1-beta.0-52-g59e4f79",
-			"Rev": "59e4f79d25adca76ff42542e745f49f950351e93"
-		},
-		{
-			"ImportPath": "k8s.io/kubernetes/pkg/kubelet/network/kubenet",
-			"Comment": "v1.10.1-beta.0-52-g59e4f79",
-			"Rev": "59e4f79d25adca76ff42542e745f49f950351e93"
-		},
-		{
-			"ImportPath": "k8s.io/kubernetes/pkg/kubelet/network/metrics",
-			"Comment": "v1.10.1-beta.0-52-g59e4f79",
-			"Rev": "59e4f79d25adca76ff42542e745f49f950351e93"
-		},
-		{
-			"ImportPath": "k8s.io/kubernetes/pkg/kubelet/pleg",
-			"Comment": "v1.10.1-beta.0-52-g59e4f79",
-			"Rev": "59e4f79d25adca76ff42542e745f49f950351e93"
-		},
-		{
-			"ImportPath": "k8s.io/kubernetes/pkg/kubelet/pod",
-			"Comment": "v1.10.1-beta.0-52-g59e4f79",
-			"Rev": "59e4f79d25adca76ff42542e745f49f950351e93"
-		},
-		{
-			"ImportPath": "k8s.io/kubernetes/pkg/kubelet/preemption",
-			"Comment": "v1.10.1-beta.0-52-g59e4f79",
-			"Rev": "59e4f79d25adca76ff42542e745f49f950351e93"
-		},
-		{
-			"ImportPath": "k8s.io/kubernetes/pkg/kubelet/prober",
-			"Comment": "v1.10.1-beta.0-52-g59e4f79",
-			"Rev": "59e4f79d25adca76ff42542e745f49f950351e93"
-		},
-		{
-			"ImportPath": "k8s.io/kubernetes/pkg/kubelet/prober/results",
-			"Comment": "v1.10.1-beta.0-52-g59e4f79",
-			"Rev": "59e4f79d25adca76ff42542e745f49f950351e93"
-		},
-		{
-			"ImportPath": "k8s.io/kubernetes/pkg/kubelet/qos",
-			"Comment": "v1.10.1-beta.0-52-g59e4f79",
-			"Rev": "59e4f79d25adca76ff42542e745f49f950351e93"
-		},
-		{
-			"ImportPath": "k8s.io/kubernetes/pkg/kubelet/remote",
-			"Comment": "v1.10.1-beta.0-52-g59e4f79",
-			"Rev": "59e4f79d25adca76ff42542e745f49f950351e93"
-		},
-		{
-			"ImportPath": "k8s.io/kubernetes/pkg/kubelet/rkt",
-			"Comment": "v1.10.1-beta.0-52-g59e4f79",
-			"Rev": "59e4f79d25adca76ff42542e745f49f950351e93"
-		},
-		{
-			"ImportPath": "k8s.io/kubernetes/pkg/kubelet/secret",
-			"Comment": "v1.10.1-beta.0-52-g59e4f79",
-			"Rev": "59e4f79d25adca76ff42542e745f49f950351e93"
-		},
-		{
-			"ImportPath": "k8s.io/kubernetes/pkg/kubelet/server",
-			"Comment": "v1.10.1-beta.0-52-g59e4f79",
-			"Rev": "59e4f79d25adca76ff42542e745f49f950351e93"
-		},
-		{
-			"ImportPath": "k8s.io/kubernetes/pkg/kubelet/server/portforward",
-			"Comment": "v1.10.1-beta.0-52-g59e4f79",
-			"Rev": "59e4f79d25adca76ff42542e745f49f950351e93"
-		},
-		{
-			"ImportPath": "k8s.io/kubernetes/pkg/kubelet/server/remotecommand",
-			"Comment": "v1.10.1-beta.0-52-g59e4f79",
-			"Rev": "59e4f79d25adca76ff42542e745f49f950351e93"
-		},
-		{
-			"ImportPath": "k8s.io/kubernetes/pkg/kubelet/server/stats",
-			"Comment": "v1.10.1-beta.0-52-g59e4f79",
-			"Rev": "59e4f79d25adca76ff42542e745f49f950351e93"
-		},
-		{
-			"ImportPath": "k8s.io/kubernetes/pkg/kubelet/server/streaming",
-			"Comment": "v1.10.1-beta.0-52-g59e4f79",
-			"Rev": "59e4f79d25adca76ff42542e745f49f950351e93"
-		},
-		{
-			"ImportPath": "k8s.io/kubernetes/pkg/kubelet/stats",
-			"Comment": "v1.10.1-beta.0-52-g59e4f79",
-			"Rev": "59e4f79d25adca76ff42542e745f49f950351e93"
-		},
-		{
-			"ImportPath": "k8s.io/kubernetes/pkg/kubelet/status",
-			"Comment": "v1.10.1-beta.0-52-g59e4f79",
-			"Rev": "59e4f79d25adca76ff42542e745f49f950351e93"
-		},
-		{
-			"ImportPath": "k8s.io/kubernetes/pkg/kubelet/sysctl",
-			"Comment": "v1.10.1-beta.0-52-g59e4f79",
-			"Rev": "59e4f79d25adca76ff42542e745f49f950351e93"
-		},
-		{
-			"ImportPath": "k8s.io/kubernetes/pkg/kubelet/types",
-			"Comment": "v1.10.1-beta.0-52-g59e4f79",
-			"Rev": "59e4f79d25adca76ff42542e745f49f950351e93"
-		},
-		{
-			"ImportPath": "k8s.io/kubernetes/pkg/kubelet/util",
-			"Comment": "v1.10.1-beta.0-52-g59e4f79",
-			"Rev": "59e4f79d25adca76ff42542e745f49f950351e93"
-		},
-		{
-			"ImportPath": "k8s.io/kubernetes/pkg/kubelet/util/cache",
-			"Comment": "v1.10.1-beta.0-52-g59e4f79",
-			"Rev": "59e4f79d25adca76ff42542e745f49f950351e93"
-		},
-		{
-			"ImportPath": "k8s.io/kubernetes/pkg/kubelet/util/format",
-			"Comment": "v1.10.1-beta.0-52-g59e4f79",
-			"Rev": "59e4f79d25adca76ff42542e745f49f950351e93"
-		},
-		{
-			"ImportPath": "k8s.io/kubernetes/pkg/kubelet/util/ioutils",
-			"Comment": "v1.10.1-beta.0-52-g59e4f79",
-			"Rev": "59e4f79d25adca76ff42542e745f49f950351e93"
-		},
-		{
-			"ImportPath": "k8s.io/kubernetes/pkg/kubelet/util/queue",
-			"Comment": "v1.10.1-beta.0-52-g59e4f79",
-			"Rev": "59e4f79d25adca76ff42542e745f49f950351e93"
-		},
-		{
-			"ImportPath": "k8s.io/kubernetes/pkg/kubelet/util/sliceutils",
-			"Comment": "v1.10.1-beta.0-52-g59e4f79",
-			"Rev": "59e4f79d25adca76ff42542e745f49f950351e93"
-		},
-		{
-			"ImportPath": "k8s.io/kubernetes/pkg/kubelet/util/store",
-			"Comment": "v1.10.1-beta.0-52-g59e4f79",
-			"Rev": "59e4f79d25adca76ff42542e745f49f950351e93"
-		},
-		{
-			"ImportPath": "k8s.io/kubernetes/pkg/kubelet/volumemanager",
-			"Comment": "v1.10.1-beta.0-52-g59e4f79",
-			"Rev": "59e4f79d25adca76ff42542e745f49f950351e93"
-		},
-		{
-			"ImportPath": "k8s.io/kubernetes/pkg/kubelet/volumemanager/cache",
-			"Comment": "v1.10.1-beta.0-52-g59e4f79",
-			"Rev": "59e4f79d25adca76ff42542e745f49f950351e93"
-		},
-		{
-			"ImportPath": "k8s.io/kubernetes/pkg/kubelet/volumemanager/populator",
-			"Comment": "v1.10.1-beta.0-52-g59e4f79",
-			"Rev": "59e4f79d25adca76ff42542e745f49f950351e93"
-		},
-		{
-			"ImportPath": "k8s.io/kubernetes/pkg/kubelet/volumemanager/reconciler",
-			"Comment": "v1.10.1-beta.0-52-g59e4f79",
-			"Rev": "59e4f79d25adca76ff42542e745f49f950351e93"
-		},
-		{
-			"ImportPath": "k8s.io/kubernetes/pkg/kubelet/winstats",
-			"Comment": "v1.10.1-beta.0-52-g59e4f79",
-			"Rev": "59e4f79d25adca76ff42542e745f49f950351e93"
-		},
-		{
-			"ImportPath": "k8s.io/kubernetes/pkg/kubemark",
-			"Comment": "v1.10.1-beta.0-52-g59e4f79",
-			"Rev": "59e4f79d25adca76ff42542e745f49f950351e93"
-		},
-		{
-			"ImportPath": "k8s.io/kubernetes/pkg/master/ports",
-			"Comment": "v1.10.1-beta.0-52-g59e4f79",
-			"Rev": "59e4f79d25adca76ff42542e745f49f950351e93"
-		},
-		{
-			"ImportPath": "k8s.io/kubernetes/pkg/printers",
-			"Comment": "v1.10.1-beta.0-52-g59e4f79",
-			"Rev": "59e4f79d25adca76ff42542e745f49f950351e93"
-		},
-		{
-			"ImportPath": "k8s.io/kubernetes/pkg/printers/internalversion",
-			"Comment": "v1.10.1-beta.0-52-g59e4f79",
-			"Rev": "59e4f79d25adca76ff42542e745f49f950351e93"
-		},
-		{
-			"ImportPath": "k8s.io/kubernetes/pkg/probe",
-			"Comment": "v1.10.1-beta.0-52-g59e4f79",
-			"Rev": "59e4f79d25adca76ff42542e745f49f950351e93"
-		},
-		{
-			"ImportPath": "k8s.io/kubernetes/pkg/probe/exec",
-			"Comment": "v1.10.1-beta.0-52-g59e4f79",
-			"Rev": "59e4f79d25adca76ff42542e745f49f950351e93"
-		},
-		{
-			"ImportPath": "k8s.io/kubernetes/pkg/probe/http",
-			"Comment": "v1.10.1-beta.0-52-g59e4f79",
-			"Rev": "59e4f79d25adca76ff42542e745f49f950351e93"
-		},
-		{
-			"ImportPath": "k8s.io/kubernetes/pkg/probe/tcp",
-			"Comment": "v1.10.1-beta.0-52-g59e4f79",
-			"Rev": "59e4f79d25adca76ff42542e745f49f950351e93"
-		},
-		{
-			"ImportPath": "k8s.io/kubernetes/pkg/proxy",
-			"Comment": "v1.10.1-beta.0-52-g59e4f79",
-			"Rev": "59e4f79d25adca76ff42542e745f49f950351e93"
-		},
-		{
-			"ImportPath": "k8s.io/kubernetes/pkg/proxy/apis/kubeproxyconfig",
-			"Comment": "v1.10.1-beta.0-52-g59e4f79",
-			"Rev": "59e4f79d25adca76ff42542e745f49f950351e93"
-		},
-		{
-			"ImportPath": "k8s.io/kubernetes/pkg/proxy/apis/kubeproxyconfig/scheme",
-			"Comment": "v1.10.1-beta.0-52-g59e4f79",
-			"Rev": "59e4f79d25adca76ff42542e745f49f950351e93"
-		},
-		{
-			"ImportPath": "k8s.io/kubernetes/pkg/proxy/apis/kubeproxyconfig/v1alpha1",
-			"Comment": "v1.10.1-beta.0-52-g59e4f79",
-			"Rev": "59e4f79d25adca76ff42542e745f49f950351e93"
-		},
-		{
-			"ImportPath": "k8s.io/kubernetes/pkg/proxy/apis/kubeproxyconfig/validation",
-			"Comment": "v1.10.1-beta.0-52-g59e4f79",
-			"Rev": "59e4f79d25adca76ff42542e745f49f950351e93"
-		},
-		{
-			"ImportPath": "k8s.io/kubernetes/pkg/proxy/config",
-			"Comment": "v1.10.1-beta.0-52-g59e4f79",
-			"Rev": "59e4f79d25adca76ff42542e745f49f950351e93"
-		},
-		{
-			"ImportPath": "k8s.io/kubernetes/pkg/proxy/healthcheck",
-			"Comment": "v1.10.1-beta.0-52-g59e4f79",
-			"Rev": "59e4f79d25adca76ff42542e745f49f950351e93"
-		},
-		{
-			"ImportPath": "k8s.io/kubernetes/pkg/proxy/iptables",
-			"Comment": "v1.10.1-beta.0-52-g59e4f79",
-			"Rev": "59e4f79d25adca76ff42542e745f49f950351e93"
-		},
-		{
-			"ImportPath": "k8s.io/kubernetes/pkg/proxy/ipvs",
-			"Comment": "v1.10.1-beta.0-52-g59e4f79",
-			"Rev": "59e4f79d25adca76ff42542e745f49f950351e93"
-		},
-		{
-			"ImportPath": "k8s.io/kubernetes/pkg/proxy/metrics",
-			"Comment": "v1.10.1-beta.0-52-g59e4f79",
-			"Rev": "59e4f79d25adca76ff42542e745f49f950351e93"
-		},
-		{
-			"ImportPath": "k8s.io/kubernetes/pkg/proxy/userspace",
-			"Comment": "v1.10.1-beta.0-52-g59e4f79",
-			"Rev": "59e4f79d25adca76ff42542e745f49f950351e93"
-		},
-		{
-			"ImportPath": "k8s.io/kubernetes/pkg/proxy/util",
-			"Comment": "v1.10.1-beta.0-52-g59e4f79",
-			"Rev": "59e4f79d25adca76ff42542e745f49f950351e93"
-		},
-		{
-			"ImportPath": "k8s.io/kubernetes/pkg/proxy/winkernel",
-			"Comment": "v1.10.1-beta.0-52-g59e4f79",
-			"Rev": "59e4f79d25adca76ff42542e745f49f950351e93"
-		},
-		{
-			"ImportPath": "k8s.io/kubernetes/pkg/proxy/winuserspace",
-			"Comment": "v1.10.1-beta.0-52-g59e4f79",
-			"Rev": "59e4f79d25adca76ff42542e745f49f950351e93"
-		},
-		{
-			"ImportPath": "k8s.io/kubernetes/pkg/quota",
-			"Comment": "v1.10.1-beta.0-52-g59e4f79",
-			"Rev": "59e4f79d25adca76ff42542e745f49f950351e93"
-		},
-		{
-			"ImportPath": "k8s.io/kubernetes/pkg/registry/rbac/validation",
-			"Comment": "v1.10.1-beta.0-52-g59e4f79",
-			"Rev": "59e4f79d25adca76ff42542e745f49f950351e93"
-		},
-		{
-			"ImportPath": "k8s.io/kubernetes/pkg/scheduler",
-			"Comment": "v1.10.1-beta.0-52-g59e4f79",
-			"Rev": "59e4f79d25adca76ff42542e745f49f950351e93"
-		},
-		{
-			"ImportPath": "k8s.io/kubernetes/pkg/scheduler/algorithm",
-			"Comment": "v1.10.1-beta.0-52-g59e4f79",
-			"Rev": "59e4f79d25adca76ff42542e745f49f950351e93"
-		},
-		{
-			"ImportPath": "k8s.io/kubernetes/pkg/scheduler/algorithm/predicates",
-			"Comment": "v1.10.1-beta.0-52-g59e4f79",
-			"Rev": "59e4f79d25adca76ff42542e745f49f950351e93"
-		},
-		{
-			"ImportPath": "k8s.io/kubernetes/pkg/scheduler/algorithm/priorities",
-			"Comment": "v1.10.1-beta.0-52-g59e4f79",
-			"Rev": "59e4f79d25adca76ff42542e745f49f950351e93"
-		},
-		{
-			"ImportPath": "k8s.io/kubernetes/pkg/scheduler/algorithm/priorities/util",
-			"Comment": "v1.10.1-beta.0-52-g59e4f79",
-			"Rev": "59e4f79d25adca76ff42542e745f49f950351e93"
-		},
-		{
-			"ImportPath": "k8s.io/kubernetes/pkg/scheduler/algorithmprovider",
-			"Comment": "v1.10.1-beta.0-52-g59e4f79",
-			"Rev": "59e4f79d25adca76ff42542e745f49f950351e93"
-		},
-		{
-			"ImportPath": "k8s.io/kubernetes/pkg/scheduler/algorithmprovider/defaults",
-			"Comment": "v1.10.1-beta.0-52-g59e4f79",
-			"Rev": "59e4f79d25adca76ff42542e745f49f950351e93"
-		},
-		{
-			"ImportPath": "k8s.io/kubernetes/pkg/scheduler/api",
-			"Comment": "v1.10.1-beta.0-52-g59e4f79",
-			"Rev": "59e4f79d25adca76ff42542e745f49f950351e93"
-		},
-		{
-			"ImportPath": "k8s.io/kubernetes/pkg/scheduler/api/validation",
-			"Comment": "v1.10.1-beta.0-52-g59e4f79",
-			"Rev": "59e4f79d25adca76ff42542e745f49f950351e93"
-		},
-		{
-			"ImportPath": "k8s.io/kubernetes/pkg/scheduler/core",
-			"Comment": "v1.10.1-beta.0-52-g59e4f79",
-			"Rev": "59e4f79d25adca76ff42542e745f49f950351e93"
-		},
-		{
-			"ImportPath": "k8s.io/kubernetes/pkg/scheduler/factory",
-			"Comment": "v1.10.1-beta.0-52-g59e4f79",
-			"Rev": "59e4f79d25adca76ff42542e745f49f950351e93"
-		},
-		{
-			"ImportPath": "k8s.io/kubernetes/pkg/scheduler/metrics",
-			"Comment": "v1.10.1-beta.0-52-g59e4f79",
-			"Rev": "59e4f79d25adca76ff42542e745f49f950351e93"
-		},
-		{
-			"ImportPath": "k8s.io/kubernetes/pkg/scheduler/schedulercache",
-			"Comment": "v1.10.1-beta.0-52-g59e4f79",
-			"Rev": "59e4f79d25adca76ff42542e745f49f950351e93"
-		},
-		{
-			"ImportPath": "k8s.io/kubernetes/pkg/scheduler/util",
-			"Comment": "v1.10.1-beta.0-52-g59e4f79",
-			"Rev": "59e4f79d25adca76ff42542e745f49f950351e93"
-		},
-		{
-			"ImportPath": "k8s.io/kubernetes/pkg/scheduler/volumebinder",
-			"Comment": "v1.10.1-beta.0-52-g59e4f79",
-			"Rev": "59e4f79d25adca76ff42542e745f49f950351e93"
-		},
-		{
-			"ImportPath": "k8s.io/kubernetes/pkg/security/apparmor",
-			"Comment": "v1.10.1-beta.0-52-g59e4f79",
-			"Rev": "59e4f79d25adca76ff42542e745f49f950351e93"
-		},
-		{
-			"ImportPath": "k8s.io/kubernetes/pkg/security/podsecuritypolicy/seccomp",
-			"Comment": "v1.10.1-beta.0-52-g59e4f79",
-			"Rev": "59e4f79d25adca76ff42542e745f49f950351e93"
-		},
-		{
-			"ImportPath": "k8s.io/kubernetes/pkg/security/podsecuritypolicy/util",
-			"Comment": "v1.10.1-beta.0-52-g59e4f79",
-			"Rev": "59e4f79d25adca76ff42542e745f49f950351e93"
-		},
-		{
-			"ImportPath": "k8s.io/kubernetes/pkg/securitycontext",
-			"Comment": "v1.10.1-beta.0-52-g59e4f79",
-			"Rev": "59e4f79d25adca76ff42542e745f49f950351e93"
-		},
-		{
-			"ImportPath": "k8s.io/kubernetes/pkg/serviceaccount",
-			"Comment": "v1.10.1-beta.0-52-g59e4f79",
-			"Rev": "59e4f79d25adca76ff42542e745f49f950351e93"
-		},
-		{
-			"ImportPath": "k8s.io/kubernetes/pkg/util/async",
-			"Comment": "v1.10.1-beta.0-52-g59e4f79",
-			"Rev": "59e4f79d25adca76ff42542e745f49f950351e93"
-		},
-		{
-			"ImportPath": "k8s.io/kubernetes/pkg/util/bandwidth",
-			"Comment": "v1.10.1-beta.0-52-g59e4f79",
-			"Rev": "59e4f79d25adca76ff42542e745f49f950351e93"
-		},
-		{
-			"ImportPath": "k8s.io/kubernetes/pkg/util/config",
-			"Comment": "v1.10.1-beta.0-52-g59e4f79",
-			"Rev": "59e4f79d25adca76ff42542e745f49f950351e93"
-		},
-		{
-			"ImportPath": "k8s.io/kubernetes/pkg/util/configz",
-			"Comment": "v1.10.1-beta.0-52-g59e4f79",
-			"Rev": "59e4f79d25adca76ff42542e745f49f950351e93"
-		},
-		{
-			"ImportPath": "k8s.io/kubernetes/pkg/util/conntrack",
-			"Comment": "v1.10.1-beta.0-52-g59e4f79",
-			"Rev": "59e4f79d25adca76ff42542e745f49f950351e93"
-		},
-		{
-			"ImportPath": "k8s.io/kubernetes/pkg/util/dbus",
-			"Comment": "v1.10.1-beta.0-52-g59e4f79",
-			"Rev": "59e4f79d25adca76ff42542e745f49f950351e93"
-		},
-		{
-			"ImportPath": "k8s.io/kubernetes/pkg/util/ebtables",
-			"Comment": "v1.10.1-beta.0-52-g59e4f79",
-			"Rev": "59e4f79d25adca76ff42542e745f49f950351e93"
-		},
-		{
-			"ImportPath": "k8s.io/kubernetes/pkg/util/env",
-			"Comment": "v1.10.1-beta.0-52-g59e4f79",
-			"Rev": "59e4f79d25adca76ff42542e745f49f950351e93"
-		},
-		{
-			"ImportPath": "k8s.io/kubernetes/pkg/util/file",
-			"Comment": "v1.10.1-beta.0-52-g59e4f79",
-			"Rev": "59e4f79d25adca76ff42542e745f49f950351e93"
-		},
-		{
-			"ImportPath": "k8s.io/kubernetes/pkg/util/filesystem",
-			"Comment": "v1.10.1-beta.0-52-g59e4f79",
-			"Rev": "59e4f79d25adca76ff42542e745f49f950351e93"
-		},
-		{
-			"ImportPath": "k8s.io/kubernetes/pkg/util/flag",
-			"Comment": "v1.10.1-beta.0-52-g59e4f79",
-			"Rev": "59e4f79d25adca76ff42542e745f49f950351e93"
-		},
-		{
-			"ImportPath": "k8s.io/kubernetes/pkg/util/flock",
-			"Comment": "v1.10.1-beta.0-52-g59e4f79",
-			"Rev": "59e4f79d25adca76ff42542e745f49f950351e93"
-		},
-		{
-			"ImportPath": "k8s.io/kubernetes/pkg/util/goroutinemap",
-			"Comment": "v1.10.1-beta.0-52-g59e4f79",
-			"Rev": "59e4f79d25adca76ff42542e745f49f950351e93"
-		},
-		{
-			"ImportPath": "k8s.io/kubernetes/pkg/util/goroutinemap/exponentialbackoff",
-			"Comment": "v1.10.1-beta.0-52-g59e4f79",
-			"Rev": "59e4f79d25adca76ff42542e745f49f950351e93"
-		},
-		{
-			"ImportPath": "k8s.io/kubernetes/pkg/util/hash",
-			"Comment": "v1.10.1-beta.0-52-g59e4f79",
-			"Rev": "59e4f79d25adca76ff42542e745f49f950351e93"
-		},
-		{
-			"ImportPath": "k8s.io/kubernetes/pkg/util/interrupt",
-			"Comment": "v1.10.1-beta.0-52-g59e4f79",
-			"Rev": "59e4f79d25adca76ff42542e745f49f950351e93"
-		},
-		{
-			"ImportPath": "k8s.io/kubernetes/pkg/util/io",
-			"Comment": "v1.10.1-beta.0-52-g59e4f79",
-			"Rev": "59e4f79d25adca76ff42542e745f49f950351e93"
-		},
-		{
-			"ImportPath": "k8s.io/kubernetes/pkg/util/ipconfig",
-			"Comment": "v1.10.1-beta.0-52-g59e4f79",
-			"Rev": "59e4f79d25adca76ff42542e745f49f950351e93"
-		},
-		{
-			"ImportPath": "k8s.io/kubernetes/pkg/util/ipset",
-			"Comment": "v1.10.1-beta.0-52-g59e4f79",
-			"Rev": "59e4f79d25adca76ff42542e745f49f950351e93"
-		},
-		{
-			"ImportPath": "k8s.io/kubernetes/pkg/util/iptables",
-			"Comment": "v1.10.1-beta.0-52-g59e4f79",
-			"Rev": "59e4f79d25adca76ff42542e745f49f950351e93"
-		},
-		{
-			"ImportPath": "k8s.io/kubernetes/pkg/util/ipvs",
-			"Comment": "v1.10.1-beta.0-52-g59e4f79",
-			"Rev": "59e4f79d25adca76ff42542e745f49f950351e93"
-		},
-		{
-			"ImportPath": "k8s.io/kubernetes/pkg/util/keymutex",
-			"Comment": "v1.10.1-beta.0-52-g59e4f79",
-			"Rev": "59e4f79d25adca76ff42542e745f49f950351e93"
-		},
-		{
-			"ImportPath": "k8s.io/kubernetes/pkg/util/labels",
-			"Comment": "v1.10.1-beta.0-52-g59e4f79",
-			"Rev": "59e4f79d25adca76ff42542e745f49f950351e93"
-		},
-		{
-			"ImportPath": "k8s.io/kubernetes/pkg/util/limitwriter",
-			"Comment": "v1.10.1-beta.0-52-g59e4f79",
-			"Rev": "59e4f79d25adca76ff42542e745f49f950351e93"
-		},
-		{
-			"ImportPath": "k8s.io/kubernetes/pkg/util/metrics",
-			"Comment": "v1.10.1-beta.0-52-g59e4f79",
-			"Rev": "59e4f79d25adca76ff42542e745f49f950351e93"
-		},
-		{
-			"ImportPath": "k8s.io/kubernetes/pkg/util/mount",
-			"Comment": "v1.10.1-beta.0-52-g59e4f79",
-			"Rev": "59e4f79d25adca76ff42542e745f49f950351e93"
-		},
-		{
-			"ImportPath": "k8s.io/kubernetes/pkg/util/net",
-			"Comment": "v1.10.1-beta.0-52-g59e4f79",
-			"Rev": "59e4f79d25adca76ff42542e745f49f950351e93"
-		},
-		{
-			"ImportPath": "k8s.io/kubernetes/pkg/util/net/sets",
-			"Comment": "v1.10.1-beta.0-52-g59e4f79",
-			"Rev": "59e4f79d25adca76ff42542e745f49f950351e93"
-		},
-		{
-			"ImportPath": "k8s.io/kubernetes/pkg/util/netsh",
-			"Comment": "v1.10.1-beta.0-52-g59e4f79",
-			"Rev": "59e4f79d25adca76ff42542e745f49f950351e93"
-		},
-		{
-			"ImportPath": "k8s.io/kubernetes/pkg/util/node",
-			"Comment": "v1.10.1-beta.0-52-g59e4f79",
-			"Rev": "59e4f79d25adca76ff42542e745f49f950351e93"
-		},
-		{
-			"ImportPath": "k8s.io/kubernetes/pkg/util/nsenter",
-			"Comment": "v1.10.1-beta.0-52-g59e4f79",
-			"Rev": "59e4f79d25adca76ff42542e745f49f950351e93"
-		},
-		{
-			"ImportPath": "k8s.io/kubernetes/pkg/util/oom",
-			"Comment": "v1.10.1-beta.0-52-g59e4f79",
-			"Rev": "59e4f79d25adca76ff42542e745f49f950351e93"
-		},
-		{
-			"ImportPath": "k8s.io/kubernetes/pkg/util/parsers",
-			"Comment": "v1.10.1-beta.0-52-g59e4f79",
-			"Rev": "59e4f79d25adca76ff42542e745f49f950351e93"
-		},
-		{
-			"ImportPath": "k8s.io/kubernetes/pkg/util/pointer",
-			"Comment": "v1.10.1-beta.0-52-g59e4f79",
-			"Rev": "59e4f79d25adca76ff42542e745f49f950351e93"
-		},
-		{
-			"ImportPath": "k8s.io/kubernetes/pkg/util/procfs",
-			"Comment": "v1.10.1-beta.0-52-g59e4f79",
-			"Rev": "59e4f79d25adca76ff42542e745f49f950351e93"
-		},
-		{
-			"ImportPath": "k8s.io/kubernetes/pkg/util/removeall",
-			"Comment": "v1.10.1-beta.0-52-g59e4f79",
-			"Rev": "59e4f79d25adca76ff42542e745f49f950351e93"
-		},
-		{
-			"ImportPath": "k8s.io/kubernetes/pkg/util/resizefs",
-			"Comment": "v1.10.1-beta.0-52-g59e4f79",
-			"Rev": "59e4f79d25adca76ff42542e745f49f950351e93"
-		},
-		{
-			"ImportPath": "k8s.io/kubernetes/pkg/util/resourcecontainer",
-			"Comment": "v1.10.1-beta.0-52-g59e4f79",
-			"Rev": "59e4f79d25adca76ff42542e745f49f950351e93"
-		},
-		{
-			"ImportPath": "k8s.io/kubernetes/pkg/util/rlimit",
-			"Comment": "v1.10.1-beta.0-52-g59e4f79",
-			"Rev": "59e4f79d25adca76ff42542e745f49f950351e93"
-		},
-		{
-			"ImportPath": "k8s.io/kubernetes/pkg/util/selinux",
-			"Comment": "v1.10.1-beta.0-52-g59e4f79",
-			"Rev": "59e4f79d25adca76ff42542e745f49f950351e93"
-		},
-		{
-			"ImportPath": "k8s.io/kubernetes/pkg/util/slice",
-			"Comment": "v1.10.1-beta.0-52-g59e4f79",
-			"Rev": "59e4f79d25adca76ff42542e745f49f950351e93"
-		},
-		{
-			"ImportPath": "k8s.io/kubernetes/pkg/util/strings",
-			"Comment": "v1.10.1-beta.0-52-g59e4f79",
-			"Rev": "59e4f79d25adca76ff42542e745f49f950351e93"
-		},
-		{
-			"ImportPath": "k8s.io/kubernetes/pkg/util/sysctl",
-			"Comment": "v1.10.1-beta.0-52-g59e4f79",
-			"Rev": "59e4f79d25adca76ff42542e745f49f950351e93"
-		},
-		{
-			"ImportPath": "k8s.io/kubernetes/pkg/util/tail",
-			"Comment": "v1.10.1-beta.0-52-g59e4f79",
-			"Rev": "59e4f79d25adca76ff42542e745f49f950351e93"
-		},
-		{
-			"ImportPath": "k8s.io/kubernetes/pkg/util/taints",
-			"Comment": "v1.10.1-beta.0-52-g59e4f79",
-			"Rev": "59e4f79d25adca76ff42542e745f49f950351e93"
-		},
-		{
-			"ImportPath": "k8s.io/kubernetes/pkg/util/term",
-			"Comment": "v1.10.1-beta.0-52-g59e4f79",
-			"Rev": "59e4f79d25adca76ff42542e745f49f950351e93"
-		},
-		{
-			"ImportPath": "k8s.io/kubernetes/pkg/util/version",
-			"Comment": "v1.10.1-beta.0-52-g59e4f79",
-			"Rev": "59e4f79d25adca76ff42542e745f49f950351e93"
-		},
-		{
-			"ImportPath": "k8s.io/kubernetes/pkg/version",
-			"Comment": "v1.10.1-beta.0-52-g59e4f79",
-			"Rev": "59e4f79d25adca76ff42542e745f49f950351e93"
-		},
-		{
-			"ImportPath": "k8s.io/kubernetes/pkg/version/verflag",
-			"Comment": "v1.10.1-beta.0-52-g59e4f79",
-			"Rev": "59e4f79d25adca76ff42542e745f49f950351e93"
-		},
-		{
-			"ImportPath": "k8s.io/kubernetes/pkg/volume",
-			"Comment": "v1.10.1-beta.0-52-g59e4f79",
-			"Rev": "59e4f79d25adca76ff42542e745f49f950351e93"
-		},
-		{
-			"ImportPath": "k8s.io/kubernetes/pkg/volume/aws_ebs",
-			"Comment": "v1.10.1-beta.0-52-g59e4f79",
-			"Rev": "59e4f79d25adca76ff42542e745f49f950351e93"
-		},
-		{
-			"ImportPath": "k8s.io/kubernetes/pkg/volume/azure_dd",
-			"Comment": "v1.10.1-beta.0-52-g59e4f79",
-			"Rev": "59e4f79d25adca76ff42542e745f49f950351e93"
-		},
-		{
-			"ImportPath": "k8s.io/kubernetes/pkg/volume/azure_file",
-			"Comment": "v1.10.1-beta.0-52-g59e4f79",
-			"Rev": "59e4f79d25adca76ff42542e745f49f950351e93"
-		},
-		{
-			"ImportPath": "k8s.io/kubernetes/pkg/volume/cephfs",
-			"Comment": "v1.10.1-beta.0-52-g59e4f79",
-			"Rev": "59e4f79d25adca76ff42542e745f49f950351e93"
-		},
-		{
-			"ImportPath": "k8s.io/kubernetes/pkg/volume/cinder",
-			"Comment": "v1.10.1-beta.0-52-g59e4f79",
-			"Rev": "59e4f79d25adca76ff42542e745f49f950351e93"
-		},
-		{
-			"ImportPath": "k8s.io/kubernetes/pkg/volume/configmap",
-			"Comment": "v1.10.1-beta.0-52-g59e4f79",
-			"Rev": "59e4f79d25adca76ff42542e745f49f950351e93"
-		},
-		{
-			"ImportPath": "k8s.io/kubernetes/pkg/volume/csi",
-			"Comment": "v1.10.1-beta.0-52-g59e4f79",
-			"Rev": "59e4f79d25adca76ff42542e745f49f950351e93"
-		},
-		{
-			"ImportPath": "k8s.io/kubernetes/pkg/volume/downwardapi",
-			"Comment": "v1.10.1-beta.0-52-g59e4f79",
-			"Rev": "59e4f79d25adca76ff42542e745f49f950351e93"
-		},
-		{
-			"ImportPath": "k8s.io/kubernetes/pkg/volume/empty_dir",
-			"Comment": "v1.10.1-beta.0-52-g59e4f79",
-			"Rev": "59e4f79d25adca76ff42542e745f49f950351e93"
-		},
-		{
-			"ImportPath": "k8s.io/kubernetes/pkg/volume/fc",
-			"Comment": "v1.10.1-beta.0-52-g59e4f79",
-			"Rev": "59e4f79d25adca76ff42542e745f49f950351e93"
-		},
-		{
-			"ImportPath": "k8s.io/kubernetes/pkg/volume/flexvolume",
-			"Comment": "v1.10.1-beta.0-52-g59e4f79",
-			"Rev": "59e4f79d25adca76ff42542e745f49f950351e93"
-		},
-		{
-			"ImportPath": "k8s.io/kubernetes/pkg/volume/flocker",
-			"Comment": "v1.10.1-beta.0-52-g59e4f79",
-			"Rev": "59e4f79d25adca76ff42542e745f49f950351e93"
-		},
-		{
-			"ImportPath": "k8s.io/kubernetes/pkg/volume/gce_pd",
-			"Comment": "v1.10.1-beta.0-52-g59e4f79",
-			"Rev": "59e4f79d25adca76ff42542e745f49f950351e93"
-		},
-		{
-			"ImportPath": "k8s.io/kubernetes/pkg/volume/git_repo",
-			"Comment": "v1.10.1-beta.0-52-g59e4f79",
-			"Rev": "59e4f79d25adca76ff42542e745f49f950351e93"
-		},
-		{
-			"ImportPath": "k8s.io/kubernetes/pkg/volume/glusterfs",
-			"Comment": "v1.10.1-beta.0-52-g59e4f79",
-			"Rev": "59e4f79d25adca76ff42542e745f49f950351e93"
-		},
-		{
-			"ImportPath": "k8s.io/kubernetes/pkg/volume/host_path",
-			"Comment": "v1.10.1-beta.0-52-g59e4f79",
-			"Rev": "59e4f79d25adca76ff42542e745f49f950351e93"
-		},
-		{
-			"ImportPath": "k8s.io/kubernetes/pkg/volume/iscsi",
-			"Comment": "v1.10.1-beta.0-52-g59e4f79",
-			"Rev": "59e4f79d25adca76ff42542e745f49f950351e93"
-		},
-		{
-			"ImportPath": "k8s.io/kubernetes/pkg/volume/local",
-			"Comment": "v1.10.1-beta.0-52-g59e4f79",
-			"Rev": "59e4f79d25adca76ff42542e745f49f950351e93"
-		},
-		{
-			"ImportPath": "k8s.io/kubernetes/pkg/volume/nfs",
-			"Comment": "v1.10.1-beta.0-52-g59e4f79",
-			"Rev": "59e4f79d25adca76ff42542e745f49f950351e93"
-		},
-		{
-			"ImportPath": "k8s.io/kubernetes/pkg/volume/photon_pd",
-			"Comment": "v1.10.1-beta.0-52-g59e4f79",
-			"Rev": "59e4f79d25adca76ff42542e745f49f950351e93"
-		},
-		{
-			"ImportPath": "k8s.io/kubernetes/pkg/volume/portworx",
-			"Comment": "v1.10.1-beta.0-52-g59e4f79",
-			"Rev": "59e4f79d25adca76ff42542e745f49f950351e93"
-		},
-		{
-			"ImportPath": "k8s.io/kubernetes/pkg/volume/projected",
-			"Comment": "v1.10.1-beta.0-52-g59e4f79",
-			"Rev": "59e4f79d25adca76ff42542e745f49f950351e93"
-		},
-		{
-			"ImportPath": "k8s.io/kubernetes/pkg/volume/quobyte",
-			"Comment": "v1.10.1-beta.0-52-g59e4f79",
-			"Rev": "59e4f79d25adca76ff42542e745f49f950351e93"
-		},
-		{
-			"ImportPath": "k8s.io/kubernetes/pkg/volume/rbd",
-			"Comment": "v1.10.1-beta.0-52-g59e4f79",
-			"Rev": "59e4f79d25adca76ff42542e745f49f950351e93"
-		},
-		{
-			"ImportPath": "k8s.io/kubernetes/pkg/volume/scaleio",
-			"Comment": "v1.10.1-beta.0-52-g59e4f79",
-			"Rev": "59e4f79d25adca76ff42542e745f49f950351e93"
-		},
-		{
-			"ImportPath": "k8s.io/kubernetes/pkg/volume/secret",
-			"Comment": "v1.10.1-beta.0-52-g59e4f79",
-			"Rev": "59e4f79d25adca76ff42542e745f49f950351e93"
-		},
-		{
-			"ImportPath": "k8s.io/kubernetes/pkg/volume/storageos",
-			"Comment": "v1.10.1-beta.0-52-g59e4f79",
-			"Rev": "59e4f79d25adca76ff42542e745f49f950351e93"
-		},
-		{
-			"ImportPath": "k8s.io/kubernetes/pkg/volume/util",
-			"Comment": "v1.10.1-beta.0-52-g59e4f79",
-			"Rev": "59e4f79d25adca76ff42542e745f49f950351e93"
-		},
-		{
-			"ImportPath": "k8s.io/kubernetes/pkg/volume/util/fs",
-			"Comment": "v1.10.1-beta.0-52-g59e4f79",
-			"Rev": "59e4f79d25adca76ff42542e745f49f950351e93"
-		},
-		{
-			"ImportPath": "k8s.io/kubernetes/pkg/volume/util/nestedpendingoperations",
-			"Comment": "v1.10.1-beta.0-52-g59e4f79",
-			"Rev": "59e4f79d25adca76ff42542e745f49f950351e93"
-		},
-		{
-			"ImportPath": "k8s.io/kubernetes/pkg/volume/util/operationexecutor",
-			"Comment": "v1.10.1-beta.0-52-g59e4f79",
-			"Rev": "59e4f79d25adca76ff42542e745f49f950351e93"
-		},
-		{
-			"ImportPath": "k8s.io/kubernetes/pkg/volume/util/recyclerclient",
-			"Comment": "v1.10.1-beta.0-52-g59e4f79",
-			"Rev": "59e4f79d25adca76ff42542e745f49f950351e93"
-		},
-		{
-			"ImportPath": "k8s.io/kubernetes/pkg/volume/util/types",
-			"Comment": "v1.10.1-beta.0-52-g59e4f79",
-			"Rev": "59e4f79d25adca76ff42542e745f49f950351e93"
-		},
-		{
-			"ImportPath": "k8s.io/kubernetes/pkg/volume/util/volumepathhandler",
-			"Comment": "v1.10.1-beta.0-52-g59e4f79",
-			"Rev": "59e4f79d25adca76ff42542e745f49f950351e93"
-		},
-		{
-			"ImportPath": "k8s.io/kubernetes/pkg/volume/validation",
-			"Comment": "v1.10.1-beta.0-52-g59e4f79",
-			"Rev": "59e4f79d25adca76ff42542e745f49f950351e93"
-		},
-		{
-			"ImportPath": "k8s.io/kubernetes/pkg/volume/vsphere_volume",
-			"Comment": "v1.10.1-beta.0-52-g59e4f79",
-			"Rev": "59e4f79d25adca76ff42542e745f49f950351e93"
-		},
-		{
-			"ImportPath": "k8s.io/kubernetes/pkg/windows/service",
-			"Comment": "v1.10.1-beta.0-52-g59e4f79",
-			"Rev": "59e4f79d25adca76ff42542e745f49f950351e93"
-		},
-		{
-			"ImportPath": "k8s.io/kubernetes/test/utils",
-			"Comment": "v1.10.1-beta.0-52-g59e4f79",
-			"Rev": "59e4f79d25adca76ff42542e745f49f950351e93"
-		},
-		{
-			"ImportPath": "k8s.io/kubernetes/third_party/forked/golang/expansion",
-			"Comment": "v1.10.1-beta.0-52-g59e4f79",
-			"Rev": "59e4f79d25adca76ff42542e745f49f950351e93"
->>>>>>> 41c80496
 		},
 		{
 			"ImportPath": "k8s.io/utils/clock",
