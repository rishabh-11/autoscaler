/*
Copyright 2016 The Kubernetes Authors.

Licensed under the Apache License, Version 2.0 (the "License");
you may not use this file except in compliance with the License.
You may obtain a copy of the License at

    http://www.apache.org/licenses/LICENSE-2.0

Unless required by applicable law or agreed to in writing, software
distributed under the License is distributed on an "AS IS" BASIS,
WITHOUT WARRANTIES OR CONDITIONS OF ANY KIND, either express or implied.
See the License for the specific language governing permissions and
limitations under the License.
*/

package core

import (
	"errors"
	"fmt"
	"reflect"
	"time"

	apiv1 "k8s.io/api/core/v1"
	"k8s.io/apimachinery/pkg/labels"
	"k8s.io/autoscaler/cluster-autoscaler/core/scaledown/pdb"
	"k8s.io/autoscaler/cluster-autoscaler/core/scaledown/planner"
	scaledownstatus "k8s.io/autoscaler/cluster-autoscaler/core/scaledown/status"
	"k8s.io/autoscaler/cluster-autoscaler/core/scaleup"
	orchestrator "k8s.io/autoscaler/cluster-autoscaler/core/scaleup/orchestrator"
	"k8s.io/autoscaler/cluster-autoscaler/debuggingsnapshot"
	kube_util "k8s.io/autoscaler/cluster-autoscaler/utils/kubernetes"
	"k8s.io/autoscaler/cluster-autoscaler/utils/taints"
	schedulerframework "k8s.io/kubernetes/pkg/scheduler/framework"

	"k8s.io/autoscaler/cluster-autoscaler/cloudprovider"
	"k8s.io/autoscaler/cluster-autoscaler/clusterstate"
	"k8s.io/autoscaler/cluster-autoscaler/clusterstate/utils"
	"k8s.io/autoscaler/cluster-autoscaler/config"
	"k8s.io/autoscaler/cluster-autoscaler/context"
	"k8s.io/autoscaler/cluster-autoscaler/core/scaledown"
	"k8s.io/autoscaler/cluster-autoscaler/core/scaledown/actuation"
	"k8s.io/autoscaler/cluster-autoscaler/core/scaledown/deletiontracker"
	"k8s.io/autoscaler/cluster-autoscaler/core/scaledown/legacy"
	core_utils "k8s.io/autoscaler/cluster-autoscaler/core/utils"
	"k8s.io/autoscaler/cluster-autoscaler/estimator"
	"k8s.io/autoscaler/cluster-autoscaler/expander"
	"k8s.io/autoscaler/cluster-autoscaler/metrics"
	ca_processors "k8s.io/autoscaler/cluster-autoscaler/processors"
	"k8s.io/autoscaler/cluster-autoscaler/processors/status"
	"k8s.io/autoscaler/cluster-autoscaler/simulator"
	"k8s.io/autoscaler/cluster-autoscaler/simulator/clustersnapshot"
	"k8s.io/autoscaler/cluster-autoscaler/simulator/drainability/rules"
	"k8s.io/autoscaler/cluster-autoscaler/simulator/options"
	"k8s.io/autoscaler/cluster-autoscaler/simulator/predicatechecker"
	"k8s.io/autoscaler/cluster-autoscaler/utils/backoff"
	caerrors "k8s.io/autoscaler/cluster-autoscaler/utils/errors"
	scheduler_utils "k8s.io/autoscaler/cluster-autoscaler/utils/scheduler"
	"k8s.io/utils/integer"

	klog "k8s.io/klog/v2"
)

const (
	// How old the oldest unschedulable pod should be before starting scale up.
	unschedulablePodTimeBuffer = 2 * time.Second
	// How old the oldest unschedulable pod with GPU should be before starting scale up.
	// The idea is that nodes with GPU are very expensive and we're ready to sacrifice
	// a bit more latency to wait for more pods and make a more informed scale-up decision.
	unschedulablePodWithGpuTimeBuffer = 30 * time.Second

	// NodeUpcomingAnnotation is an annotation CA adds to nodes which are upcoming.
	NodeUpcomingAnnotation = "cluster-autoscaler.k8s.io/upcoming-node"

	// podScaleUpDelayAnnotationKey is an annotation how long pod can wait to be scaled up.
	podScaleUpDelayAnnotationKey = "cluster-autoscaler.kubernetes.io/pod-scale-up-delay"
)

// StaticAutoscaler is an autoscaler which has all the core functionality of a CA but without the reconfiguration feature
type StaticAutoscaler struct {
	// AutoscalingContext consists of validated settings and options for this autoscaler
	*context.AutoscalingContext
	// ClusterState for maintaining the state of cluster nodes.
	clusterStateRegistry    *clusterstate.ClusterStateRegistry
	lastScaleUpTime         time.Time
	lastScaleDownDeleteTime time.Time
	lastScaleDownFailTime   time.Time
	scaleDownPlanner        scaledown.Planner
	scaleDownActuator       scaledown.Actuator
	scaleUpOrchestrator     scaleup.Orchestrator
	processors              *ca_processors.AutoscalingProcessors
	processorCallbacks      *staticAutoscalerProcessorCallbacks
	initialized             bool
	taintConfig             taints.TaintConfig
}

type staticAutoscalerProcessorCallbacks struct {
	disableScaleDownForLoop bool
	extraValues             map[string]interface{}
	scaleDownPlanner        scaledown.Planner
}

func (callbacks *staticAutoscalerProcessorCallbacks) ResetUnneededNodes() {
	callbacks.scaleDownPlanner.CleanUpUnneededNodes()
}

func newStaticAutoscalerProcessorCallbacks() *staticAutoscalerProcessorCallbacks {
	callbacks := &staticAutoscalerProcessorCallbacks{}
	callbacks.reset()
	return callbacks
}

func (callbacks *staticAutoscalerProcessorCallbacks) DisableScaleDownForLoop() {
	callbacks.disableScaleDownForLoop = true
}

func (callbacks *staticAutoscalerProcessorCallbacks) SetExtraValue(key string, value interface{}) {
	callbacks.extraValues[key] = value
}

func (callbacks *staticAutoscalerProcessorCallbacks) GetExtraValue(key string) (value interface{}, found bool) {
	value, found = callbacks.extraValues[key]
	return
}

func (callbacks *staticAutoscalerProcessorCallbacks) reset() {
	callbacks.disableScaleDownForLoop = false
	callbacks.extraValues = make(map[string]interface{})
}

// NewStaticAutoscaler creates an instance of Autoscaler filled with provided parameters
func NewStaticAutoscaler(
	opts config.AutoscalingOptions,
	predicateChecker predicatechecker.PredicateChecker,
	clusterSnapshot clustersnapshot.ClusterSnapshot,
	autoscalingKubeClients *context.AutoscalingKubeClients,
	processors *ca_processors.AutoscalingProcessors,
	cloudProvider cloudprovider.CloudProvider,
	expanderStrategy expander.Strategy,
	estimatorBuilder estimator.EstimatorBuilder,
	backoff backoff.Backoff,
	debuggingSnapshotter debuggingsnapshot.DebuggingSnapshotter,
	remainingPdbTracker pdb.RemainingPdbTracker,
	scaleUpOrchestrator scaleup.Orchestrator,
	deleteOptions options.NodeDeleteOptions,
	drainabilityRules rules.Rules) *StaticAutoscaler {

	clusterStateConfig := clusterstate.ClusterStateRegistryConfig{
		MaxTotalUnreadyPercentage: opts.MaxTotalUnreadyPercentage,
		OkTotalUnreadyCount:       opts.OkTotalUnreadyCount,
	}
	clusterStateRegistry := clusterstate.NewClusterStateRegistry(cloudProvider, clusterStateConfig, autoscalingKubeClients.LogRecorder, backoff, processors.NodeGroupConfigProcessor)
	processorCallbacks := newStaticAutoscalerProcessorCallbacks()
	autoscalingContext := context.NewAutoscalingContext(
		opts,
		predicateChecker,
		clusterSnapshot,
		autoscalingKubeClients,
		cloudProvider,
		expanderStrategy,
		estimatorBuilder,
		processorCallbacks,
		debuggingSnapshotter,
		remainingPdbTracker,
		clusterStateRegistry)

	taintConfig := taints.NewTaintConfig(opts)
	processors.ScaleDownCandidatesNotifier.Register(clusterStateRegistry)
	processors.ScaleStateNotifier.Register(clusterStateRegistry)

	// TODO: Populate the ScaleDownActuator/Planner fields in AutoscalingContext
	// during the struct creation rather than here.
	ndt := deletiontracker.NewNodeDeletionTracker(0 * time.Second)
	scaleDown := legacy.NewScaleDown(autoscalingContext, processors, ndt, deleteOptions, drainabilityRules)
	actuator := actuation.NewActuator(autoscalingContext, processors.ScaleStateNotifier, ndt, deleteOptions, drainabilityRules, processors.NodeGroupConfigProcessor)
	autoscalingContext.ScaleDownActuator = actuator

	var scaleDownPlanner scaledown.Planner
	var scaleDownActuator scaledown.Actuator
	if opts.ParallelDrain {
		scaleDownPlanner = planner.New(autoscalingContext, processors, deleteOptions, drainabilityRules)
		scaleDownActuator = actuator
	} else {
		// TODO: Remove the wrapper once the legacy implementation becomes obsolete.
		scaleDownWrapper := legacy.NewScaleDownWrapper(scaleDown, actuator)
		scaleDownPlanner = scaleDownWrapper
		scaleDownActuator = scaleDownWrapper
	}
	processorCallbacks.scaleDownPlanner = scaleDownPlanner

	if scaleUpOrchestrator == nil {
		scaleUpOrchestrator = orchestrator.New()
	}
	scaleUpOrchestrator.Initialize(autoscalingContext, processors, clusterStateRegistry, taintConfig)

	// Set the initial scale times to be less than the start time so as to
	// not start in cooldown mode.
	initialScaleTime := time.Now().Add(-time.Hour)
	return &StaticAutoscaler{
		AutoscalingContext:      autoscalingContext,
		lastScaleUpTime:         initialScaleTime,
		lastScaleDownDeleteTime: initialScaleTime,
		lastScaleDownFailTime:   initialScaleTime,
		scaleDownPlanner:        scaleDownPlanner,
		scaleDownActuator:       scaleDownActuator,
		scaleUpOrchestrator:     scaleUpOrchestrator,
		processors:              processors,
		processorCallbacks:      processorCallbacks,
		clusterStateRegistry:    clusterStateRegistry,
		taintConfig:             taintConfig,
	}
}

// Start starts components running in background.
func (a *StaticAutoscaler) Start() error {
	a.clusterStateRegistry.Start()
	return nil
}

// cleanUpIfRequired removes ToBeDeleted taints added by a previous run of CA
// the taints are removed only once per runtime
func (a *StaticAutoscaler) cleanUpIfRequired() {
	if a.initialized {
		return
	}

	// CA can die at any time. Removing taints that might have been left from the previous run.
	if allNodes, err := a.AllNodeLister().List(); err != nil {
		klog.Errorf("Failed to list ready nodes, not cleaning up taints: %v", err)
	} else {
		taints.CleanAllToBeDeleted(allNodes,
			a.AutoscalingContext.ClientSet, a.Recorder, a.CordonNodeBeforeTerminate)
		if a.AutoscalingContext.AutoscalingOptions.MaxBulkSoftTaintCount == 0 {
			// Clean old taints if soft taints handling is disabled
			taints.CleanAllDeletionCandidates(allNodes,
				a.AutoscalingContext.ClientSet, a.Recorder)
		}
	}
	a.initialized = true
}

func (a *StaticAutoscaler) initializeClusterSnapshot(nodes []*apiv1.Node, scheduledPods []*apiv1.Pod) caerrors.AutoscalerError {
	a.ClusterSnapshot.Clear()

	knownNodes := make(map[string]bool)
	for _, node := range nodes {
		if err := a.ClusterSnapshot.AddNode(node); err != nil {
			klog.Errorf("Failed to add node %s to cluster snapshot: %v", node.Name, err)
			return caerrors.ToAutoscalerError(caerrors.InternalError, err)
		}
		knownNodes[node.Name] = true
	}
	for _, pod := range scheduledPods {
		if knownNodes[pod.Spec.NodeName] {
			if err := a.ClusterSnapshot.AddPod(pod, pod.Spec.NodeName); err != nil {
				klog.Errorf("Failed to add pod %s scheduled to node %s to cluster snapshot: %v", pod.Name, pod.Spec.NodeName, err)
				return caerrors.ToAutoscalerError(caerrors.InternalError, err)
			}
		}
	}
	return nil
}

func (a *StaticAutoscaler) initializeRemainingPdbTracker() caerrors.AutoscalerError {
	a.RemainingPdbTracker.Clear()

	pdbs, err := a.PodDisruptionBudgetLister().List()
	if err != nil {
		klog.Errorf("Failed to list pod disruption budgets: %v", err)
		return caerrors.NewAutoscalerError(caerrors.ApiCallError, err.Error())
	}
	err = a.RemainingPdbTracker.SetPdbs(pdbs)
	if err != nil {
		return caerrors.NewAutoscalerError(caerrors.InternalError, err.Error())
	}
	return nil
}

// RunOnce iterates over node groups and scales them up/down if necessary
func (a *StaticAutoscaler) RunOnce(currentTime time.Time) caerrors.AutoscalerError {
	a.cleanUpIfRequired()
	a.processorCallbacks.reset()
	a.clusterStateRegistry.PeriodicCleanup()
	a.DebuggingSnapshotter.StartDataCollection()
	defer a.DebuggingSnapshotter.Flush()

	podLister := a.AllPodLister()
	autoscalingContext := a.AutoscalingContext

	klog.V(4).Info("Starting main loop")

	stateUpdateStart := time.Now()

	// Get nodes and pods currently living on cluster
	allNodes, readyNodes, typedErr := a.obtainNodeLists(a.CloudProvider)
	if typedErr != nil {
		klog.Errorf("Failed to get node list: %v", typedErr)
		return typedErr
	}

	if abortLoop, err := a.processors.ActionableClusterProcessor.ShouldAbort(
		a.AutoscalingContext, allNodes, readyNodes, currentTime); abortLoop {
		return err
	}

	pods, err := podLister.List()
	if err != nil {
		klog.Errorf("Failed to list pods: %v", err)
		return caerrors.ToAutoscalerError(caerrors.ApiCallError, err)
	}
	originalScheduledPods, unschedulablePods := kube_util.ScheduledPods(pods), kube_util.UnschedulablePods(pods)
	schedulerUnprocessed := make([]*apiv1.Pod, 0, 0)
	isSchedulerProcessingIgnored := len(a.BypassedSchedulers) > 0
	if isSchedulerProcessingIgnored {
		schedulerUnprocessed = kube_util.SchedulerUnprocessedPods(pods, a.BypassedSchedulers)
	}

	// Update cluster resource usage metrics
	coresTotal, memoryTotal := calculateCoresMemoryTotal(allNodes, currentTime)
	metrics.UpdateClusterCPUCurrentCores(coresTotal)
	metrics.UpdateClusterMemoryCurrentBytes(memoryTotal)

	daemonsets, err := a.ListerRegistry.DaemonSetLister().List(labels.Everything())
	if err != nil {
		klog.Errorf("Failed to get daemonset list: %v", err)
		return caerrors.ToAutoscalerError(caerrors.ApiCallError, err)
	}
	// Snapshot scale-down actuation status before cache refresh.
	scaleDownActuationStatus := a.scaleDownActuator.CheckStatus()
	// Call CloudProvider.Refresh before any other calls to cloud provider.
	refreshStart := time.Now()
	err = a.AutoscalingContext.CloudProvider.Refresh()
	metrics.UpdateDurationFromStart(metrics.CloudProviderRefresh, refreshStart)
	if err != nil {
		klog.Errorf("Failed to refresh cloud provider config: %v", err)
		return caerrors.ToAutoscalerError(caerrors.CloudProviderError, err)
	}

	// Update node groups min/max and maximum number of nodes being set for all node groups after cloud provider refresh
	maxNodesCount := 0
	for _, nodeGroup := range a.AutoscalingContext.CloudProvider.NodeGroups() {
		metrics.UpdateNodeGroupMin(nodeGroup.Id(), nodeGroup.MinSize())
		metrics.UpdateNodeGroupMax(nodeGroup.Id(), nodeGroup.MaxSize())
		maxNodesCount += nodeGroup.MaxSize()
	}
	if a.MaxNodesTotal > 0 {
		metrics.UpdateMaxNodesCount(integer.IntMin(a.MaxNodesTotal, maxNodesCount))
	} else {
		metrics.UpdateMaxNodesCount(maxNodesCount)
	}
	nonExpendableScheduledPods := core_utils.FilterOutExpendablePods(originalScheduledPods, a.ExpendablePodsPriorityCutoff)
	// Initialize cluster state to ClusterSnapshot
	if typedErr := a.initializeClusterSnapshot(allNodes, nonExpendableScheduledPods); typedErr != nil {
		return typedErr.AddPrefix("failed to initialize ClusterSnapshot: ")
	}
	// Initialize Pod Disruption Budget tracking
	if typedErr := a.initializeRemainingPdbTracker(); typedErr != nil {
		return typedErr.AddPrefix("failed to initialize RemainingPdbTracker: ")
	}

	nodeInfosForGroups, autoscalerError := a.processors.TemplateNodeInfoProvider.Process(autoscalingContext, readyNodes, daemonsets, a.taintConfig, currentTime)
	if autoscalerError != nil {
		klog.Errorf("Failed to get node infos for groups: %v", autoscalerError)
		return autoscalerError.AddPrefix("failed to build node infos for node groups: ")
	}

	a.DebuggingSnapshotter.SetTemplateNodes(nodeInfosForGroups)

	nodeInfosForGroups, err = a.processors.NodeInfoProcessor.Process(autoscalingContext, nodeInfosForGroups)
	if err != nil {
		klog.Errorf("Failed to process nodeInfos: %v", err)
		return caerrors.ToAutoscalerError(caerrors.InternalError, err)
	}

	if typedErr := a.updateClusterState(allNodes, nodeInfosForGroups, currentTime); typedErr != nil {
		klog.Errorf("Failed to update cluster state: %v", typedErr)
		return typedErr
	}
	metrics.UpdateDurationFromStart(metrics.UpdateState, stateUpdateStart)

	scaleUpStatus := &status.ScaleUpStatus{Result: status.ScaleUpNotTried}
	scaleUpStatusProcessorAlreadyCalled := false
	scaleDownStatus := &scaledownstatus.ScaleDownStatus{Result: scaledownstatus.ScaleDownNotTried}
	scaleDownStatusProcessorAlreadyCalled := false

	defer func() {
		// Update status information when the loop is done (regardless of reason)
		if autoscalingContext.WriteStatusConfigMap {
			status := a.clusterStateRegistry.GetStatus(currentTime)
			utils.WriteStatusConfigMap(autoscalingContext.ClientSet, autoscalingContext.ConfigNamespace,
				status.GetReadableString(), a.AutoscalingContext.LogRecorder, a.AutoscalingContext.StatusConfigMapName)
		}

		// This deferred processor execution allows the processors to handle a situation when a scale-(up|down)
		// wasn't even attempted because e.g. the iteration exited earlier.
		if !scaleUpStatusProcessorAlreadyCalled && a.processors != nil && a.processors.ScaleUpStatusProcessor != nil {
			a.processors.ScaleUpStatusProcessor.Process(a.AutoscalingContext, scaleUpStatus)
		}
		if !scaleDownStatusProcessorAlreadyCalled && a.processors != nil && a.processors.ScaleDownStatusProcessor != nil {
			scaleDownStatus.SetUnremovableNodesInfo(a.scaleDownPlanner.UnremovableNodes(), a.scaleDownPlanner.NodeUtilizationMap(), a.CloudProvider)
			a.processors.ScaleDownStatusProcessor.Process(a.AutoscalingContext, scaleDownStatus)
		}

		err := a.processors.AutoscalingStatusProcessor.Process(a.AutoscalingContext, a.clusterStateRegistry, currentTime)
		if err != nil {
			klog.Errorf("AutoscalingStatusProcessor error: %v.", err)
		}
	}()

	// Check if there are any nodes that failed to register in Kubernetes
	// master.
	unregisteredNodes := a.clusterStateRegistry.GetUnregisteredNodes()
	if len(unregisteredNodes) > 0 {
		klog.V(1).Infof("%d unregistered nodes present", len(unregisteredNodes))
		removedAny, err := a.removeOldUnregisteredNodes(unregisteredNodes, autoscalingContext,
			a.clusterStateRegistry, currentTime, autoscalingContext.LogRecorder)
		// There was a problem with removing unregistered nodes. Retry in the next loop.
		if err != nil {
			klog.Warningf("Failed to remove unregistered nodes: %v", err)
		}
		if removedAny {
			klog.V(0).Infof("Some unregistered nodes were removed")
		}
	}

	if !a.clusterStateRegistry.IsClusterHealthy() {
		klog.Warning("Cluster is not ready for autoscaling")
		a.scaleDownPlanner.CleanUpUnneededNodes()
		autoscalingContext.LogRecorder.Eventf(apiv1.EventTypeWarning, "ClusterUnhealthy", "Cluster is unhealthy")
		return nil
	}

	danglingNodes, err := a.deleteCreatedNodesWithErrors()
	if err != nil {
		klog.Warningf("Failed to remove nodes that were created with errors, skipping iteration: %v", err)
		return nil
	}
	if danglingNodes {
		klog.V(0).Infof("Some nodes that failed to create were removed, skipping iteration")
		return nil
	}

	// Check if there has been a constant difference between the number of nodes in k8s and
	// the number of nodes on the cloud provider side.
	// TODO: andrewskim - add protection for ready AWS nodes.
<<<<<<< HEAD

	// FORK-CHANGE: Commented this code as it removes `Registered but long not Ready` nodes which causes issues like scaling below minimum size and removing ready nodes during meltdown scenario
	// fixedSomething, err := fixNodeGroupSize(autoscalingContext, a.clusterStateRegistry, currentTime)
	// if err != nil {
	// 	klog.Errorf("Failed to fix node group sizes: %v", err)
	// 	return caerrors.ToAutoscalerError(caerrors.CloudProviderError, err)
	// }
	// if fixedSomething {
	// 	klog.V(0).Infof("Some node group target size was fixed, skipping the iteration")
	// 	return nil
	// }
=======
	fixedSomething, err := fixNodeGroupSize(autoscalingContext, a.clusterStateRegistry, currentTime)
	if err != nil {
		klog.Errorf("Failed to fix node group sizes: %v", err)
		return caerrors.ToAutoscalerError(caerrors.CloudProviderError, err)
	}
	if fixedSomething {
		klog.V(0).Infof("Some node group target size was fixed, skipping the iteration")
		return nil
	}
>>>>>>> 043b0c18

	metrics.UpdateLastTime(metrics.Autoscaling, time.Now())

	// SchedulerUnprocessed might be zero here if it was disabled
	metrics.UpdateUnschedulablePodsCount(len(unschedulablePods), len(schedulerUnprocessed))
	if isSchedulerProcessingIgnored {
		// Treat unknown pods as unschedulable, pod list processor will remove schedulable pods
		unschedulablePods = append(unschedulablePods, schedulerUnprocessed...)
	}
	// Upcoming nodes are recently created nodes that haven't registered in the cluster yet, or haven't become ready yet.
	upcomingCounts, registeredUpcoming := a.clusterStateRegistry.GetUpcomingNodes()
	// For each upcoming node we inject a placeholder node faked to appear ready into the cluster snapshot, so that we can pack unschedulable pods on
	// them and not trigger another scale-up.
	// The fake nodes are intentionally not added to the all nodes list, so that they are not considered as candidates for scale-down (which
	// doesn't make sense as they're not real).
	for _, upcomingNode := range getUpcomingNodeInfos(upcomingCounts, nodeInfosForGroups) {
		var pods []*apiv1.Pod
		for _, podInfo := range upcomingNode.Pods {
			pods = append(pods, podInfo.Pod)
		}
		err = a.ClusterSnapshot.AddNodeWithPods(upcomingNode.Node(), pods)
		if err != nil {
			klog.Errorf("Failed to add upcoming node %s to cluster snapshot: %v", upcomingNode.Node().Name, err)
			return caerrors.ToAutoscalerError(caerrors.InternalError, err)
		}
	}
	// Some upcoming nodes can already be registered in the cluster, but not yet ready - we still inject replacements for them above. The actual registered nodes
	// have to be filtered out of the all nodes list so that scale-down can't consider them as candidates. Otherwise, with aggressive scale-down settings, we
	// could be removing the nodes before they have a chance to first become ready (the duration of which should be unrelated to the scale-down settings).
	var allRegisteredUpcoming []string
	for _, ngRegisteredUpcoming := range registeredUpcoming {
		allRegisteredUpcoming = append(allRegisteredUpcoming, ngRegisteredUpcoming...)
	}
	allNodes = subtractNodesByName(allNodes, allRegisteredUpcoming)
	// Remove the nodes from the snapshot as well so that the state is consistent.
	for _, notStartedNodeName := range allRegisteredUpcoming {
		err := a.ClusterSnapshot.RemoveNode(notStartedNodeName)
		if err != nil {
			klog.Errorf("Failed to remove NotStarted node %s from cluster snapshot: %v", notStartedNodeName, err)
			// ErrNodeNotFound shouldn't happen (so it needs to be logged above if it does), but what we care about here is that the
			// node is not in the snapshot - so we don't have to error out in that case.
			if !errors.Is(err, clustersnapshot.ErrNodeNotFound) {
				return caerrors.ToAutoscalerError(caerrors.InternalError, err)
			}
		}
	}

	l, err := a.ClusterSnapshot.NodeInfos().List()
	if err != nil {
		klog.Errorf("Unable to fetch ClusterNode List for Debugging Snapshot, %v", err)
	} else {
		a.AutoscalingContext.DebuggingSnapshotter.SetClusterNodes(l)
	}

	unschedulablePodsToHelp, err := a.processors.PodListProcessor.Process(a.AutoscalingContext, unschedulablePods)

	if err != nil {
		klog.Warningf("Failed to process unschedulable pods: %v", err)
	}

	// finally, filter out pods that are too "young" to safely be considered for a scale-up (delay is configurable)
	unschedulablePodsToHelp = a.filterOutYoungPods(unschedulablePodsToHelp, currentTime)

	preScaleUp := func() time.Time {
		scaleUpStart := time.Now()
		metrics.UpdateLastTime(metrics.ScaleUp, scaleUpStart)
		return scaleUpStart
	}

	postScaleUp := func(scaleUpStart time.Time) (bool, caerrors.AutoscalerError) {
		metrics.UpdateDurationFromStart(metrics.ScaleUp, scaleUpStart)

		if a.processors != nil && a.processors.ScaleUpStatusProcessor != nil {
			a.processors.ScaleUpStatusProcessor.Process(autoscalingContext, scaleUpStatus)
			scaleUpStatusProcessorAlreadyCalled = true
		}

		if typedErr != nil {
			klog.Errorf("Failed to scale up: %v", typedErr)
			return true, typedErr
		}
		if scaleUpStatus.Result == status.ScaleUpSuccessful {
			a.lastScaleUpTime = currentTime
			// No scale down in this iteration.
			scaleDownStatus.Result = scaledownstatus.ScaleDownInCooldown
			return true, nil
		}
		return false, nil
	}

	if len(unschedulablePodsToHelp) == 0 {
		scaleUpStatus.Result = status.ScaleUpNotNeeded
		klog.V(1).Info("No unschedulable pods")
	} else if a.MaxNodesTotal > 0 && len(readyNodes) >= a.MaxNodesTotal {
		scaleUpStatus.Result = status.ScaleUpNoOptionsAvailable
		klog.V(1).Info("Max total nodes in cluster reached")
	} else if !isSchedulerProcessingIgnored && allPodsAreNew(unschedulablePodsToHelp, currentTime) {
		// The assumption here is that these pods have been created very recently and probably there
		// is more pods to come. In theory we could check the newest pod time but then if pod were created
		// slowly but at the pace of 1 every 2 seconds then no scale up would be triggered for long time.
		// We also want to skip a real scale down (just like if the pods were handled).
		a.processorCallbacks.DisableScaleDownForLoop()
		scaleUpStatus.Result = status.ScaleUpInCooldown
		klog.V(1).Info("Unschedulable pods are very new, waiting one iteration for more")
	} else {
		scaleUpStart := preScaleUp()
		scaleUpStatus, typedErr = a.scaleUpOrchestrator.ScaleUp(unschedulablePodsToHelp, readyNodes, daemonsets, nodeInfosForGroups)
		if exit, err := postScaleUp(scaleUpStart); exit {
			return err
		}
	}

	if a.ScaleDownEnabled {
		unneededStart := time.Now()

		klog.V(4).Infof("Calculating unneeded nodes")

		var scaleDownCandidates []*apiv1.Node
		var podDestinations []*apiv1.Node

		// podDestinations and scaleDownCandidates are initialized based on allNodes variable, which contains only
		// registered nodes in cluster.
		// It does not include any upcoming nodes which can be part of clusterSnapshot. As an alternative to using
		// allNodes here, we could use nodes from clusterSnapshot and explicitly filter out upcoming nodes here but it
		// is of little (if any) benefit.

		if a.processors == nil || a.processors.ScaleDownNodeProcessor == nil {
			scaleDownCandidates = allNodes
			podDestinations = allNodes
		} else {
			var err caerrors.AutoscalerError
			scaleDownCandidates, err = a.processors.ScaleDownNodeProcessor.GetScaleDownCandidates(
				autoscalingContext, allNodes)
			if err != nil {
				klog.Error(err)
				return err
			}
			podDestinations, err = a.processors.ScaleDownNodeProcessor.GetPodDestinationCandidates(autoscalingContext, allNodes)
			if err != nil {
				klog.Error(err)
				return err
			}
		}

		typedErr := a.scaleDownPlanner.UpdateClusterState(podDestinations, scaleDownCandidates, scaleDownActuationStatus, currentTime)
		// Update clusterStateRegistry and metrics regardless of whether ScaleDown was successful or not.
		unneededNodes := a.scaleDownPlanner.UnneededNodes()
		a.processors.ScaleDownCandidatesNotifier.Update(unneededNodes, currentTime)
		metrics.UpdateUnneededNodesCount(len(unneededNodes))
		if typedErr != nil {
			scaleDownStatus.Result = scaledownstatus.ScaleDownError
			klog.Errorf("Failed to scale down: %v", typedErr)
			return typedErr
		}

		metrics.UpdateDurationFromStart(metrics.FindUnneeded, unneededStart)

		scaleDownInCooldown := a.isScaleDownInCooldown(currentTime, scaleDownCandidates)
<<<<<<< HEAD

		// FORK-CHANGE: Updated log V(4) -> V(2). This helps in debugging
		klog.V(2).Infof("Scale down status: lastScaleUpTime=%s lastScaleDownDeleteTime=%v "+
=======
		klog.V(4).Infof("Scale down status: lastScaleUpTime=%s lastScaleDownDeleteTime=%v "+
>>>>>>> 043b0c18
			"lastScaleDownFailTime=%s scaleDownForbidden=%v scaleDownInCooldown=%v",
			a.lastScaleUpTime, a.lastScaleDownDeleteTime, a.lastScaleDownFailTime,
			a.processorCallbacks.disableScaleDownForLoop, scaleDownInCooldown)
		metrics.UpdateScaleDownInCooldown(scaleDownInCooldown)
		// We want to delete unneeded Node Groups only if here is no current delete
		// in progress.
		_, drained := scaleDownActuationStatus.DeletionsInProgress()
		var removedNodeGroups []cloudprovider.NodeGroup
		if len(drained) == 0 {
			var err error
			removedNodeGroups, err = a.processors.NodeGroupManager.RemoveUnneededNodeGroups(autoscalingContext)
			if err != nil {
				klog.Errorf("Error while removing unneeded node groups: %v", err)
			}
			scaleDownStatus.RemovedNodeGroups = removedNodeGroups
		}

		if scaleDownInCooldown {
			scaleDownStatus.Result = scaledownstatus.ScaleDownInCooldown
			if len(removedNodeGroups) > 0 {
				a.processors.ScaleDownStatusProcessor.Process(autoscalingContext, scaleDownStatus)
			}
		} else {
			klog.V(4).Infof("Starting scale down")

			scaleDownStart := time.Now()
			metrics.UpdateLastTime(metrics.ScaleDown, scaleDownStart)
			empty, needDrain := a.scaleDownPlanner.NodesToDelete(currentTime)
			scaleDownStatus, typedErr := a.scaleDownActuator.StartDeletion(empty, needDrain)
			a.scaleDownActuator.ClearResultsNotNewerThan(scaleDownStatus.NodeDeleteResultsAsOf)
			metrics.UpdateDurationFromStart(metrics.ScaleDown, scaleDownStart)
			metrics.UpdateUnremovableNodesCount(countsByReason(a.scaleDownPlanner.UnremovableNodes()))

			scaleDownStatus.RemovedNodeGroups = removedNodeGroups

			if scaleDownStatus.Result == scaledownstatus.ScaleDownNodeDeleteStarted {
				a.lastScaleDownDeleteTime = currentTime
				a.clusterStateRegistry.Recalculate()
			}

			if (scaleDownStatus.Result == scaledownstatus.ScaleDownNoNodeDeleted ||
				scaleDownStatus.Result == scaledownstatus.ScaleDownNoUnneeded) &&
				a.AutoscalingContext.AutoscalingOptions.MaxBulkSoftTaintCount != 0 {
				taintableNodes := a.scaleDownPlanner.UnneededNodes()
				untaintableNodes := subtractNodes(allNodes, taintableNodes)
				actuation.UpdateSoftDeletionTaints(a.AutoscalingContext, taintableNodes, untaintableNodes)
			}

			if a.processors != nil && a.processors.ScaleDownStatusProcessor != nil {
				scaleDownStatus.SetUnremovableNodesInfo(a.scaleDownPlanner.UnremovableNodes(), a.scaleDownPlanner.NodeUtilizationMap(), a.CloudProvider)
				a.processors.ScaleDownStatusProcessor.Process(autoscalingContext, scaleDownStatus)
				scaleDownStatusProcessorAlreadyCalled = true
			}

			if typedErr != nil {
				klog.Errorf("Failed to scale down: %v", typedErr)
				a.lastScaleDownFailTime = currentTime
				return typedErr
			}
		}
	}

	if a.EnforceNodeGroupMinSize {
		scaleUpStart := preScaleUp()
		scaleUpStatus, typedErr = a.scaleUpOrchestrator.ScaleUpToNodeGroupMinSize(readyNodes, nodeInfosForGroups)
		if exit, err := postScaleUp(scaleUpStart); exit {
			return err
		}
	}

	return nil
}

func (a *StaticAutoscaler) isScaleDownInCooldown(currentTime time.Time, scaleDownCandidates []*apiv1.Node) bool {
	scaleDownInCooldown := a.processorCallbacks.disableScaleDownForLoop || len(scaleDownCandidates) == 0

	if a.ScaleDownDelayTypeLocal {
		return scaleDownInCooldown
	}
	return scaleDownInCooldown ||
		a.lastScaleUpTime.Add(a.ScaleDownDelayAfterAdd).After(currentTime) ||
		a.lastScaleDownFailTime.Add(a.ScaleDownDelayAfterFailure).After(currentTime) ||
		a.lastScaleDownDeleteTime.Add(a.ScaleDownDelayAfterDelete).After(currentTime)
}

// Sets the target size of node groups to the current number of nodes in them
// if the difference was constant for a prolonged time. Returns true if managed
// to fix something.
func fixNodeGroupSize(context *context.AutoscalingContext, clusterStateRegistry *clusterstate.ClusterStateRegistry, currentTime time.Time) (bool, error) {
	fixed := false
	for _, nodeGroup := range context.CloudProvider.NodeGroups() {
		incorrectSize := clusterStateRegistry.GetIncorrectNodeGroupSize(nodeGroup.Id())
		if incorrectSize == nil {
			continue
		}
		maxNodeProvisionTime, err := clusterStateRegistry.MaxNodeProvisionTime(nodeGroup)
		if err != nil {
			return false, fmt.Errorf("failed to retrieve maxNodeProvisionTime for nodeGroup %s", nodeGroup.Id())
		}
		if incorrectSize.FirstObserved.Add(maxNodeProvisionTime).Before(currentTime) {
			delta := incorrectSize.CurrentSize - incorrectSize.ExpectedSize
			if delta < 0 {
				klog.V(0).Infof("Decreasing size of %s, expected=%d current=%d delta=%d", nodeGroup.Id(),
					incorrectSize.ExpectedSize,
					incorrectSize.CurrentSize,
					delta)
				if err := nodeGroup.DecreaseTargetSize(delta); err != nil {
					return fixed, fmt.Errorf("failed to decrease %s: %v", nodeGroup.Id(), err)
				}
				fixed = true
			}
		}
	}
	return fixed, nil
}

// Removes unregistered nodes if needed. Returns true if anything was removed and error if such occurred.
func (a *StaticAutoscaler) removeOldUnregisteredNodes(allUnregisteredNodes []clusterstate.UnregisteredNode, context *context.AutoscalingContext,
	csr *clusterstate.ClusterStateRegistry, currentTime time.Time, logRecorder *utils.LogEventRecorder) (bool, error) {

	nodeGroups := a.nodeGroupsById()
	nodesToBeDeletedByNodeGroupId := make(map[string][]clusterstate.UnregisteredNode)
	for _, unregisteredNode := range allUnregisteredNodes {
		nodeGroup, err := a.CloudProvider.NodeGroupForNode(unregisteredNode.Node)
		if err != nil {
			klog.Warningf("Failed to get node group for %s: %v", unregisteredNode.Node.Name, err)
			continue
		}
		if nodeGroup == nil || reflect.ValueOf(nodeGroup).IsNil() {
			klog.Warningf("No node group for node %s, skipping", unregisteredNode.Node.Name)
			continue
		}

		maxNodeProvisionTime, err := csr.MaxNodeProvisionTime(nodeGroup)
		if err != nil {
			return false, fmt.Errorf("failed to retrieve maxNodeProvisionTime for node %s in nodeGroup %s", unregisteredNode.Node.Name, nodeGroup.Id())
		}

		if unregisteredNode.UnregisteredSince.Add(maxNodeProvisionTime).Before(currentTime) {
			klog.V(0).Infof("Marking unregistered node %v for removal", unregisteredNode.Node.Name)
			nodesToBeDeletedByNodeGroupId[nodeGroup.Id()] = append(nodesToBeDeletedByNodeGroupId[nodeGroup.Id()], unregisteredNode)
		}
	}

	removedAny := false
	for nodeGroupId, unregisteredNodesToDelete := range nodesToBeDeletedByNodeGroupId {
		nodeGroup := nodeGroups[nodeGroupId]

		klog.V(0).Infof("Removing %v unregistered nodes for node group %v", len(unregisteredNodesToDelete), nodeGroupId)
		size, err := nodeGroup.TargetSize()
		if err != nil {
			klog.Warningf("Failed to get node group size; nodeGroup=%v; err=%v", nodeGroup.Id(), err)
			continue
		}
		possibleToDelete := size - nodeGroup.MinSize()
		if possibleToDelete <= 0 {
			klog.Warningf("Node group %s min size reached, skipping removal of %v unregistered nodes", nodeGroupId, len(unregisteredNodesToDelete))
			continue
		}
		if len(unregisteredNodesToDelete) > possibleToDelete {
			klog.Warningf("Capping node group %s unregistered node removal to %d nodes, removing all %d would exceed min size constaint", nodeGroupId, possibleToDelete, len(unregisteredNodesToDelete))
			unregisteredNodesToDelete = unregisteredNodesToDelete[:possibleToDelete]
		}
		nodesToDelete := toNodes(unregisteredNodesToDelete)

		opts, err := nodeGroup.GetOptions(a.NodeGroupDefaults)
<<<<<<< HEAD
		if err != nil {
=======
		if err != nil && err != cloudprovider.ErrNotImplemented {
>>>>>>> 043b0c18
			klog.Warningf("Failed to get node group options for %s: %s", nodeGroupId, err)
			continue
		}
		// If a scale-up of "ZeroOrMaxNodeScaling" node group failed, the cleanup
		// should stick to the all-or-nothing principle. Deleting all nodes.
		if opts != nil && opts.ZeroOrMaxNodeScaling {
			instances, err := nodeGroup.Nodes()
			if err != nil {
				klog.Warningf("Failed to fill in unregistered nodes from group %s based on ZeroOrMaxNodeScaling option: %s", nodeGroupId, err)
				continue
			}
			nodesToDelete = instancesToFakeNodes(instances)
		}

		err = nodeGroup.DeleteNodes(nodesToDelete)
		csr.InvalidateNodeInstancesCacheEntry(nodeGroup)
		if err != nil {
			klog.Warningf("Failed to remove %v unregistered nodes from node group %s: %v", len(nodesToDelete), nodeGroupId, err)
			for _, node := range nodesToDelete {
				logRecorder.Eventf(apiv1.EventTypeWarning, "DeleteUnregisteredFailed",
					"Failed to remove node %s: %v", node.Name, err)
			}
			return removedAny, err
		}
		for _, node := range nodesToDelete {
			logRecorder.Eventf(apiv1.EventTypeNormal, "DeleteUnregistered",
				"Removed unregistered node %v", node.Name)
		}
		metrics.RegisterOldUnregisteredNodesRemoved(len(nodesToDelete))
		removedAny = true
	}
	return removedAny, nil
}

func toNodes(unregisteredNodes []clusterstate.UnregisteredNode) []*apiv1.Node {
	nodes := []*apiv1.Node{}
	for _, n := range unregisteredNodes {
		nodes = append(nodes, n.Node)
	}
	return nodes
}

func (a *StaticAutoscaler) deleteCreatedNodesWithErrors() (bool, error) {
	// We always schedule deleting of incoming errornous nodes
	// TODO[lukaszos] Consider adding logic to not retry delete every loop iteration
	nodes := a.clusterStateRegistry.GetCreatedNodesWithErrors()

	nodeGroups := a.nodeGroupsById()
	nodesToBeDeletedByNodeGroupId := make(map[string][]*apiv1.Node)

	for _, node := range nodes {
		nodeGroup, err := a.CloudProvider.NodeGroupForNode(node)
		if err != nil {
			id := "<nil>"
			if node != nil {
				id = node.Spec.ProviderID
			}
			klog.Warningf("Cannot determine nodeGroup for node %v; %v", id, err)
			continue
		}
		if nodeGroup == nil || reflect.ValueOf(nodeGroup).IsNil() {
			a.clusterStateRegistry.RefreshCloudProviderNodeInstancesCache()
			return false, fmt.Errorf("node %s has no known nodegroup", node.GetName())
		}
		nodesToBeDeletedByNodeGroupId[nodeGroup.Id()] = append(nodesToBeDeletedByNodeGroupId[nodeGroup.Id()], node)
	}

	deletedAny := false

	for nodeGroupId, nodesToBeDeleted := range nodesToBeDeletedByNodeGroupId {
		var err error
		klog.V(1).Infof("Deleting %v from %v node group because of create errors", len(nodesToBeDeleted), nodeGroupId)

		nodeGroup := nodeGroups[nodeGroupId]
		if nodeGroup == nil {
			err = fmt.Errorf("node group %s not found", nodeGroupId)
		} else {
<<<<<<< HEAD
			opts, err := nodeGroup.GetOptions(a.NodeGroupDefaults)
			if err != nil {
=======
			var opts *config.NodeGroupAutoscalingOptions
			opts, err = nodeGroup.GetOptions(a.NodeGroupDefaults)
			if err != nil && err != cloudprovider.ErrNotImplemented {
>>>>>>> 043b0c18
				klog.Warningf("Failed to get node group options for %s: %s", nodeGroupId, err)
				continue
			}
			// If a scale-up of "ZeroOrMaxNodeScaling" node group failed, the cleanup
			// should stick to the all-or-nothing principle. Deleting all nodes.
			if opts != nil && opts.ZeroOrMaxNodeScaling {
				instances, err := nodeGroup.Nodes()
				if err != nil {
					klog.Warningf("Failed to fill in failed nodes from group %s based on ZeroOrMaxNodeScaling option: %s", nodeGroupId, err)
					continue
				}
				nodesToBeDeleted = instancesToFakeNodes(instances)
			}
			err = nodeGroup.DeleteNodes(nodesToBeDeleted)
		}

		if err != nil {
			klog.Warningf("Error while trying to delete nodes from %v: %v", nodeGroupId, err)
		}

		deletedAny = deletedAny || err == nil
		a.clusterStateRegistry.InvalidateNodeInstancesCacheEntry(nodeGroup)
	}

	return deletedAny, nil
}

// instancesToNodes returns a list of fake nodes with just names populated,
// so that they can be passed as nodes to delete
func instancesToFakeNodes(instances []cloudprovider.Instance) []*apiv1.Node {
	nodes := []*apiv1.Node{}
	for _, i := range instances {
		nodes = append(nodes, clusterstate.FakeNode(i, ""))
	}
	return nodes
}

func (a *StaticAutoscaler) nodeGroupsById() map[string]cloudprovider.NodeGroup {
	nodeGroups := make(map[string]cloudprovider.NodeGroup)
	for _, nodeGroup := range a.CloudProvider.NodeGroups() {
		nodeGroups[nodeGroup.Id()] = nodeGroup
	}
	return nodeGroups
}

// Don't consider pods newer than newPodScaleUpDelay or annotated podScaleUpDelay
// seconds old as unschedulable.
func (a *StaticAutoscaler) filterOutYoungPods(allUnschedulablePods []*apiv1.Pod, currentTime time.Time) []*apiv1.Pod {
	var oldUnschedulablePods []*apiv1.Pod
	newPodScaleUpDelay := a.AutoscalingOptions.NewPodScaleUpDelay
	for _, pod := range allUnschedulablePods {
		podAge := currentTime.Sub(pod.CreationTimestamp.Time)
		podScaleUpDelay := newPodScaleUpDelay

		if podScaleUpDelayAnnotationStr, ok := pod.Annotations[podScaleUpDelayAnnotationKey]; ok {
			podScaleUpDelayAnnotation, err := time.ParseDuration(podScaleUpDelayAnnotationStr)
			if err != nil {
				klog.Errorf("Failed to parse pod %q annotation %s: %v", pod.Name, podScaleUpDelayAnnotationKey, err)
			} else {
				if podScaleUpDelayAnnotation < podScaleUpDelay {
					klog.Errorf("Failed to set pod scale up delay for %q through annotation %s: %d is less then %d", pod.Name, podScaleUpDelayAnnotationKey, podScaleUpDelayAnnotation, newPodScaleUpDelay)
				} else {
					podScaleUpDelay = podScaleUpDelayAnnotation
				}
			}
		}

		if podAge > podScaleUpDelay {
			oldUnschedulablePods = append(oldUnschedulablePods, pod)
		} else {
			klog.V(3).Infof("Pod %s is %.3f seconds old, too new to consider unschedulable", pod.Name, podAge.Seconds())
		}
	}
	return oldUnschedulablePods
}

// ExitCleanUp performs all necessary clean-ups when the autoscaler's exiting.
func (a *StaticAutoscaler) ExitCleanUp() {
	a.processors.CleanUp()
	a.DebuggingSnapshotter.Cleanup()

	if !a.AutoscalingContext.WriteStatusConfigMap {
		return
	}
	utils.DeleteStatusConfigMap(a.AutoscalingContext.ClientSet, a.AutoscalingContext.ConfigNamespace, a.AutoscalingContext.StatusConfigMapName)

	a.CloudProvider.Cleanup()

	a.clusterStateRegistry.Stop()
}

func (a *StaticAutoscaler) obtainNodeLists(cp cloudprovider.CloudProvider) ([]*apiv1.Node, []*apiv1.Node, caerrors.AutoscalerError) {
	allNodes, err := a.AllNodeLister().List()
	if err != nil {
		klog.Errorf("Failed to list all nodes: %v", err)
		return nil, nil, caerrors.ToAutoscalerError(caerrors.ApiCallError, err)
	}
	readyNodes, err := a.ReadyNodeLister().List()
	if err != nil {
		klog.Errorf("Failed to list ready nodes: %v", err)
		return nil, nil, caerrors.ToAutoscalerError(caerrors.ApiCallError, err)
	}
	a.reportTaintsCount(allNodes)

	// Handle GPU case - allocatable GPU may be equal to 0 up to 15 minutes after
	// node registers as ready. See https://github.com/kubernetes/kubernetes/issues/54959
	// Treat those nodes as unready until GPU actually becomes available and let
	// our normal handling for booting up nodes deal with this.
	// TODO: Remove this call when we handle dynamically provisioned resources.
	allNodes, readyNodes = a.processors.CustomResourcesProcessor.FilterOutNodesWithUnreadyResources(a.AutoscalingContext, allNodes, readyNodes)
	allNodes, readyNodes = taints.FilterOutNodesWithStartupTaints(a.taintConfig, allNodes, readyNodes)
	return allNodes, readyNodes, nil
}

func (a *StaticAutoscaler) updateClusterState(allNodes []*apiv1.Node, nodeInfosForGroups map[string]*schedulerframework.NodeInfo, currentTime time.Time) caerrors.AutoscalerError {
	err := a.clusterStateRegistry.UpdateNodes(allNodes, nodeInfosForGroups, currentTime)
	if err != nil {
		klog.Errorf("Failed to update node registry: %v", err)
		a.scaleDownPlanner.CleanUpUnneededNodes()
		return caerrors.ToAutoscalerError(caerrors.CloudProviderError, err)
	}
	core_utils.UpdateClusterStateMetrics(a.clusterStateRegistry)

	return nil
}

func (a *StaticAutoscaler) reportTaintsCount(nodes []*apiv1.Node) {
	foundTaints := taints.CountNodeTaints(nodes, a.taintConfig)
	for taintType, count := range foundTaints {
		metrics.ObserveNodeTaintsCount(taintType, float64(count))
	}
}

func allPodsAreNew(pods []*apiv1.Pod, currentTime time.Time) bool {
	if core_utils.GetOldestCreateTime(pods).Add(unschedulablePodTimeBuffer).After(currentTime) {
		return true
	}
	found, oldest := core_utils.GetOldestCreateTimeWithGpu(pods)
	return found && oldest.Add(unschedulablePodWithGpuTimeBuffer).After(currentTime)
}

func getUpcomingNodeInfos(upcomingCounts map[string]int, nodeInfos map[string]*schedulerframework.NodeInfo) []*schedulerframework.NodeInfo {
	upcomingNodes := make([]*schedulerframework.NodeInfo, 0)
	for nodeGroup, numberOfNodes := range upcomingCounts {
		nodeTemplate, found := nodeInfos[nodeGroup]
		if !found {
			klog.Warningf("Couldn't find template for node group %s", nodeGroup)
			continue
		}

		if nodeTemplate.Node().Annotations == nil {
			nodeTemplate.Node().Annotations = make(map[string]string)
		}
		nodeTemplate.Node().Annotations[NodeUpcomingAnnotation] = "true"

		for i := 0; i < numberOfNodes; i++ {
			// Ensure new nodes have different names because nodeName
			// will be used as a map key. Also deep copy pods (daemonsets &
			// any pods added by cloud provider on template).
			upcomingNodes = append(upcomingNodes, scheduler_utils.DeepCopyTemplateNode(nodeTemplate, fmt.Sprintf("upcoming-%d", i)))
		}
	}
	return upcomingNodes
}

func calculateCoresMemoryTotal(nodes []*apiv1.Node, timestamp time.Time) (int64, int64) {
	// this function is essentially similar to the calculateScaleDownCoresMemoryTotal
	// we want to check all nodes, aside from those deleting, to sum the cluster resource usage.
	var coresTotal, memoryTotal int64
	for _, node := range nodes {
		if actuation.IsNodeBeingDeleted(node, timestamp) {
			// Nodes being deleted do not count towards total cluster resources
			continue
		}
		cores, memory := core_utils.GetNodeCoresAndMemory(node)

		coresTotal += cores
		memoryTotal += memory
	}

	return coresTotal, memoryTotal
}

func countsByReason(nodes []*simulator.UnremovableNode) map[simulator.UnremovableReason]int {
	counts := make(map[simulator.UnremovableReason]int)

	for _, node := range nodes {
		counts[node.Reason]++
	}

	return counts
}

func subtractNodesByName(nodes []*apiv1.Node, namesToRemove []string) []*apiv1.Node {
	var c []*apiv1.Node
	removeSet := make(map[string]bool)
	for _, name := range namesToRemove {
		removeSet[name] = true
	}
	for _, n := range nodes {
		if removeSet[n.Name] {
			continue
		}
		c = append(c, n)
	}
	return c
}

func subtractNodes(a []*apiv1.Node, b []*apiv1.Node) []*apiv1.Node {
	return subtractNodesByName(a, nodeNames(b))
}

func nodeNames(ns []*apiv1.Node) []string {
	names := make([]string, len(ns))
	for i, node := range ns {
		names[i] = node.Name
	}
	return names
}<|MERGE_RESOLUTION|>--- conflicted
+++ resolved
@@ -444,7 +444,6 @@
 	// Check if there has been a constant difference between the number of nodes in k8s and
 	// the number of nodes on the cloud provider side.
 	// TODO: andrewskim - add protection for ready AWS nodes.
-<<<<<<< HEAD
 
 	// FORK-CHANGE: Commented this code as it removes `Registered but long not Ready` nodes which causes issues like scaling below minimum size and removing ready nodes during meltdown scenario
 	// fixedSomething, err := fixNodeGroupSize(autoscalingContext, a.clusterStateRegistry, currentTime)
@@ -456,17 +455,6 @@
 	// 	klog.V(0).Infof("Some node group target size was fixed, skipping the iteration")
 	// 	return nil
 	// }
-=======
-	fixedSomething, err := fixNodeGroupSize(autoscalingContext, a.clusterStateRegistry, currentTime)
-	if err != nil {
-		klog.Errorf("Failed to fix node group sizes: %v", err)
-		return caerrors.ToAutoscalerError(caerrors.CloudProviderError, err)
-	}
-	if fixedSomething {
-		klog.V(0).Infof("Some node group target size was fixed, skipping the iteration")
-		return nil
-	}
->>>>>>> 043b0c18
 
 	metrics.UpdateLastTime(metrics.Autoscaling, time.Now())
 
@@ -625,13 +613,9 @@
 		metrics.UpdateDurationFromStart(metrics.FindUnneeded, unneededStart)
 
 		scaleDownInCooldown := a.isScaleDownInCooldown(currentTime, scaleDownCandidates)
-<<<<<<< HEAD
 
 		// FORK-CHANGE: Updated log V(4) -> V(2). This helps in debugging
 		klog.V(2).Infof("Scale down status: lastScaleUpTime=%s lastScaleDownDeleteTime=%v "+
-=======
-		klog.V(4).Infof("Scale down status: lastScaleUpTime=%s lastScaleDownDeleteTime=%v "+
->>>>>>> 043b0c18
 			"lastScaleDownFailTime=%s scaleDownForbidden=%v scaleDownInCooldown=%v",
 			a.lastScaleUpTime, a.lastScaleDownDeleteTime, a.lastScaleDownFailTime,
 			a.processorCallbacks.disableScaleDownForLoop, scaleDownInCooldown)
@@ -798,11 +782,7 @@
 		nodesToDelete := toNodes(unregisteredNodesToDelete)
 
 		opts, err := nodeGroup.GetOptions(a.NodeGroupDefaults)
-<<<<<<< HEAD
-		if err != nil {
-=======
-		if err != nil && err != cloudprovider.ErrNotImplemented {
->>>>>>> 043b0c18
+		if err != nil && !errors.Is(err, cloudprovider.ErrNotImplemented) {
 			klog.Warningf("Failed to get node group options for %s: %s", nodeGroupId, err)
 			continue
 		}
@@ -880,14 +860,9 @@
 		if nodeGroup == nil {
 			err = fmt.Errorf("node group %s not found", nodeGroupId)
 		} else {
-<<<<<<< HEAD
-			opts, err := nodeGroup.GetOptions(a.NodeGroupDefaults)
-			if err != nil {
-=======
 			var opts *config.NodeGroupAutoscalingOptions
 			opts, err = nodeGroup.GetOptions(a.NodeGroupDefaults)
-			if err != nil && err != cloudprovider.ErrNotImplemented {
->>>>>>> 043b0c18
+			if err != nil && !errors.Is(err, cloudprovider.ErrNotImplemented) {
 				klog.Warningf("Failed to get node group options for %s: %s", nodeGroupId, err)
 				continue
 			}
