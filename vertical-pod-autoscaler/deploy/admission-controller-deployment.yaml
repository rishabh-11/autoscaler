--- conflicted
+++ resolved
@@ -20,11 +20,7 @@
         runAsUser: 65534 # nobody
       containers:
         - name: admission-controller
-<<<<<<< HEAD
-          image: k8s.gcr.io/autoscaling/vpa-admission-controller:0.10.0
-=======
           image: k8s.gcr.io/autoscaling/vpa-admission-controller:0.11.0
->>>>>>> e8d3e9b1
           imagePullPolicy: Always
           env:
             - name: NAMESPACE
