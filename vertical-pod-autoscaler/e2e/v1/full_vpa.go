/*
Copyright 2019 The Kubernetes Authors.

Licensed under the Apache License, Version 2.0 (the "License");
you may not use this file except in compliance with the License.
You may obtain a copy of the License at

    http://www.apache.org/licenses/LICENSE-2.0

Unless required by applicable law or agreed to in writing, software
distributed under the License is distributed on an "AS IS" BASIS,
WITHOUT WARRANTIES OR CONDITIONS OF ANY KIND, either express or implied.
See the License for the specific language governing permissions and
limitations under the License.
*/

package autoscaling

import (
	"context"
	"fmt"
	"time"

	autoscaling "k8s.io/api/autoscaling/v1"
	apiv1 "k8s.io/api/core/v1"
	"k8s.io/apimachinery/pkg/api/resource"
	metav1 "k8s.io/apimachinery/pkg/apis/meta/v1"
	"k8s.io/apimachinery/pkg/util/wait"
	vpa_types "k8s.io/autoscaler/vertical-pod-autoscaler/pkg/apis/autoscaling.k8s.io/v1"
	vpa_clientset "k8s.io/autoscaler/vertical-pod-autoscaler/pkg/client/clientset/versioned"
	"k8s.io/kubernetes/test/e2e/framework"
	podsecurity "k8s.io/pod-security-admission/api"

	ginkgo "github.com/onsi/ginkgo/v2"
	"github.com/onsi/gomega"
)

const (
	minimalCPULowerBound    = "0m"
	minimalCPUUpperBound    = "100m"
	minimalMemoryLowerBound = "0Mi"
	minimalMemoryUpperBound = "300Mi"
	// the initial values should be outside minimal bounds
	initialCPU     = int64(10) // mCPU
	initialMemory  = int64(10) // MB
	oomTestTimeout = 8 * time.Minute
)

var _ = FullVpaE2eDescribe("Pods under VPA", func() {
	var (
		rc           *ResourceConsumer
		vpaClientSet *vpa_clientset.Clientset
		vpaCRD       *vpa_types.VerticalPodAutoscaler
	)
	replicas := 3

	ginkgo.AfterEach(func() {
		rc.CleanUp()
	})

	// This schedules AfterEach block that needs to run after the AfterEach above and
	// BeforeEach that needs to run before the BeforeEach below - thus the order of these matters.
	f := framework.NewDefaultFramework("vertical-pod-autoscaling")
	f.NamespacePodSecurityEnforceLevel = podsecurity.LevelBaseline

	ginkgo.BeforeEach(func() {
		ns := f.Namespace.Name
		ginkgo.By("Setting up a hamster deployment")
		rc = NewDynamicResourceConsumer("hamster", ns, KindDeployment,
			replicas,
			1,             /*initCPUTotal*/
			10,            /*initMemoryTotal*/
			1,             /*initCustomMetric*/
			initialCPU,    /*cpuRequest*/
			initialMemory, /*memRequest*/
			f.ClientSet,
			f.ScalesGetter)

		ginkgo.By("Setting up a VPA CRD")
		config, err := framework.LoadConfig()
		gomega.Expect(err).NotTo(gomega.HaveOccurred())

		vpaCRD = NewVPA(f, "hamster-vpa", &autoscaling.CrossVersionObjectReference{
			APIVersion: "apps/v1",
			Kind:       "Deployment",
			Name:       "hamster",
		}, []*vpa_types.VerticalPodAutoscalerRecommenderSelector{})

		vpaClientSet = vpa_clientset.NewForConfigOrDie(config)
		vpaClient := vpaClientSet.AutoscalingV1()
		_, err = vpaClient.VerticalPodAutoscalers(ns).Create(context.TODO(), vpaCRD, metav1.CreateOptions{})
		gomega.Expect(err).NotTo(gomega.HaveOccurred())

	})

	ginkgo.It("have cpu requests growing with usage", func() {
		// initial CPU usage is low so a minimal recommendation is expected
		err := waitForResourceRequestInRangeInPods(
			f, pollTimeout, metav1.ListOptions{LabelSelector: "name=hamster"}, apiv1.ResourceCPU,
			ParseQuantityOrDie(minimalCPULowerBound), ParseQuantityOrDie(minimalCPUUpperBound))
		gomega.Expect(err).NotTo(gomega.HaveOccurred())

		// consume more CPU to get a higher recommendation
		rc.ConsumeCPU(600 * replicas)
		err = waitForResourceRequestInRangeInPods(
			f, pollTimeout, metav1.ListOptions{LabelSelector: "name=hamster"}, apiv1.ResourceCPU,
			ParseQuantityOrDie("500m"), ParseQuantityOrDie("1300m"))
		gomega.Expect(err).NotTo(gomega.HaveOccurred())
	})

	ginkgo.It("have memory requests growing with usage", func() {
		// initial memory usage is low so a minimal recommendation is expected
		err := waitForResourceRequestInRangeInPods(
			f, pollTimeout, metav1.ListOptions{LabelSelector: "name=hamster"}, apiv1.ResourceMemory,
			ParseQuantityOrDie(minimalMemoryLowerBound), ParseQuantityOrDie(minimalMemoryUpperBound))
		gomega.Expect(err).NotTo(gomega.HaveOccurred())

		// consume more memory to get a higher recommendation
		// NOTE: large range given due to unpredictability of actual memory usage
		rc.ConsumeMem(1024 * replicas)
		err = waitForResourceRequestInRangeInPods(
			f, pollTimeout, metav1.ListOptions{LabelSelector: "name=hamster"}, apiv1.ResourceMemory,
			ParseQuantityOrDie("900Mi"), ParseQuantityOrDie("4000Mi"))
		gomega.Expect(err).NotTo(gomega.HaveOccurred())
	})
})

var _ = FullVpaE2eDescribe("Pods under VPA with default recommender explicitly configured", func() {
	var (
		rc           *ResourceConsumer
		vpaClientSet *vpa_clientset.Clientset
		vpaCRD       *vpa_types.VerticalPodAutoscaler
	)
	replicas := 3

	ginkgo.AfterEach(func() {
		rc.CleanUp()
	})

	// This schedules AfterEach block that needs to run after the AfterEach above and
	// BeforeEach that needs to run before the BeforeEach below - thus the order of these matters.
	f := framework.NewDefaultFramework("vertical-pod-autoscaling")
<<<<<<< HEAD
=======
	f.NamespacePodSecurityEnforceLevel = podsecurity.LevelBaseline
>>>>>>> e8d3e9b1

	ginkgo.BeforeEach(func() {
		ns := f.Namespace.Name
		ginkgo.By("Setting up a hamster deployment")
		rc = NewDynamicResourceConsumer("hamster", ns, KindDeployment,
			replicas,
			1,             /*initCPUTotal*/
			10,            /*initMemoryTotal*/
			1,             /*initCustomMetric*/
			initialCPU,    /*cpuRequest*/
			initialMemory, /*memRequest*/
			f.ClientSet,
			f.ScalesGetter)

		ginkgo.By("Setting up a VPA CRD with Recommender explicitly configured")
		config, err := framework.LoadConfig()
		gomega.Expect(err).NotTo(gomega.HaveOccurred())

		vpaCRD = NewVPA(f, "hamster-vpa", &autoscaling.CrossVersionObjectReference{
			APIVersion: "apps/v1",
			Kind:       "Deployment",
			Name:       "hamster",
		}, []*vpa_types.VerticalPodAutoscalerRecommenderSelector{{Name: "default"}})

		vpaClientSet = vpa_clientset.NewForConfigOrDie(config)
		vpaClient := vpaClientSet.AutoscalingV1()
		_, err = vpaClient.VerticalPodAutoscalers(ns).Create(context.TODO(), vpaCRD, metav1.CreateOptions{})
		gomega.Expect(err).NotTo(gomega.HaveOccurred())

	})

	ginkgo.It("have cpu requests growing with usage", func() {
		// initial CPU usage is low so a minimal recommendation is expected
		err := waitForResourceRequestInRangeInPods(
			f, pollTimeout, metav1.ListOptions{LabelSelector: "name=hamster"}, apiv1.ResourceCPU,
			ParseQuantityOrDie(minimalCPULowerBound), ParseQuantityOrDie(minimalCPUUpperBound))
		gomega.Expect(err).NotTo(gomega.HaveOccurred())

		// consume more CPU to get a higher recommendation
		rc.ConsumeCPU(600 * replicas)
		err = waitForResourceRequestInRangeInPods(
			f, pollTimeout, metav1.ListOptions{LabelSelector: "name=hamster"}, apiv1.ResourceCPU,
			ParseQuantityOrDie("500m"), ParseQuantityOrDie("1300m"))
		gomega.Expect(err).NotTo(gomega.HaveOccurred())
	})
})

var _ = FullVpaE2eDescribe("Pods under VPA with non-recognized recommender explicitly configured", func() {
	var (
		rc           *ResourceConsumer
		vpaClientSet *vpa_clientset.Clientset
		vpaCRD       *vpa_types.VerticalPodAutoscaler
	)
	replicas := 3

	ginkgo.AfterEach(func() {
		rc.CleanUp()
	})

	// This schedules AfterEach block that needs to run after the AfterEach above and
	// BeforeEach that needs to run before the BeforeEach below - thus the order of these matters.
	f := framework.NewDefaultFramework("vertical-pod-autoscaling")
<<<<<<< HEAD
=======
	f.NamespacePodSecurityEnforceLevel = podsecurity.LevelBaseline
>>>>>>> e8d3e9b1

	ginkgo.BeforeEach(func() {
		ns := f.Namespace.Name
		ginkgo.By("Setting up a hamster deployment")
		rc = NewDynamicResourceConsumer("hamster", ns, KindDeployment,
			replicas,
			1,             /*initCPUTotal*/
			10,            /*initMemoryTotal*/
			1,             /*initCustomMetric*/
			initialCPU,    /*cpuRequest*/
			initialMemory, /*memRequest*/
			f.ClientSet,
			f.ScalesGetter)

		ginkgo.By("Setting up a VPA CRD with Recommender explicitly configured")
		config, err := framework.LoadConfig()
		gomega.Expect(err).NotTo(gomega.HaveOccurred())

		vpaCRD = NewVPA(f, "hamster-vpa", &autoscaling.CrossVersionObjectReference{
			APIVersion: "apps/v1",
			Kind:       "Deployment",
			Name:       "hamster",
		}, []*vpa_types.VerticalPodAutoscalerRecommenderSelector{{Name: "non-recognized"}})

		vpaClientSet = vpa_clientset.NewForConfigOrDie(config)
		vpaClient := vpaClientSet.AutoscalingV1()
		_, err = vpaClient.VerticalPodAutoscalers(ns).Create(context.TODO(), vpaCRD, metav1.CreateOptions{})
		gomega.Expect(err).NotTo(gomega.HaveOccurred())

	})

	ginkgo.It("deployment not updated by non-recognized recommender", func() {
		err := waitForResourceRequestInRangeInPods(
			f, pollTimeout, metav1.ListOptions{LabelSelector: "name=hamster"}, apiv1.ResourceCPU,
			ParseQuantityOrDie(minimalCPULowerBound), ParseQuantityOrDie(minimalCPUUpperBound))
		gomega.Expect(err).NotTo(gomega.HaveOccurred())

		// consume more CPU to get a higher recommendation
		rc.ConsumeCPU(600 * replicas)
		err = waitForResourceRequestInRangeInPods(
			f, pollTimeout, metav1.ListOptions{LabelSelector: "name=hamster"}, apiv1.ResourceCPU,
			ParseQuantityOrDie("500m"), ParseQuantityOrDie("1000m"))
		gomega.Expect(err).To(gomega.HaveOccurred())
	})
})

var _ = FullVpaE2eDescribe("OOMing pods under VPA", func() {
	var (
		vpaClientSet *vpa_clientset.Clientset
		vpaCRD       *vpa_types.VerticalPodAutoscaler
	)
	const replicas = 3

	f := framework.NewDefaultFramework("vertical-pod-autoscaling")
	f.NamespacePodSecurityEnforceLevel = podsecurity.LevelBaseline

	ginkgo.BeforeEach(func() {
		ns := f.Namespace.Name
		ginkgo.By("Setting up a hamster deployment")

		runOomingReplicationController(
			f.ClientSet,
			ns,
			"hamster",
			replicas)
		ginkgo.By("Setting up a VPA CRD")
		config, err := framework.LoadConfig()
		gomega.Expect(err).NotTo(gomega.HaveOccurred())

		vpaCRD = NewVPA(f, "hamster-vpa", &autoscaling.CrossVersionObjectReference{
			APIVersion: "v1",
			Kind:       "Deployment",
			Name:       "hamster",
		}, []*vpa_types.VerticalPodAutoscalerRecommenderSelector{})

		vpaClientSet = vpa_clientset.NewForConfigOrDie(config)
		vpaClient := vpaClientSet.AutoscalingV1()
		_, err = vpaClient.VerticalPodAutoscalers(ns).Create(context.TODO(), vpaCRD, metav1.CreateOptions{})
		gomega.Expect(err).NotTo(gomega.HaveOccurred())
	})

	ginkgo.It("have memory requests growing with OOMs", func() {
		listOptions := metav1.ListOptions{
			LabelSelector: "name=hamster",
			FieldSelector: getPodSelectorExcludingDonePodsOrDie(),
		}
		err := waitForResourceRequestInRangeInPods(
			f, oomTestTimeout, listOptions, apiv1.ResourceMemory,
			ParseQuantityOrDie("1400Mi"), ParseQuantityOrDie("10000Mi"))
		gomega.Expect(err).NotTo(gomega.HaveOccurred())
	})
})

func waitForPodsMatch(f *framework.Framework, timeout time.Duration, listOptions metav1.ListOptions, matcher func(pod apiv1.Pod) bool) error {
	return wait.PollImmediate(pollInterval, timeout, func() (bool, error) {

		ns := f.Namespace.Name
		c := f.ClientSet

		podList, err := c.CoreV1().Pods(ns).List(context.TODO(), listOptions)
		if err != nil {
			return false, err
		}

		if len(podList.Items) == 0 {
			return false, nil
		}

		// Run matcher on all pods, even if we find pod that doesn't match early.
		// This allows the matcher to write logs for all pods. This in turns makes
		// it easier to spot some problems (for example unexpected pods in the list
		// results).
		result := true
		for _, pod := range podList.Items {
			if !matcher(pod) {
				result = false
			}
		}
		return result, nil

	})
}

func waitForResourceRequestInRangeInPods(f *framework.Framework, timeout time.Duration, listOptions metav1.ListOptions, resourceName apiv1.ResourceName, lowerBound, upperBound resource.Quantity) error {
	err := waitForPodsMatch(f, timeout, listOptions,
		func(pod apiv1.Pod) bool {
			resourceRequest, found := pod.Spec.Containers[0].Resources.Requests[resourceName]
			framework.Logf("Comparing %v request %v against range of (%v, %v)", resourceName, resourceRequest, lowerBound, upperBound)
			return found && resourceRequest.MilliValue() > lowerBound.MilliValue() && resourceRequest.MilliValue() < upperBound.MilliValue()
		})

	if err != nil {
		return fmt.Errorf("error waiting for %s request in range of (%v,%v) for pods: %+v", resourceName, lowerBound, upperBound, listOptions)
	}
	return nil
}<|MERGE_RESOLUTION|>--- conflicted
+++ resolved
@@ -140,10 +140,7 @@
 	// This schedules AfterEach block that needs to run after the AfterEach above and
 	// BeforeEach that needs to run before the BeforeEach below - thus the order of these matters.
 	f := framework.NewDefaultFramework("vertical-pod-autoscaling")
-<<<<<<< HEAD
-=======
 	f.NamespacePodSecurityEnforceLevel = podsecurity.LevelBaseline
->>>>>>> e8d3e9b1
 
 	ginkgo.BeforeEach(func() {
 		ns := f.Namespace.Name
@@ -206,10 +203,7 @@
 	// This schedules AfterEach block that needs to run after the AfterEach above and
 	// BeforeEach that needs to run before the BeforeEach below - thus the order of these matters.
 	f := framework.NewDefaultFramework("vertical-pod-autoscaling")
-<<<<<<< HEAD
-=======
 	f.NamespacePodSecurityEnforceLevel = podsecurity.LevelBaseline
->>>>>>> e8d3e9b1
 
 	ginkgo.BeforeEach(func() {
 		ns := f.Namespace.Name
