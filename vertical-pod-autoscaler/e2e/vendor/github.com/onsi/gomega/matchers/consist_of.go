--- conflicted
+++ resolved
@@ -27,8 +27,6 @@
 	bipartiteGraph, err := bipartitegraph.NewBipartiteGraph(values, matchers, neighbours)
 	if err != nil {
 		return false, err
-<<<<<<< HEAD
-=======
 	}
 
 	edges := bipartiteGraph.LargestMatching()
@@ -55,16 +53,10 @@
 			matcher = equalMatcher.Expected
 		}
 		elements = append(elements, matcher)
->>>>>>> e8d3e9b1
 	}
 	return
 }
 
-<<<<<<< HEAD
-	edges := bipartiteGraph.LargestMatching()
-	if len(edges) == len(values) && len(edges) == len(matchers) {
-		return true, nil
-=======
 func flatten(elems []interface{}) []interface{} {
 	if len(elems) != 1 || !isArrayOrSlice(elems[0]) {
 		return elems
@@ -85,32 +77,10 @@
 			matcher = &EqualMatcher{Expected: e}
 		}
 		matchers = append(matchers, matcher)
->>>>>>> e8d3e9b1
 	}
 	return
 }
 
-<<<<<<< HEAD
-	var missingMatchers []interface{}
-	matcher.extraElements, missingMatchers = bipartiteGraph.FreeLeftRight(edges)
-	matcher.missingElements = equalMatchersToElements(missingMatchers)
-
-	return false, nil
-}
-
-func neighbours(value, matcher interface{}) (bool, error) {
-	match, err := matcher.(omegaMatcher).Match(value)
-	return match && err == nil, nil
-}
-
-func equalMatchersToElements(matchers []interface{}) (elements []interface{}) {
-	for _, matcher := range matchers {
-		equalMatcher, ok := matcher.(*EqualMatcher)
-		if ok {
-			matcher = equalMatcher.Expected
-		}
-		elements = append(elements, matcher)
-=======
 func presentable(elems []interface{}) interface{} {
 	elems = flatten(elems)
 
@@ -124,38 +94,14 @@
 		if sv.Index(i).Elem().Type() != tt {
 			return elems
 		}
->>>>>>> e8d3e9b1
-	}
-	return
-}
-
-<<<<<<< HEAD
-func matchers(expectedElems []interface{}) (matchers []interface{}) {
-	elems := expectedElems
-	if len(expectedElems) == 1 && isArrayOrSlice(expectedElems[0]) {
-		elems = []interface{}{}
-		value := reflect.ValueOf(expectedElems[0])
-		for i := 0; i < value.Len(); i++ {
-			elems = append(elems, value.Index(i).Interface())
-		}
 	}
 
-	for _, e := range elems {
-		matcher, isMatcher := e.(omegaMatcher)
-		if !isMatcher {
-			matcher = &EqualMatcher{Expected: e}
-		}
-		matchers = append(matchers, matcher)
-	}
-	return
-=======
 	ss := reflect.MakeSlice(reflect.SliceOf(tt), sv.Len(), sv.Len())
 	for i := 0; i < sv.Len(); i++ {
 		ss.Index(i).Set(sv.Index(i).Elem())
 	}
 
 	return ss.Interface()
->>>>>>> e8d3e9b1
 }
 
 func valuesOf(actual interface{}) []interface{} {
@@ -176,19 +122,11 @@
 }
 
 func (matcher *ConsistOfMatcher) FailureMessage(actual interface{}) (message string) {
-<<<<<<< HEAD
-	message = format.Message(actual, "to consist of", matcher.Elements)
-	message = appendMissingElements(message, matcher.missingElements)
-	if len(matcher.extraElements) > 0 {
-		message = fmt.Sprintf("%s\nthe extra elements were\n%s", message,
-			format.Object(matcher.extraElements, 1))
-=======
 	message = format.Message(actual, "to consist of", presentable(matcher.Elements))
 	message = appendMissingElements(message, matcher.missingElements)
 	if len(matcher.extraElements) > 0 {
 		message = fmt.Sprintf("%s\nthe extra elements were\n%s", message,
 			format.Object(presentable(matcher.extraElements), 1))
->>>>>>> e8d3e9b1
 	}
 	return
 }
@@ -198,11 +136,7 @@
 		return message
 	}
 	return fmt.Sprintf("%s\nthe missing elements were\n%s", message,
-<<<<<<< HEAD
-		format.Object(missingElements, 1))
-=======
 		format.Object(presentable(missingElements), 1))
->>>>>>> e8d3e9b1
 }
 
 func (matcher *ConsistOfMatcher) NegatedFailureMessage(actual interface{}) (message string) {
