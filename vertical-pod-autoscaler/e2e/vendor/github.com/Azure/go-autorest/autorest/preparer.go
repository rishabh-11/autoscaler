--- conflicted
+++ resolved
@@ -241,11 +241,8 @@
 					return r, fmt.Errorf("autorest: No scheme detected in URL %s", baseURL)
 				}
 				if u.RawQuery != "" {
-<<<<<<< HEAD
-=======
 					// handle unencoded semicolons (ideally the server would send them already encoded)
 					u.RawQuery = strings.Replace(u.RawQuery, ";", "%3B", -1)
->>>>>>> e8d3e9b1
 					q, err := url.ParseQuery(u.RawQuery)
 					if err != nil {
 						return r, err
