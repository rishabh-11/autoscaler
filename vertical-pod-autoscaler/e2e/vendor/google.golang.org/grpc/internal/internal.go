--- conflicted
+++ resolved
@@ -38,18 +38,10 @@
 	// KeepaliveMinPingTime is the minimum ping interval.  This must be 10s by
 	// default, but tests may wish to set it lower for convenience.
 	KeepaliveMinPingTime = 10 * time.Second
-<<<<<<< HEAD
-	// ParseServiceConfigForTesting is for creating a fake
-	// ClientConn for resolver testing only
-	ParseServiceConfigForTesting interface{} // func(string) *serviceconfig.ParseResult
-	// EqualServiceConfigForTesting is for testing service config generation and
-	// parsing. Both a and b should be returned by ParseServiceConfigForTesting.
-=======
 	// ParseServiceConfig parses a JSON representation of the service config.
 	ParseServiceConfig interface{} // func(string) *serviceconfig.ParseResult
 	// EqualServiceConfigForTesting is for testing service config generation and
 	// parsing. Both a and b should be returned by ParseServiceConfig.
->>>>>>> e8d3e9b1
 	// This function compares the config without rawJSON stripped, in case the
 	// there's difference in white space.
 	EqualServiceConfigForTesting func(a, b serviceconfig.Config) bool
