// cgo -godefs types_freebsd.go | go run mkpost.go
// Code generated by the command above; see README.md. DO NOT EDIT.

//go:build 386 && freebsd
// +build 386,freebsd

package unix

const (
	SizeofPtr      = 0x4
	SizeofShort    = 0x2
	SizeofInt      = 0x4
	SizeofLong     = 0x4
	SizeofLongLong = 0x8
)

type (
	_C_short     int16
	_C_int       int32
	_C_long      int32
	_C_long_long int64
)

type Timespec struct {
	Sec  int32
	Nsec int32
}

type Timeval struct {
	Sec  int32
	Usec int32
}

type Time_t int32

type Rusage struct {
	Utime    Timeval
	Stime    Timeval
	Maxrss   int32
	Ixrss    int32
	Idrss    int32
	Isrss    int32
	Minflt   int32
	Majflt   int32
	Nswap    int32
	Inblock  int32
	Oublock  int32
	Msgsnd   int32
	Msgrcv   int32
	Nsignals int32
	Nvcsw    int32
	Nivcsw   int32
}

type Rlimit struct {
	Cur int64
	Max int64
}

type _Gid_t uint32

const (
	_statfsVersion = 0x20140518
	_dirblksiz     = 0x400
)

type Stat_t struct {
	Dev     uint64
	Ino     uint64
	Nlink   uint64
	Mode    uint16
	_0      int16
	Uid     uint32
	Gid     uint32
	_1      int32
	Rdev    uint64
	_       int32
	Atim    Timespec
	_       int32
	Mtim    Timespec
	_       int32
	Ctim    Timespec
	_       int32
	Btim    Timespec
	Size    int64
	Blocks  int64
	Blksize int32
	Flags   uint32
	Gen     uint64
	Spare   [10]uint64
}

type Statfs_t struct {
	Version     uint32
	Type        uint32
	Flags       uint64
	Bsize       uint64
	Iosize      uint64
	Blocks      uint64
	Bfree       uint64
	Bavail      int64
	Files       uint64
	Ffree       int64
	Syncwrites  uint64
	Asyncwrites uint64
	Syncreads   uint64
	Asyncreads  uint64
	Spare       [10]uint64
	Namemax     uint32
	Owner       uint32
	Fsid        Fsid
	Charspare   [80]int8
	Fstypename  [16]byte
	Mntfromname [1024]byte
	Mntonname   [1024]byte
<<<<<<< HEAD
}

type statfs_freebsd11_t struct {
	Version     uint32
	Type        uint32
	Flags       uint64
	Bsize       uint64
	Iosize      uint64
	Blocks      uint64
	Bfree       uint64
	Bavail      int64
	Files       uint64
	Ffree       int64
	Syncwrites  uint64
	Asyncwrites uint64
	Syncreads   uint64
	Asyncreads  uint64
	Spare       [10]uint64
	Namemax     uint32
	Owner       uint32
	Fsid        Fsid
	Charspare   [80]int8
	Fstypename  [16]byte
	Mntfromname [88]byte
	Mntonname   [88]byte
=======
>>>>>>> e8d3e9b1
}

type Flock_t struct {
	Start  int64
	Len    int64
	Pid    int32
	Type   int16
	Whence int16
	Sysid  int32
}

type Dirent struct {
	Fileno uint64
	Off    int64
	Reclen uint16
	Type   uint8
	Pad0   uint8
	Namlen uint16
	Pad1   uint16
	Name   [256]int8
}

type Fsid struct {
	Val [2]int32
}

const (
	PathMax = 0x400
)

const (
	FADV_NORMAL     = 0x0
	FADV_RANDOM     = 0x1
	FADV_SEQUENTIAL = 0x2
	FADV_WILLNEED   = 0x3
	FADV_DONTNEED   = 0x4
	FADV_NOREUSE    = 0x5
)

type RawSockaddrInet4 struct {
	Len    uint8
	Family uint8
	Port   uint16
	Addr   [4]byte /* in_addr */
	Zero   [8]int8
}

type RawSockaddrInet6 struct {
	Len      uint8
	Family   uint8
	Port     uint16
	Flowinfo uint32
	Addr     [16]byte /* in6_addr */
	Scope_id uint32
}

type RawSockaddrUnix struct {
	Len    uint8
	Family uint8
	Path   [104]int8
}

type RawSockaddrDatalink struct {
	Len    uint8
	Family uint8
	Index  uint16
	Type   uint8
	Nlen   uint8
	Alen   uint8
	Slen   uint8
	Data   [46]int8
}

type RawSockaddr struct {
	Len    uint8
	Family uint8
	Data   [14]int8
}

type RawSockaddrAny struct {
	Addr RawSockaddr
	Pad  [92]int8
}

type _Socklen uint32

type Xucred struct {
	Version uint32
	Uid     uint32
	Ngroups int16
	Groups  [16]uint32
	_       *byte
}

type Linger struct {
	Onoff  int32
	Linger int32
}

type Iovec struct {
	Base *byte
	Len  uint32
}

type IPMreq struct {
	Multiaddr [4]byte /* in_addr */
	Interface [4]byte /* in_addr */
}

type IPMreqn struct {
	Multiaddr [4]byte /* in_addr */
	Address   [4]byte /* in_addr */
	Ifindex   int32
}

type IPv6Mreq struct {
	Multiaddr [16]byte /* in6_addr */
	Interface uint32
}

type Msghdr struct {
	Name       *byte
	Namelen    uint32
	Iov        *Iovec
	Iovlen     int32
	Control    *byte
	Controllen uint32
	Flags      int32
}

type Cmsghdr struct {
	Len   uint32
	Level int32
	Type  int32
}

type Inet6Pktinfo struct {
	Addr    [16]byte /* in6_addr */
	Ifindex uint32
}

type IPv6MTUInfo struct {
	Addr RawSockaddrInet6
	Mtu  uint32
}

type ICMPv6Filter struct {
	Filt [8]uint32
}

const (
	SizeofSockaddrInet4    = 0x10
	SizeofSockaddrInet6    = 0x1c
	SizeofSockaddrAny      = 0x6c
	SizeofSockaddrUnix     = 0x6a
	SizeofSockaddrDatalink = 0x36
	SizeofXucred           = 0x50
	SizeofLinger           = 0x8
	SizeofIovec            = 0x8
	SizeofIPMreq           = 0x8
	SizeofIPMreqn          = 0xc
	SizeofIPv6Mreq         = 0x14
	SizeofMsghdr           = 0x1c
	SizeofCmsghdr          = 0xc
	SizeofInet6Pktinfo     = 0x14
	SizeofIPv6MTUInfo      = 0x20
	SizeofICMPv6Filter     = 0x20
)

const (
	PTRACE_TRACEME = 0x0
	PTRACE_CONT    = 0x7
	PTRACE_KILL    = 0x8
)

type PtraceLwpInfoStruct struct {
	Lwpid        int32
	Event        int32
	Flags        int32
	Sigmask      Sigset_t
	Siglist      Sigset_t
	Siginfo      __Siginfo
	Tdname       [20]int8
	Child_pid    int32
	Syscall_code uint32
	Syscall_narg uint32
}

type __Siginfo struct {
	Signo  int32
	Errno  int32
	Code   int32
	Pid    int32
	Uid    uint32
	Status int32
	Addr   *byte
	Value  [4]byte
	_      [32]byte
}

type Sigset_t struct {
	Val [4]uint32
}

type Reg struct {
	Fs     uint32
	Es     uint32
	Ds     uint32
	Edi    uint32
	Esi    uint32
	Ebp    uint32
	Isp    uint32
	Ebx    uint32
	Edx    uint32
	Ecx    uint32
	Eax    uint32
	Trapno uint32
	Err    uint32
	Eip    uint32
	Cs     uint32
	Eflags uint32
	Esp    uint32
	Ss     uint32
	Gs     uint32
}

type FpReg struct {
	Env   [7]uint32
	Acc   [8][10]uint8
	Ex_sw uint32
	Pad   [64]uint8
}

type FpExtendedPrecision struct{}

type PtraceIoDesc struct {
	Op   int32
	Offs *byte
	Addr *byte
	Len  uint32
}

type Kevent_t struct {
	Ident  uint32
	Filter int16
	Flags  uint16
	Fflags uint32
	Data   int64
	Udata  *byte
	Ext    [4]uint64
}

type FdSet struct {
	Bits [32]uint32
}

const (
	sizeofIfMsghdr         = 0xa8
	SizeofIfMsghdr         = 0x60
	sizeofIfData           = 0x98
	SizeofIfData           = 0x50
	SizeofIfaMsghdr        = 0x14
	SizeofIfmaMsghdr       = 0x10
	SizeofIfAnnounceMsghdr = 0x18
	SizeofRtMsghdr         = 0x5c
	SizeofRtMetrics        = 0x38
)

type ifMsghdr struct {
	Msglen  uint16
	Version uint8
	Type    uint8
	Addrs   int32
	Flags   int32
	Index   uint16
	_       uint16
	Data    ifData
}

type IfMsghdr struct {
	Msglen  uint16
	Version uint8
	Type    uint8
	Addrs   int32
	Flags   int32
	Index   uint16
	Data    IfData
}

type ifData struct {
	Type       uint8
	Physical   uint8
	Addrlen    uint8
	Hdrlen     uint8
	Link_state uint8
	Vhid       uint8
	Datalen    uint16
	Mtu        uint32
	Metric     uint32
	Baudrate   uint64
	Ipackets   uint64
	Ierrors    uint64
	Opackets   uint64
	Oerrors    uint64
	Collisions uint64
	Ibytes     uint64
	Obytes     uint64
	Imcasts    uint64
	Omcasts    uint64
	Iqdrops    uint64
	Oqdrops    uint64
	Noproto    uint64
	Hwassist   uint64
	_          [8]byte
	_          [16]byte
}

type IfData struct {
	Type        uint8
	Physical    uint8
	Addrlen     uint8
	Hdrlen      uint8
	Link_state  uint8
	Spare_char1 uint8
	Spare_char2 uint8
	Datalen     uint8
	Mtu         uint32
	Metric      uint32
	Baudrate    uint32
	Ipackets    uint32
	Ierrors     uint32
	Opackets    uint32
	Oerrors     uint32
	Collisions  uint32
	Ibytes      uint32
	Obytes      uint32
	Imcasts     uint32
	Omcasts     uint32
	Iqdrops     uint32
	Noproto     uint32
	Hwassist    uint32
	Epoch       int32
	Lastchange  Timeval
}

type IfaMsghdr struct {
	Msglen  uint16
	Version uint8
	Type    uint8
	Addrs   int32
	Flags   int32
	Index   uint16
	_       uint16
	Metric  int32
}

type IfmaMsghdr struct {
	Msglen  uint16
	Version uint8
	Type    uint8
	Addrs   int32
	Flags   int32
	Index   uint16
	_       uint16
}

type IfAnnounceMsghdr struct {
	Msglen  uint16
	Version uint8
	Type    uint8
	Index   uint16
	Name    [16]int8
	What    uint16
}

type RtMsghdr struct {
	Msglen  uint16
	Version uint8
	Type    uint8
	Index   uint16
	_       uint16
	Flags   int32
	Addrs   int32
	Pid     int32
	Seq     int32
	Errno   int32
	Fmask   int32
	Inits   uint32
	Rmx     RtMetrics
}

type RtMetrics struct {
	Locks    uint32
	Mtu      uint32
	Hopcount uint32
	Expire   uint32
	Recvpipe uint32
	Sendpipe uint32
	Ssthresh uint32
	Rtt      uint32
	Rttvar   uint32
	Pksent   uint32
	Weight   uint32
	Filler   [3]uint32
}

const (
	SizeofBpfVersion    = 0x4
	SizeofBpfStat       = 0x8
	SizeofBpfZbuf       = 0xc
	SizeofBpfProgram    = 0x8
	SizeofBpfInsn       = 0x8
	SizeofBpfHdr        = 0x14
	SizeofBpfZbufHeader = 0x20
)

type BpfVersion struct {
	Major uint16
	Minor uint16
}

type BpfStat struct {
	Recv uint32
	Drop uint32
}

type BpfZbuf struct {
	Bufa   *byte
	Bufb   *byte
	Buflen uint32
}

type BpfProgram struct {
	Len   uint32
	Insns *BpfInsn
}

type BpfInsn struct {
	Code uint16
	Jt   uint8
	Jf   uint8
	K    uint32
}

type BpfHdr struct {
	Tstamp  Timeval
	Caplen  uint32
	Datalen uint32
	Hdrlen  uint16
	_       [2]byte
}

type BpfZbufHeader struct {
	Kernel_gen uint32
	Kernel_len uint32
	User_gen   uint32
	_          [5]uint32
}

type Termios struct {
	Iflag  uint32
	Oflag  uint32
	Cflag  uint32
	Lflag  uint32
	Cc     [20]uint8
	Ispeed uint32
	Ospeed uint32
}

type Winsize struct {
	Row    uint16
	Col    uint16
	Xpixel uint16
	Ypixel uint16
}

const (
	AT_FDCWD            = -0x64
	AT_EACCESS          = 0x100
	AT_SYMLINK_NOFOLLOW = 0x200
	AT_SYMLINK_FOLLOW   = 0x400
	AT_REMOVEDIR        = 0x800
)

type PollFd struct {
	Fd      int32
	Events  int16
	Revents int16
}

const (
	POLLERR      = 0x8
	POLLHUP      = 0x10
	POLLIN       = 0x1
	POLLINIGNEOF = 0x2000
	POLLNVAL     = 0x20
	POLLOUT      = 0x4
	POLLPRI      = 0x2
	POLLRDBAND   = 0x80
	POLLRDNORM   = 0x40
	POLLWRBAND   = 0x100
	POLLWRNORM   = 0x4
)

type CapRights struct {
	Rights [2]uint64
}

type Utsname struct {
	Sysname  [256]byte
	Nodename [256]byte
	Release  [256]byte
	Version  [256]byte
	Machine  [256]byte
}

const SizeofClockinfo = 0x14

type Clockinfo struct {
	Hz     int32
	Tick   int32
	Spare  int32
	Stathz int32
	Profhz int32
}<|MERGE_RESOLUTION|>--- conflicted
+++ resolved
@@ -113,34 +113,6 @@
 	Fstypename  [16]byte
 	Mntfromname [1024]byte
 	Mntonname   [1024]byte
-<<<<<<< HEAD
-}
-
-type statfs_freebsd11_t struct {
-	Version     uint32
-	Type        uint32
-	Flags       uint64
-	Bsize       uint64
-	Iosize      uint64
-	Blocks      uint64
-	Bfree       uint64
-	Bavail      int64
-	Files       uint64
-	Ffree       int64
-	Syncwrites  uint64
-	Asyncwrites uint64
-	Syncreads   uint64
-	Asyncreads  uint64
-	Spare       [10]uint64
-	Namemax     uint32
-	Owner       uint32
-	Fsid        Fsid
-	Charspare   [80]int8
-	Fstypename  [16]byte
-	Mntfromname [88]byte
-	Mntonname   [88]byte
-=======
->>>>>>> e8d3e9b1
 }
 
 type Flock_t struct {
