--- conflicted
+++ resolved
@@ -19,41 +19,8 @@
 	return Timeval{Sec: int32(sec), Usec: int32(usec)}
 }
 
-<<<<<<< HEAD
-//sysnb	pipe(p *[2]_C_int) (err error)
-
-func Pipe(p []int) (err error) {
-	if len(p) != 2 {
-		return EINVAL
-	}
-	var pp [2]_C_int
-	err = pipe(&pp)
-	p[0] = int(pp[0])
-	p[1] = int(pp[1])
-	return
-}
-
-//sysnb	pipe2(p *[2]_C_int, flags int) (err error)
-
-func Pipe2(p []int, flags int) (err error) {
-	if len(p) != 2 {
-		return EINVAL
-	}
-	var pp [2]_C_int
-	err = pipe2(&pp, flags)
-	p[0] = int(pp[0])
-	p[1] = int(pp[1])
-	return
-}
-
 // 64-bit file system and 32-bit uid calls
 // (386 default is 32-bit file system and 16-bit uid).
-//sys	dup2(oldfd int, newfd int) (err error)
-//sysnb	EpollCreate(size int) (fd int, err error)
-=======
-// 64-bit file system and 32-bit uid calls
-// (386 default is 32-bit file system and 16-bit uid).
->>>>>>> e8d3e9b1
 //sys	EpollWait(epfd int, events []EpollEvent, msec int) (n int, err error)
 //sys	Fadvise(fd int, offset int64, length int64, advice int) (err error) = SYS_FADVISE64_64
 //sys	Fchown(fd int, uid int, gid int) (err error) = SYS_FCHOWN32
@@ -376,16 +343,4 @@
 
 func (rsa *RawSockaddrNFCLLCP) SetServiceNameLen(length int) {
 	rsa.Service_name_len = uint32(length)
-<<<<<<< HEAD
-}
-
-//sys	poll(fds *PollFd, nfds int, timeout int) (n int, err error)
-
-func Poll(fds []PollFd, timeout int) (n int, err error) {
-	if len(fds) == 0 {
-		return poll(nil, 0, timeout)
-	}
-	return poll(&fds[0], len(fds), timeout)
-=======
->>>>>>> e8d3e9b1
 }