--- conflicted
+++ resolved
@@ -131,8 +131,6 @@
 	SC_EVENT_DATABASE_CHANGE = 0
 	SC_EVENT_PROPERTY_CHANGE = 1
 	SC_EVENT_STATUS_CHANGE   = 2
-<<<<<<< HEAD
-=======
 
 	SERVICE_START_REASON_DEMAND             = 0x00000001
 	SERVICE_START_REASON_AUTO               = 0x00000002
@@ -141,7 +139,6 @@
 	SERVICE_START_REASON_DELAYEDAUTO        = 0x00000010
 
 	SERVICE_DYNAMIC_INFORMATION_LEVEL_START_REASON = 1
->>>>>>> e8d3e9b1
 )
 
 type SERVICE_STATUS struct {
@@ -245,10 +242,6 @@
 //sys	QueryServiceStatusEx(service Handle, infoLevel uint32, buff *byte, buffSize uint32, bytesNeeded *uint32) (err error) = advapi32.QueryServiceStatusEx
 //sys	NotifyServiceStatusChange(service Handle, notifyMask uint32, notifier *SERVICE_NOTIFY) (ret error) = advapi32.NotifyServiceStatusChangeW
 //sys	SubscribeServiceChangeNotifications(service Handle, eventType uint32, callback uintptr, callbackCtx uintptr, subscription *uintptr) (ret error) = sechost.SubscribeServiceChangeNotifications?
-<<<<<<< HEAD
-//sys	UnsubscribeServiceChangeNotifications(subscription uintptr) = sechost.UnsubscribeServiceChangeNotifications?
-=======
 //sys	UnsubscribeServiceChangeNotifications(subscription uintptr) = sechost.UnsubscribeServiceChangeNotifications?
 //sys	RegisterServiceCtrlHandlerEx(serviceName *uint16, handlerProc uintptr, context uintptr) (handle Handle, err error) = advapi32.RegisterServiceCtrlHandlerExW
-//sys	QueryServiceDynamicInformation(service Handle, infoLevel uint32, dynamicInfo unsafe.Pointer) (err error) = advapi32.QueryServiceDynamicInformation?
->>>>>>> e8d3e9b1
+//sys	QueryServiceDynamicInformation(service Handle, infoLevel uint32, dynamicInfo unsafe.Pointer) (err error) = advapi32.QueryServiceDynamicInformation?