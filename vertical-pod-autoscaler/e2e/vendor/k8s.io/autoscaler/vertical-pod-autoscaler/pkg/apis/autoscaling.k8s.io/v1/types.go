--- conflicted
+++ resolved
@@ -126,11 +126,7 @@
 	// Resources is a list of one or more resources that the condition applies
 	// to. If more than one resource is given, the EvictionRequirement is fulfilled
 	// if at least one resource meets `changeRequirement`.
-<<<<<<< HEAD
-	Resources         []v1.ResourceName         `json:"resources" protobuf:"bytes,1,name=resources"`
-=======
 	Resources         []v1.ResourceName         `json:"resource" protobuf:"bytes,1,name=resources"`
->>>>>>> 043b0c18
 	ChangeRequirement EvictionChangeRequirement `json:"changeRequirement" protobuf:"bytes,2,name=changeRequirement"`
 }
 
