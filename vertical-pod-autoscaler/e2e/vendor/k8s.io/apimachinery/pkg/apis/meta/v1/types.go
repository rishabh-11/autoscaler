--- conflicted
+++ resolved
@@ -540,18 +540,6 @@
 	// +optional
 	FieldManager string `json:"fieldManager,omitempty" protobuf:"bytes,3,name=fieldManager"`
 
-<<<<<<< HEAD
-	// fieldValidation determines how the server should respond to
-	// unknown/duplicate fields in the object in the request.
-	// Introduced as alpha in 1.23, older servers or servers with the
-	// `ServerSideFieldValidation` feature disabled will discard valid values
-	// specified in  this param and not perform any server side field validation.
-	// Valid values are:
-	// - Ignore: ignores unknown/duplicate fields.
-	// - Warn: responds with a warning for each
-	// unknown/duplicate field, but successfully serves the request.
-	// - Strict: fails the request on unknown/duplicate fields.
-=======
 	// fieldValidation instructs the server on how to handle
 	// objects in the request (POST/PUT/PATCH) containing unknown
 	// or duplicate fields, provided that the `ServerSideFieldValidation`
@@ -571,7 +559,6 @@
 	// any unknown fields would be dropped from the object, or if any
 	// duplicate fields are present. The error returned from the server
 	// will contain all unknown and duplicate fields encountered.
->>>>>>> e8d3e9b1
 	// +optional
 	FieldValidation string `json:"fieldValidation,omitempty" protobuf:"bytes,4,name=fieldValidation"`
 }
@@ -608,18 +595,6 @@
 	// +optional
 	FieldManager string `json:"fieldManager,omitempty" protobuf:"bytes,3,name=fieldManager"`
 
-<<<<<<< HEAD
-	// fieldValidation determines how the server should respond to
-	// unknown/duplicate fields in the object in the request.
-	// Introduced as alpha in 1.23, older servers or servers with the
-	// `ServerSideFieldValidation` feature disabled will discard valid values
-	// specified in  this param and not perform any server side field validation.
-	// Valid values are:
-	// - Ignore: ignores unknown/duplicate fields.
-	// - Warn: responds with a warning for each
-	// unknown/duplicate field, but successfully serves the request.
-	// - Strict: fails the request on unknown/duplicate fields.
-=======
 	// fieldValidation instructs the server on how to handle
 	// objects in the request (POST/PUT/PATCH) containing unknown
 	// or duplicate fields, provided that the `ServerSideFieldValidation`
@@ -639,7 +614,6 @@
 	// any unknown fields would be dropped from the object, or if any
 	// duplicate fields are present. The error returned from the server
 	// will contain all unknown and duplicate fields encountered.
->>>>>>> e8d3e9b1
 	// +optional
 	FieldValidation string `json:"fieldValidation,omitempty" protobuf:"bytes,4,name=fieldValidation"`
 }
@@ -698,18 +672,6 @@
 	// +optional
 	FieldManager string `json:"fieldManager,omitempty" protobuf:"bytes,2,name=fieldManager"`
 
-<<<<<<< HEAD
-	// fieldValidation determines how the server should respond to
-	// unknown/duplicate fields in the object in the request.
-	// Introduced as alpha in 1.23, older servers or servers with the
-	// `ServerSideFieldValidation` feature disabled will discard valid values
-	// specified in  this param and not perform any server side field validation.
-	// Valid values are:
-	// - Ignore: ignores unknown/duplicate fields.
-	// - Warn: responds with a warning for each
-	// unknown/duplicate field, but successfully serves the request.
-	// - Strict: fails the request on unknown/duplicate fields.
-=======
 	// fieldValidation instructs the server on how to handle
 	// objects in the request (POST/PUT/PATCH) containing unknown
 	// or duplicate fields, provided that the `ServerSideFieldValidation`
@@ -729,7 +691,6 @@
 	// any unknown fields would be dropped from the object, or if any
 	// duplicate fields are present. The error returned from the server
 	// will contain all unknown and duplicate fields encountered.
->>>>>>> e8d3e9b1
 	// +optional
 	FieldValidation string `json:"fieldValidation,omitempty" protobuf:"bytes,3,name=fieldValidation"`
 }
@@ -1488,19 +1449,6 @@
 // Condition contains details for one aspect of the current state of this API Resource.
 // ---
 // This struct is intended for direct use as an array at the field path .status.conditions.  For example,
-<<<<<<< HEAD
-// type FooStatus struct{
-//     // Represents the observations of a foo's current state.
-//     // Known .status.conditions.type are: "Available", "Progressing", and "Degraded"
-//     // +patchMergeKey=type
-//     // +patchStrategy=merge
-//     // +listType=map
-//     // +listMapKey=type
-//     Conditions []metav1.Condition `json:"conditions,omitempty" patchStrategy:"merge" patchMergeKey:"type" protobuf:"bytes,1,rep,name=conditions"`
-//
-//     // other fields
-// }
-=======
 //
 //	type FooStatus struct{
 //	    // Represents the observations of a foo's current state.
@@ -1513,7 +1461,6 @@
 //
 //	    // other fields
 //	}
->>>>>>> e8d3e9b1
 type Condition struct {
 	// type of condition in CamelCase or in foo.example.com/CamelCase.
 	// ---
