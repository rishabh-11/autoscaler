/*
Copyright 2017 The Kubernetes Authors.

Licensed under the Apache License, Version 2.0 (the "License");
you may not use this file except in compliance with the License.
You may obtain a copy of the License at

    http://www.apache.org/licenses/LICENSE-2.0

Unless required by applicable law or agreed to in writing, software
distributed under the License is distributed on an "AS IS" BASIS,
WITHOUT WARRANTIES OR CONDITIONS OF ANY KIND, either express or implied.
See the License for the specific language governing permissions and
limitations under the License.
*/

package v1

import (
	v1 "k8s.io/api/core/v1"
	"k8s.io/apimachinery/pkg/api/resource"
	metav1 "k8s.io/apimachinery/pkg/apis/meta/v1"
)

// +genclient
// +genclient:nonNamespaced
// +k8s:deepcopy-gen:interfaces=k8s.io/apimachinery/pkg/runtime.Object

// StorageClass describes the parameters for a class of storage for
// which PersistentVolumes can be dynamically provisioned.
//
// StorageClasses are non-namespaced; the name of the storage class
// according to etcd is in ObjectMeta.Name.
type StorageClass struct {
	metav1.TypeMeta `json:",inline"`
	// Standard object's metadata.
	// More info: https://git.k8s.io/community/contributors/devel/sig-architecture/api-conventions.md#metadata
	// +optional
	metav1.ObjectMeta `json:"metadata,omitempty" protobuf:"bytes,1,opt,name=metadata"`

	// Provisioner indicates the type of the provisioner.
	Provisioner string `json:"provisioner" protobuf:"bytes,2,opt,name=provisioner"`

	// Parameters holds the parameters for the provisioner that should
	// create volumes of this storage class.
	// +optional
	Parameters map[string]string `json:"parameters,omitempty" protobuf:"bytes,3,rep,name=parameters"`

	// Dynamically provisioned PersistentVolumes of this storage class are
	// created with this reclaimPolicy. Defaults to Delete.
	// +optional
	ReclaimPolicy *v1.PersistentVolumeReclaimPolicy `json:"reclaimPolicy,omitempty" protobuf:"bytes,4,opt,name=reclaimPolicy,casttype=k8s.io/api/core/v1.PersistentVolumeReclaimPolicy"`

	// Dynamically provisioned PersistentVolumes of this storage class are
	// created with these mountOptions, e.g. ["ro", "soft"]. Not validated -
	// mount of the PVs will simply fail if one is invalid.
	// +optional
	MountOptions []string `json:"mountOptions,omitempty" protobuf:"bytes,5,opt,name=mountOptions"`

	// AllowVolumeExpansion shows whether the storage class allow volume expand
	// +optional
	AllowVolumeExpansion *bool `json:"allowVolumeExpansion,omitempty" protobuf:"varint,6,opt,name=allowVolumeExpansion"`

	// VolumeBindingMode indicates how PersistentVolumeClaims should be
	// provisioned and bound.  When unset, VolumeBindingImmediate is used.
	// This field is only honored by servers that enable the VolumeScheduling feature.
	// +optional
	VolumeBindingMode *VolumeBindingMode `json:"volumeBindingMode,omitempty" protobuf:"bytes,7,opt,name=volumeBindingMode"`

	// Restrict the node topologies where volumes can be dynamically provisioned.
	// Each volume plugin defines its own supported topology specifications.
	// An empty TopologySelectorTerm list means there is no topology restriction.
	// This field is only honored by servers that enable the VolumeScheduling feature.
	// +optional
	// +listType=atomic
	AllowedTopologies []v1.TopologySelectorTerm `json:"allowedTopologies,omitempty" protobuf:"bytes,8,rep,name=allowedTopologies"`
}

// +k8s:deepcopy-gen:interfaces=k8s.io/apimachinery/pkg/runtime.Object

// StorageClassList is a collection of storage classes.
type StorageClassList struct {
	metav1.TypeMeta `json:",inline"`
	// Standard list metadata
	// More info: https://git.k8s.io/community/contributors/devel/sig-architecture/api-conventions.md#metadata
	// +optional
	metav1.ListMeta `json:"metadata,omitempty" protobuf:"bytes,1,opt,name=metadata"`

	// Items is the list of StorageClasses
	Items []StorageClass `json:"items" protobuf:"bytes,2,rep,name=items"`
}

// VolumeBindingMode indicates how PersistentVolumeClaims should be bound.
// +enum
type VolumeBindingMode string

const (
	// VolumeBindingImmediate indicates that PersistentVolumeClaims should be
	// immediately provisioned and bound.  This is the default mode.
	VolumeBindingImmediate VolumeBindingMode = "Immediate"

	// VolumeBindingWaitForFirstConsumer indicates that PersistentVolumeClaims
	// should not be provisioned and bound until the first Pod is created that
	// references the PeristentVolumeClaim.  The volume provisioning and
	// binding will occur during Pod scheduing.
	VolumeBindingWaitForFirstConsumer VolumeBindingMode = "WaitForFirstConsumer"
)

// +genclient
// +genclient:nonNamespaced
// +k8s:deepcopy-gen:interfaces=k8s.io/apimachinery/pkg/runtime.Object

// VolumeAttachment captures the intent to attach or detach the specified volume
// to/from the specified node.
//
// VolumeAttachment objects are non-namespaced.
type VolumeAttachment struct {
	metav1.TypeMeta `json:",inline"`

	// Standard object metadata.
	// More info: https://git.k8s.io/community/contributors/devel/sig-architecture/api-conventions.md#metadata
	// +optional
	metav1.ObjectMeta `json:"metadata,omitempty" protobuf:"bytes,1,opt,name=metadata"`

	// Specification of the desired attach/detach volume behavior.
	// Populated by the Kubernetes system.
	Spec VolumeAttachmentSpec `json:"spec" protobuf:"bytes,2,opt,name=spec"`

	// Status of the VolumeAttachment request.
	// Populated by the entity completing the attach or detach
	// operation, i.e. the external-attacher.
	// +optional
	Status VolumeAttachmentStatus `json:"status,omitempty" protobuf:"bytes,3,opt,name=status"`
}

// +k8s:deepcopy-gen:interfaces=k8s.io/apimachinery/pkg/runtime.Object

// VolumeAttachmentList is a collection of VolumeAttachment objects.
type VolumeAttachmentList struct {
	metav1.TypeMeta `json:",inline"`
	// Standard list metadata
	// More info: https://git.k8s.io/community/contributors/devel/sig-architecture/api-conventions.md#metadata
	// +optional
	metav1.ListMeta `json:"metadata,omitempty" protobuf:"bytes,1,opt,name=metadata"`

	// Items is the list of VolumeAttachments
	Items []VolumeAttachment `json:"items" protobuf:"bytes,2,rep,name=items"`
}

// VolumeAttachmentSpec is the specification of a VolumeAttachment request.
type VolumeAttachmentSpec struct {
	// Attacher indicates the name of the volume driver that MUST handle this
	// request. This is the name returned by GetPluginName().
	Attacher string `json:"attacher" protobuf:"bytes,1,opt,name=attacher"`

	// Source represents the volume that should be attached.
	Source VolumeAttachmentSource `json:"source" protobuf:"bytes,2,opt,name=source"`

	// The node that the volume should be attached to.
	NodeName string `json:"nodeName" protobuf:"bytes,3,opt,name=nodeName"`
}

// VolumeAttachmentSource represents a volume that should be attached.
// Right now only PersistenVolumes can be attached via external attacher,
// in future we may allow also inline volumes in pods.
// Exactly one member can be set.
type VolumeAttachmentSource struct {
	// Name of the persistent volume to attach.
	// +optional
	PersistentVolumeName *string `json:"persistentVolumeName,omitempty" protobuf:"bytes,1,opt,name=persistentVolumeName"`

	// inlineVolumeSpec contains all the information necessary to attach
	// a persistent volume defined by a pod's inline VolumeSource. This field
	// is populated only for the CSIMigration feature. It contains
	// translated fields from a pod's inline VolumeSource to a
	// PersistentVolumeSpec. This field is beta-level and is only
	// honored by servers that enabled the CSIMigration feature.
	// +optional
	InlineVolumeSpec *v1.PersistentVolumeSpec `json:"inlineVolumeSpec,omitempty" protobuf:"bytes,2,opt,name=inlineVolumeSpec"`
}

// VolumeAttachmentStatus is the status of a VolumeAttachment request.
type VolumeAttachmentStatus struct {
	// Indicates the volume is successfully attached.
	// This field must only be set by the entity completing the attach
	// operation, i.e. the external-attacher.
	Attached bool `json:"attached" protobuf:"varint,1,opt,name=attached"`

	// Upon successful attach, this field is populated with any
	// information returned by the attach operation that must be passed
	// into subsequent WaitForAttach or Mount calls.
	// This field must only be set by the entity completing the attach
	// operation, i.e. the external-attacher.
	// +optional
	AttachmentMetadata map[string]string `json:"attachmentMetadata,omitempty" protobuf:"bytes,2,rep,name=attachmentMetadata"`

	// The last error encountered during attach operation, if any.
	// This field must only be set by the entity completing the attach
	// operation, i.e. the external-attacher.
	// +optional
	AttachError *VolumeError `json:"attachError,omitempty" protobuf:"bytes,3,opt,name=attachError,casttype=VolumeError"`

	// The last error encountered during detach operation, if any.
	// This field must only be set by the entity completing the detach
	// operation, i.e. the external-attacher.
	// +optional
	DetachError *VolumeError `json:"detachError,omitempty" protobuf:"bytes,4,opt,name=detachError,casttype=VolumeError"`
}

// VolumeError captures an error encountered during a volume operation.
type VolumeError struct {
	// Time the error was encountered.
	// +optional
	Time metav1.Time `json:"time,omitempty" protobuf:"bytes,1,opt,name=time"`

	// String detailing the error encountered during Attach or Detach operation.
	// This string may be logged, so it should not contain sensitive
	// information.
	// +optional
	Message string `json:"message,omitempty" protobuf:"bytes,2,opt,name=message"`
}

// +genclient
// +genclient:nonNamespaced
// +k8s:deepcopy-gen:interfaces=k8s.io/apimachinery/pkg/runtime.Object

// CSIDriver captures information about a Container Storage Interface (CSI)
// volume driver deployed on the cluster.
// Kubernetes attach detach controller uses this object to determine whether attach is required.
// Kubelet uses this object to determine whether pod information needs to be passed on mount.
// CSIDriver objects are non-namespaced.
type CSIDriver struct {
	metav1.TypeMeta `json:",inline"`

	// Standard object metadata.
	// metadata.Name indicates the name of the CSI driver that this object
	// refers to; it MUST be the same name returned by the CSI GetPluginName()
	// call for that driver.
	// The driver name must be 63 characters or less, beginning and ending with
	// an alphanumeric character ([a-z0-9A-Z]) with dashes (-), dots (.), and
	// alphanumerics between.
	// More info: https://git.k8s.io/community/contributors/devel/sig-architecture/api-conventions.md#metadata
	metav1.ObjectMeta `json:"metadata,omitempty" protobuf:"bytes,1,opt,name=metadata"`

	// Specification of the CSI Driver.
	Spec CSIDriverSpec `json:"spec" protobuf:"bytes,2,opt,name=spec"`
}

// +k8s:deepcopy-gen:interfaces=k8s.io/apimachinery/pkg/runtime.Object

// CSIDriverList is a collection of CSIDriver objects.
type CSIDriverList struct {
	metav1.TypeMeta `json:",inline"`

	// Standard list metadata
	// More info: https://git.k8s.io/community/contributors/devel/sig-architecture/api-conventions.md#metadata
	// +optional
	metav1.ListMeta `json:"metadata,omitempty" protobuf:"bytes,1,opt,name=metadata"`

	// items is the list of CSIDriver
	Items []CSIDriver `json:"items" protobuf:"bytes,2,rep,name=items"`
}

// CSIDriverSpec is the specification of a CSIDriver.
type CSIDriverSpec struct {
	// attachRequired indicates this CSI volume driver requires an attach
	// operation (because it implements the CSI ControllerPublishVolume()
	// method), and that the Kubernetes attach detach controller should call
	// the attach volume interface which checks the volumeattachment status
	// and waits until the volume is attached before proceeding to mounting.
	// The CSI external-attacher coordinates with CSI volume driver and updates
	// the volumeattachment status when the attach operation is complete.
	// If the CSIDriverRegistry feature gate is enabled and the value is
	// specified to false, the attach operation will be skipped.
	// Otherwise the attach operation will be called.
	//
	// This field is immutable.
	//
	// +optional
	AttachRequired *bool `json:"attachRequired,omitempty" protobuf:"varint,1,opt,name=attachRequired"`

	// If set to true, podInfoOnMount indicates this CSI volume driver
	// requires additional pod information (like podName, podUID, etc.) during
	// mount operations.
	// If set to false, pod information will not be passed on mount.
	// Default is false.
	// The CSI driver specifies podInfoOnMount as part of driver deployment.
	// If true, Kubelet will pass pod information as VolumeContext in the CSI
	// NodePublishVolume() calls.
	// The CSI driver is responsible for parsing and validating the information
	// passed in as VolumeContext.
	// The following VolumeConext will be passed if podInfoOnMount is set to true.
	// This list might grow, but the prefix will be used.
	// "csi.storage.k8s.io/pod.name": pod.Name
	// "csi.storage.k8s.io/pod.namespace": pod.Namespace
	// "csi.storage.k8s.io/pod.uid": string(pod.UID)
	// "csi.storage.k8s.io/ephemeral": "true" if the volume is an ephemeral inline volume
	//                                 defined by a CSIVolumeSource, otherwise "false"
	//
	// "csi.storage.k8s.io/ephemeral" is a new feature in Kubernetes 1.16. It is only
	// required for drivers which support both the "Persistent" and "Ephemeral" VolumeLifecycleMode.
	// Other drivers can leave pod info disabled and/or ignore this field.
	// As Kubernetes 1.15 doesn't support this field, drivers can only support one mode when
	// deployed on such a cluster and the deployment determines which mode that is, for example
	// via a command line parameter of the driver.
	//
	// This field is immutable.
	//
	// +optional
	PodInfoOnMount *bool `json:"podInfoOnMount,omitempty" protobuf:"bytes,2,opt,name=podInfoOnMount"`

	// volumeLifecycleModes defines what kind of volumes this CSI volume driver supports.
	// The default if the list is empty is "Persistent", which is the usage
	// defined by the CSI specification and implemented in Kubernetes via the usual
	// PV/PVC mechanism.
	// The other mode is "Ephemeral". In this mode, volumes are defined inline
	// inside the pod spec with CSIVolumeSource and their lifecycle is tied to
	// the lifecycle of that pod. A driver has to be aware of this
	// because it is only going to get a NodePublishVolume call for such a volume.
	// For more information about implementing this mode, see
	// https://kubernetes-csi.github.io/docs/ephemeral-local-volumes.html
	// A driver can support one or more of these modes and
	// more modes may be added in the future.
	// This field is beta.
	//
	// This field is immutable.
	//
	// +optional
	// +listType=set
	VolumeLifecycleModes []VolumeLifecycleMode `json:"volumeLifecycleModes,omitempty" protobuf:"bytes,3,opt,name=volumeLifecycleModes"`

	// If set to true, storageCapacity indicates that the CSI
	// volume driver wants pod scheduling to consider the storage
	// capacity that the driver deployment will report by creating
	// CSIStorageCapacity objects with capacity information.
	//
	// The check can be enabled immediately when deploying a driver.
	// In that case, provisioning new volumes with late binding
	// will pause until the driver deployment has published
	// some suitable CSIStorageCapacity object.
	//
	// Alternatively, the driver can be deployed with the field
	// unset or false and it can be flipped later when storage
	// capacity information has been published.
	//
	// This field was immutable in Kubernetes <= 1.22 and now is mutable.
	//
<<<<<<< HEAD
	// This is a beta field and only available when the CSIStorageCapacity
	// feature is enabled. The default is false.
	//
=======
>>>>>>> e8d3e9b1
	// +optional
	// +featureGate=CSIStorageCapacity
	StorageCapacity *bool `json:"storageCapacity,omitempty" protobuf:"bytes,4,opt,name=storageCapacity"`

	// Defines if the underlying volume supports changing ownership and
	// permission of the volume before being mounted.
	// Refer to the specific FSGroupPolicy values for additional details.
	//
	// This field is immutable.
	//
	// Defaults to ReadWriteOnceWithFSType, which will examine each volume
	// to determine if Kubernetes should modify ownership and permissions of the volume.
	// With the default policy the defined fsGroup will only be applied
	// if a fstype is defined and the volume's access mode contains ReadWriteOnce.
	// +optional
	FSGroupPolicy *FSGroupPolicy `json:"fsGroupPolicy,omitempty" protobuf:"bytes,5,opt,name=fsGroupPolicy"`

	// TokenRequests indicates the CSI driver needs pods' service account
	// tokens it is mounting volume for to do necessary authentication. Kubelet
	// will pass the tokens in VolumeContext in the CSI NodePublishVolume calls.
	// The CSI driver should parse and validate the following VolumeContext:
	// "csi.storage.k8s.io/serviceAccount.tokens": {
	//   "<audience>": {
	//     "token": <token>,
	//     "expirationTimestamp": <expiration timestamp in RFC3339>,
	//   },
	//   ...
	// }
	//
	// Note: Audience in each TokenRequest should be different and at
	// most one token is empty string. To receive a new token after expiry,
	// RequiresRepublish can be used to trigger NodePublishVolume periodically.
	//
	// +optional
	// +listType=atomic
	TokenRequests []TokenRequest `json:"tokenRequests,omitempty" protobuf:"bytes,6,opt,name=tokenRequests"`

	// RequiresRepublish indicates the CSI driver wants `NodePublishVolume`
	// being periodically called to reflect any possible change in the mounted
	// volume. This field defaults to false.
	//
	// Note: After a successful initial NodePublishVolume call, subsequent calls
	// to NodePublishVolume should only update the contents of the volume. New
	// mount points will not be seen by a running container.
	//
	// +optional
	RequiresRepublish *bool `json:"requiresRepublish,omitempty" protobuf:"varint,7,opt,name=requiresRepublish"`
<<<<<<< HEAD
=======

	// SELinuxMount specifies if the CSI driver supports "-o context"
	// mount option.
	//
	// When "true", the CSI driver must ensure that all volumes provided by this CSI
	// driver can be mounted separately with different `-o context` options. This is
	// typical for storage backends that provide volumes as filesystems on block
	// devices or as independent shared volumes.
	// Kubernetes will call NodeStage / NodePublish with "-o context=xyz" mount
	// option when mounting a ReadWriteOncePod volume used in Pod that has
	// explicitly set SELinux context. In the future, it may be expanded to other
	// volume AccessModes. In any case, Kubernetes will ensure that the volume is
	// mounted only with a single SELinux context.
	//
	// When "false", Kubernetes won't pass any special SELinux mount options to the driver.
	// This is typical for volumes that represent subdirectories of a bigger shared filesystem.
	//
	// Default is "false".
	//
	// +optional
	SELinuxMount *bool `json:"seLinuxMount,omitempty" protobuf:"varint,8,opt,name=seLinuxMount"`
>>>>>>> e8d3e9b1
}

// FSGroupPolicy specifies if a CSI Driver supports modifying
// volume ownership and permissions of the volume to be mounted.
// More modes may be added in the future.
type FSGroupPolicy string

const (
	// ReadWriteOnceWithFSTypeFSGroupPolicy indicates that each volume will be examined
	// to determine if the volume ownership and permissions
	// should be modified. If a fstype is defined and the volume's access mode
	// contains ReadWriteOnce, then the defined fsGroup will be applied.
	// This mode should be defined if it's expected that the
	// fsGroup may need to be modified depending on the pod's SecurityPolicy.
	// This is the default behavior if no other FSGroupPolicy is defined.
	ReadWriteOnceWithFSTypeFSGroupPolicy FSGroupPolicy = "ReadWriteOnceWithFSType"

	// FileFSGroupPolicy indicates that CSI driver supports volume ownership
	// and permission change via fsGroup, and Kubernetes will change the permissions
	// and ownership of every file in the volume to match the user requested fsGroup in
	// the pod's SecurityPolicy regardless of fstype or access mode.
	// Use this mode if Kubernetes should modify the permissions and ownership
	// of the volume.
	FileFSGroupPolicy FSGroupPolicy = "File"

	// NoneFSGroupPolicy indicates that volumes will be mounted without performing
	// any ownership or permission modifications, as the CSIDriver does not support
	// these operations.
	// This mode should be selected if the CSIDriver does not support fsGroup modifications,
	// for example when Kubernetes cannot change ownership and permissions on a volume due
	// to root-squash settings on a NFS volume.
	NoneFSGroupPolicy FSGroupPolicy = "None"
)

// VolumeLifecycleMode is an enumeration of possible usage modes for a volume
// provided by a CSI driver. More modes may be added in the future.
type VolumeLifecycleMode string

// TokenRequest contains parameters of a service account token.
type TokenRequest struct {
	// Audience is the intended audience of the token in "TokenRequestSpec".
	// It will default to the audiences of kube apiserver.
	//
	Audience string `json:"audience" protobuf:"bytes,1,opt,name=audience"`

	// ExpirationSeconds is the duration of validity of the token in "TokenRequestSpec".
	// It has the same default value of "ExpirationSeconds" in "TokenRequestSpec".
	//
	// +optional
	ExpirationSeconds *int64 `json:"expirationSeconds,omitempty" protobuf:"varint,2,opt,name=expirationSeconds"`
}

const (
	// VolumeLifecyclePersistent explicitly confirms that the driver implements
	// the full CSI spec. It is the default when CSIDriverSpec.VolumeLifecycleModes is not
	// set. Such volumes are managed in Kubernetes via the persistent volume
	// claim mechanism and have a lifecycle that is independent of the pods which
	// use them.
	VolumeLifecyclePersistent VolumeLifecycleMode = "Persistent"

	// VolumeLifecycleEphemeral indicates that the driver can be used for
	// ephemeral inline volumes. Such volumes are specified inside the pod
	// spec with a CSIVolumeSource and, as far as Kubernetes is concerned, have
	// a lifecycle that is tied to the lifecycle of the pod. For example, such
	// a volume might contain data that gets created specifically for that pod,
	// like secrets.
	// But how the volume actually gets created and managed is entirely up to
	// the driver. It might also use reference counting to share the same volume
	// instance among different pods if the CSIVolumeSource of those pods is
	// identical.
	VolumeLifecycleEphemeral VolumeLifecycleMode = "Ephemeral"
)

// +genclient
// +genclient:nonNamespaced
// +k8s:deepcopy-gen:interfaces=k8s.io/apimachinery/pkg/runtime.Object

// CSINode holds information about all CSI drivers installed on a node.
// CSI drivers do not need to create the CSINode object directly. As long as
// they use the node-driver-registrar sidecar container, the kubelet will
// automatically populate the CSINode object for the CSI driver as part of
// kubelet plugin registration.
// CSINode has the same name as a node. If the object is missing, it means either
// there are no CSI Drivers available on the node, or the Kubelet version is low
// enough that it doesn't create this object.
// CSINode has an OwnerReference that points to the corresponding node object.
type CSINode struct {
	metav1.TypeMeta `json:",inline"`

	// metadata.name must be the Kubernetes node name.
	metav1.ObjectMeta `json:"metadata,omitempty" protobuf:"bytes,1,opt,name=metadata"`

	// spec is the specification of CSINode
	Spec CSINodeSpec `json:"spec" protobuf:"bytes,2,opt,name=spec"`
}

// CSINodeSpec holds information about the specification of all CSI drivers installed on a node
type CSINodeSpec struct {
	// drivers is a list of information of all CSI Drivers existing on a node.
	// If all drivers in the list are uninstalled, this can become empty.
	// +patchMergeKey=name
	// +patchStrategy=merge
	Drivers []CSINodeDriver `json:"drivers" patchStrategy:"merge" patchMergeKey:"name" protobuf:"bytes,1,rep,name=drivers"`
}

// CSINodeDriver holds information about the specification of one CSI driver installed on a node
type CSINodeDriver struct {
	// This is the name of the CSI driver that this object refers to.
	// This MUST be the same name returned by the CSI GetPluginName() call for
	// that driver.
	Name string `json:"name" protobuf:"bytes,1,opt,name=name"`

	// nodeID of the node from the driver point of view.
	// This field enables Kubernetes to communicate with storage systems that do
	// not share the same nomenclature for nodes. For example, Kubernetes may
	// refer to a given node as "node1", but the storage system may refer to
	// the same node as "nodeA". When Kubernetes issues a command to the storage
	// system to attach a volume to a specific node, it can use this field to
	// refer to the node name using the ID that the storage system will
	// understand, e.g. "nodeA" instead of "node1". This field is required.
	NodeID string `json:"nodeID" protobuf:"bytes,2,opt,name=nodeID"`

	// topologyKeys is the list of keys supported by the driver.
	// When a driver is initialized on a cluster, it provides a set of topology
	// keys that it understands (e.g. "company.com/zone", "company.com/region").
	// When a driver is initialized on a node, it provides the same topology keys
	// along with values. Kubelet will expose these topology keys as labels
	// on its own node object.
	// When Kubernetes does topology aware provisioning, it can use this list to
	// determine which labels it should retrieve from the node object and pass
	// back to the driver.
	// It is possible for different nodes to use different topology keys.
	// This can be empty if driver does not support topology.
	// +optional
	TopologyKeys []string `json:"topologyKeys" protobuf:"bytes,3,rep,name=topologyKeys"`

	// allocatable represents the volume resources of a node that are available for scheduling.
	// This field is beta.
	// +optional
	Allocatable *VolumeNodeResources `json:"allocatable,omitempty" protobuf:"bytes,4,opt,name=allocatable"`
}

// VolumeNodeResources is a set of resource limits for scheduling of volumes.
type VolumeNodeResources struct {
	// Maximum number of unique volumes managed by the CSI driver that can be used on a node.
	// A volume that is both attached and mounted on a node is considered to be used once, not twice.
	// The same rule applies for a unique volume that is shared among multiple pods on the same node.
	// If this field is not specified, then the supported number of volumes on this node is unbounded.
	// +optional
	Count *int32 `json:"count,omitempty" protobuf:"varint,1,opt,name=count"`
}

// +k8s:deepcopy-gen:interfaces=k8s.io/apimachinery/pkg/runtime.Object

// CSINodeList is a collection of CSINode objects.
type CSINodeList struct {
	metav1.TypeMeta `json:",inline"`

	// Standard list metadata
	// More info: https://git.k8s.io/community/contributors/devel/sig-architecture/api-conventions.md#metadata
	// +optional
	metav1.ListMeta `json:"metadata,omitempty" protobuf:"bytes,1,opt,name=metadata"`

	// items is the list of CSINode
	Items []CSINode `json:"items" protobuf:"bytes,2,rep,name=items"`
}

// +genclient
// +k8s:deepcopy-gen:interfaces=k8s.io/apimachinery/pkg/runtime.Object

// CSIStorageCapacity stores the result of one CSI GetCapacity call.
// For a given StorageClass, this describes the available capacity in a
// particular topology segment.  This can be used when considering where to
// instantiate new PersistentVolumes.
//
// For example this can express things like:
// - StorageClass "standard" has "1234 GiB" available in "topology.kubernetes.io/zone=us-east1"
// - StorageClass "localssd" has "10 GiB" available in "kubernetes.io/hostname=knode-abc123"
//
// The following three cases all imply that no capacity is available for
// a certain combination:
// - no object exists with suitable topology and storage class name
// - such an object exists, but the capacity is unset
// - such an object exists, but the capacity is zero
//
// The producer of these objects can decide which approach is more suitable.
//
// They are consumed by the kube-scheduler when a CSI driver opts into
// capacity-aware scheduling with CSIDriverSpec.StorageCapacity. The scheduler
// compares the MaximumVolumeSize against the requested size of pending volumes
// to filter out unsuitable nodes. If MaximumVolumeSize is unset, it falls back
// to a comparison against the less precise Capacity. If that is also unset,
// the scheduler assumes that capacity is insufficient and tries some other
// node.
type CSIStorageCapacity struct {
	metav1.TypeMeta `json:",inline"`
	// Standard object's metadata. The name has no particular meaning. It must be
	// be a DNS subdomain (dots allowed, 253 characters). To ensure that
	// there are no conflicts with other CSI drivers on the cluster, the recommendation
	// is to use csisc-<uuid>, a generated name, or a reverse-domain name which ends
	// with the unique CSI driver name.
	//
	// Objects are namespaced.
	//
	// More info: https://git.k8s.io/community/contributors/devel/sig-architecture/api-conventions.md#metadata
	// +optional
	metav1.ObjectMeta `json:"metadata,omitempty" protobuf:"bytes,1,opt,name=metadata"`

	// NodeTopology defines which nodes have access to the storage
	// for which capacity was reported. If not set, the storage is
	// not accessible from any node in the cluster. If empty, the
	// storage is accessible from all nodes. This field is
	// immutable.
	//
	// +optional
	NodeTopology *metav1.LabelSelector `json:"nodeTopology,omitempty" protobuf:"bytes,2,opt,name=nodeTopology"`

	// The name of the StorageClass that the reported capacity applies to.
	// It must meet the same requirements as the name of a StorageClass
	// object (non-empty, DNS subdomain). If that object no longer exists,
	// the CSIStorageCapacity object is obsolete and should be removed by its
	// creator.
	// This field is immutable.
	StorageClassName string `json:"storageClassName" protobuf:"bytes,3,name=storageClassName"`

	// Capacity is the value reported by the CSI driver in its GetCapacityResponse
	// for a GetCapacityRequest with topology and parameters that match the
	// previous fields.
	//
	// The semantic is currently (CSI spec 1.2) defined as:
	// The available capacity, in bytes, of the storage that can be used
	// to provision volumes. If not set, that information is currently
	// unavailable.
	//
	// +optional
	Capacity *resource.Quantity `json:"capacity,omitempty" protobuf:"bytes,4,opt,name=capacity"`

	// MaximumVolumeSize is the value reported by the CSI driver in its GetCapacityResponse
	// for a GetCapacityRequest with topology and parameters that match the
	// previous fields.
	//
	// This is defined since CSI spec 1.4.0 as the largest size
	// that may be used in a
	// CreateVolumeRequest.capacity_range.required_bytes field to
	// create a volume with the same parameters as those in
	// GetCapacityRequest. The corresponding value in the Kubernetes
	// API is ResourceRequirements.Requests in a volume claim.
	//
	// +optional
	MaximumVolumeSize *resource.Quantity `json:"maximumVolumeSize,omitempty" protobuf:"bytes,5,opt,name=maximumVolumeSize"`
}

// +k8s:deepcopy-gen:interfaces=k8s.io/apimachinery/pkg/runtime.Object

// CSIStorageCapacityList is a collection of CSIStorageCapacity objects.
type CSIStorageCapacityList struct {
	metav1.TypeMeta `json:",inline"`
	// Standard list metadata
	// More info: https://git.k8s.io/community/contributors/devel/sig-architecture/api-conventions.md#metadata
	// +optional
	metav1.ListMeta `json:"metadata,omitempty" protobuf:"bytes,1,opt,name=metadata"`

	// Items is the list of CSIStorageCapacity objects.
	// +listType=map
	// +listMapKey=name
	Items []CSIStorageCapacity `json:"items" protobuf:"bytes,2,rep,name=items"`
}<|MERGE_RESOLUTION|>--- conflicted
+++ resolved
@@ -345,12 +345,6 @@
 	//
 	// This field was immutable in Kubernetes <= 1.22 and now is mutable.
 	//
-<<<<<<< HEAD
-	// This is a beta field and only available when the CSIStorageCapacity
-	// feature is enabled. The default is false.
-	//
-=======
->>>>>>> e8d3e9b1
 	// +optional
 	// +featureGate=CSIStorageCapacity
 	StorageCapacity *bool `json:"storageCapacity,omitempty" protobuf:"bytes,4,opt,name=storageCapacity"`
@@ -398,8 +392,6 @@
 	//
 	// +optional
 	RequiresRepublish *bool `json:"requiresRepublish,omitempty" protobuf:"varint,7,opt,name=requiresRepublish"`
-<<<<<<< HEAD
-=======
 
 	// SELinuxMount specifies if the CSI driver supports "-o context"
 	// mount option.
@@ -421,7 +413,6 @@
 	//
 	// +optional
 	SELinuxMount *bool `json:"seLinuxMount,omitempty" protobuf:"varint,8,opt,name=seLinuxMount"`
->>>>>>> e8d3e9b1
 }
 
 // FSGroupPolicy specifies if a CSI Driver supports modifying
