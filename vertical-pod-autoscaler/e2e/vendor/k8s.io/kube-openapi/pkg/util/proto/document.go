--- conflicted
+++ resolved
@@ -21,11 +21,7 @@
 	"sort"
 	"strings"
 
-<<<<<<< HEAD
-	openapi_v2 "github.com/googleapis/gnostic/openapiv2"
-=======
 	openapi_v2 "github.com/google/gnostic/openapiv2"
->>>>>>> e8d3e9b1
 	"gopkg.in/yaml.v2"
 )
 
