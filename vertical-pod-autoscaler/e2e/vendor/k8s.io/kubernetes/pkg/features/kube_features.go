/*
Copyright 2017 The Kubernetes Authors.

Licensed under the Apache License, Version 2.0 (the "License");
you may not use this file except in compliance with the License.
You may obtain a copy of the License at

    http://www.apache.org/licenses/LICENSE-2.0

Unless required by applicable law or agreed to in writing, software
distributed under the License is distributed on an "AS IS" BASIS,
WITHOUT WARRANTIES OR CONDITIONS OF ANY KIND, either express or implied.
See the License for the specific language governing permissions and
limitations under the License.
*/

package features

import (
	"k8s.io/apimachinery/pkg/util/runtime"
	genericfeatures "k8s.io/apiserver/pkg/features"
	utilfeature "k8s.io/apiserver/pkg/util/feature"
	"k8s.io/component-base/featuregate"
)

const (
	// Every feature gate should add method here following this template:
	//
	// // owner: @username
	// // kep: http://kep.k8s.io/NNN
	// // alpha: v1.X
	// MyFeature featuregate.Feature = "MyFeature"
	//
	// Feature gates should be listed in alphabetical, case-sensitive
	// (upper before any lower case character) order. This reduces the risk
	// of code conflicts because changes are more likely to be scattered
	// across the file.

	// owner: @bswartz
	// alpha: v1.18
	// beta: v1.24
	//
	// Enables usage of any object for volume data source in PVCs
	AnyVolumeDataSource featuregate.Feature = "AnyVolumeDataSource"

	// owner: @tallclair
	// beta: v1.4
	AppArmor featuregate.Feature = "AppArmor"

<<<<<<< HEAD
	// owner: @mtaufen
	// alpha: v1.4
	// beta: v1.11
	// deprecated: 1.22
	DynamicKubeletConfig featuregate.Feature = "DynamicKubeletConfig"

	// owner: @pweil-
	// alpha: v1.5
=======
	// owner: @szuecs
	// alpha: v1.12
>>>>>>> e8d3e9b1
	//
	// Enable nodes to change CPUCFSQuotaPeriod
	CPUCFSQuotaPeriod featuregate.Feature = "CustomCPUCFSQuotaPeriod"

	// owner: @ConnorDoyle
	// alpha: v1.8
	// beta: v1.10
	//
	// Alternative container-level CPU affinity policies.
	CPUManager featuregate.Feature = "CPUManager"

	// owner: @fromanirh
	// alpha: v1.23
	// beta: see below.
	//
	// Allow fine-tuning of cpumanager policies, experimental, alpha-quality options
	// Per https://groups.google.com/g/kubernetes-sig-architecture/c/Nxsc7pfe5rw/m/vF2djJh0BAAJ
	// We want to avoid a proliferation of feature gates. This feature gate:
	// - will guard *a group* of cpumanager options whose quality level is alpha.
	// - will never graduate to beta or stable.
	// See https://groups.google.com/g/kubernetes-sig-architecture/c/Nxsc7pfe5rw/m/vF2djJh0BAAJ
	// for details about the removal of this feature gate.
	CPUManagerPolicyAlphaOptions featuregate.Feature = "CPUManagerPolicyAlphaOptions"

	// owner: @fromanirh
	// beta: v1.23
	// beta: see below.
	//
	// Allow fine-tuning of cpumanager policies, experimental, beta-quality options
	// Per https://groups.google.com/g/kubernetes-sig-architecture/c/Nxsc7pfe5rw/m/vF2djJh0BAAJ
	// We want to avoid a proliferation of feature gates. This feature gate:
	// - will guard *a group* of cpumanager options whose quality level is beta.
	// - is thus *introduced* as beta
	// - will never graduate to stable.
	// See https://groups.google.com/g/kubernetes-sig-architecture/c/Nxsc7pfe5rw/m/vF2djJh0BAAJ
	// for details about the removal of this feature gate.
	CPUManagerPolicyBetaOptions featuregate.Feature = "CPUManagerPolicyBetaOptions"

	// owner: @fromanirh
	// alpha: v1.22
	// beta: v1.23
	//
	// Allow the usage of options to fine-tune the cpumanager policies.
	CPUManagerPolicyOptions featuregate.Feature = "CPUManagerPolicyOptions"

	// owner: @pohly
	// alpha: v1.14
	// beta: v1.16
	// GA: v1.25
	//
	// Enables CSI Inline volumes support for pods
	CSIInlineVolume featuregate.Feature = "CSIInlineVolume"

<<<<<<< HEAD
	// owner: @mikedanese
	// alpha: v1.7
	// beta: v1.12
=======
	// owner: @davidz627
	// alpha: v1.14
	// beta: v1.17
	//
	// Enables the in-tree storage to CSI Plugin migration feature.
	CSIMigration featuregate.Feature = "CSIMigration"

	// owner: @leakingtapan
	// alpha: v1.14
	// beta: v1.17
	// GA: v1.25
>>>>>>> e8d3e9b1
	//
	// Enables the AWS EBS in-tree driver to AWS EBS CSI Driver migration feature.
	CSIMigrationAWS featuregate.Feature = "CSIMigrationAWS"

<<<<<<< HEAD
	// owner: @jinxu
	// beta: v1.10
=======
	// owner: @andyzhangx
	// alpha: v1.15
	// beta: v1.19
	// GA: v1.24
	//
	// Enables the Azure Disk in-tree driver to Azure Disk Driver migration feature.
	CSIMigrationAzureDisk featuregate.Feature = "CSIMigrationAzureDisk"

	// owner: @andyzhangx
	// alpha: v1.15
	// beta: v1.21
>>>>>>> e8d3e9b1
	//
	// Enables the Azure File in-tree driver to Azure File Driver migration feature.
	CSIMigrationAzureFile featuregate.Feature = "CSIMigrationAzureFile"

	// owner: @davidz627
	// alpha: v1.14
	// beta: v1.17
	// GA: 1.25
	//
	// Enables the GCE PD in-tree driver to GCE CSI Driver migration feature.
	CSIMigrationGCE featuregate.Feature = "CSIMigrationGCE"

<<<<<<< HEAD
	// owner: @verb
	// alpha: v1.16
	// beta: v1.23
=======
	// owner: @adisky
	// alpha: v1.14
	// beta: v1.18
>>>>>>> e8d3e9b1
	//
	// Enables the OpenStack Cinder in-tree driver to OpenStack Cinder CSI Driver migration feature.
	CSIMigrationOpenStack featuregate.Feature = "CSIMigrationOpenStack"

<<<<<<< HEAD
	// owner: @sjenning
	// alpha: v1.11
=======
	// owner: @trierra
	// alpha: v1.23
	//
	// Enables the Portworx in-tree driver to Portworx migration feature.
	CSIMigrationPortworx featuregate.Feature = "CSIMigrationPortworx"

	// owner: @humblec
	// alpha: v1.23
>>>>>>> e8d3e9b1
	//
	// Enables the RBD in-tree driver to RBD CSI Driver  migration feature.
	CSIMigrationRBD featuregate.Feature = "CSIMigrationRBD"

	// owner: @divyenpatel
	// beta: v1.19 (requires: vSphere vCenter/ESXi Version: 7.0u2, HW Version: VM version 15)
	//
	// Enables the vSphere in-tree driver to vSphere CSI Driver migration feature.
	CSIMigrationvSphere featuregate.Feature = "CSIMigrationvSphere"

	// owner: @humblec, @zhucan
	// kep: http://kep.k8s.io/3171
	// alpha: v1.25
	//
	// Enables SecretRef field in CSI NodeExpandVolume request.
	CSINodeExpandSecret featuregate.Feature = "CSINodeExpandSecret"

	// owner: @pohly
	// alpha: v1.19
	// beta: v1.21
	// GA: v1.24
	//
	// Enables tracking of available storage capacity that CSI drivers provide.
	CSIStorageCapacity featuregate.Feature = "CSIStorageCapacity"

<<<<<<< HEAD
	// owner: @cynepco3hahue(alukiano) @cezaryzukowski @k-wiatrzyk
	// alpha: v1.21
	// beta: v1.22

	// Allows setting memory affinity for a container based on NUMA topology
	MemoryManager featuregate.Feature = "MemoryManager"
=======
	// owner: @fengzixu
	// alpha: v1.21
	//
	// Enables kubelet to detect CSI volume condition and send the event of the abnormal volume to the corresponding pod that is using it.
	CSIVolumeHealth featuregate.Feature = "CSIVolumeHealth"

	// owner: @enj
	// beta: v1.22
	// ga: v1.24
	//
	// Allows clients to request a duration for certificates issued via the Kubernetes CSR API.
	CSRDuration featuregate.Feature = "CSRDuration"

	// owner: @adrianreber
	// kep: http://kep.k8s.io/2008
	// alpha: v1.25
	//
	// Enables container Checkpoint support in the kubelet
	ContainerCheckpoint featuregate.Feature = "ContainerCheckpoint"

	// owner: @jiahuif
	// alpha: v1.21
	// beta:  v1.22
	// GA:    v1.24
	//
	// Enables Leader Migration for kube-controller-manager and cloud-controller-manager
	ControllerManagerLeaderMigration featuregate.Feature = "ControllerManagerLeaderMigration"

	// owner: @deejross, @soltysh
	// kep: http://kep.k8s.io/3140
	// alpha: v1.24
	// beta: v1.25
	//
	// Enables support for time zones in CronJobs.
	CronJobTimeZone featuregate.Feature = "CronJobTimeZone"

	// owner: @smarterclayton
	// alpha: v1.21
	// beta: v1.22
	// GA: v1.25
	// DaemonSets allow workloads to maintain availability during update per node
	DaemonSetUpdateSurge featuregate.Feature = "DaemonSetUpdateSurge"

	// owner: @alculquicondor
	// alpha: v1.19
	// beta: v1.20
	// GA: v1.24
	//
	// Enables the use of PodTopologySpread scheduling plugin to do default
	// spreading and disables legacy SelectorSpread plugin.
	DefaultPodTopologySpread featuregate.Feature = "DefaultPodTopologySpread"
>>>>>>> e8d3e9b1

	// owner: @gnufied, @verult
	// alpha: v1.22
	// beta: v1.23
	// If supported by the CSI driver, delegates the role of applying FSGroup to
	// the driver by passing FSGroup through the NodeStageVolume and
	// NodePublishVolume calls.
	DelegateFSGroupToCSIDriver featuregate.Feature = "DelegateFSGroupToCSIDriver"

<<<<<<< HEAD
	// owner: @saad-ali
	// ga: 	  v1.10
	//
	// Allow mounting a subpath of a volume in a container
	// NOTE: This feature gate has been deprecated and is no longer enforced.
	// It will be completely removed in 1.25. Until then, it's still visible in `kubelet --help`
	VolumeSubpath featuregate.Feature = "VolumeSubpath"

	// owner: @pohly
	// alpha: v1.14
	// beta: v1.16
	//
	// Enables CSI Inline volumes support for pods
	CSIInlineVolume featuregate.Feature = "CSIInlineVolume"

	// owner: @pohly
	// alpha: v1.19
	// beta: v1.21
	//
	// Enables tracking of available storage capacity that CSI drivers provide.
	CSIStorageCapacity featuregate.Feature = "CSIStorageCapacity"

	// owner: @alculquicondor
	// beta: v1.20
	//
	// Enables the use of PodTopologySpread scheduling plugin to do default
	// spreading and disables legacy SelectorSpread plugin.
	DefaultPodTopologySpread featuregate.Feature = "DefaultPodTopologySpread"

	// owner: @pohly
	// alpha: v1.19
	// beta: v1.21
	// GA: v1.23
	//
	// Enables generic ephemeral inline volume support for pods
	GenericEphemeralVolume featuregate.Feature = "GenericEphemeralVolume"

	// owner: @chendave
	// alpha: v1.21
	// beta: v1.22
	//
	// PreferNominatedNode tells scheduler whether the nominated node will be checked first before looping
	// all the rest of nodes in the cluster.
	// Enabling this feature also implies the preemptor pod might not be dispatched to the best candidate in
	// some corner case, e.g. another node releases enough resources after the nominated node has been set
	// and hence is the best candidate instead.
	PreferNominatedNode featuregate.Feature = "PreferNominatedNode"

	// owner: @tallclair
	// alpha: v1.12
	// beta:  v1.14
	// GA: v1.20
=======
	// owner: @jiayingz
	// beta: v1.10
	//
	// Enables support for Device Plugins
	DevicePlugins featuregate.Feature = "DevicePlugins"

	// owner: @RenaudWasTaken @dashpole
	// alpha: v1.19
	// beta: v1.20
	// ga: v1.25
	//
	// Disables Accelerator Metrics Collected by Kubelet
	DisableAcceleratorUsageMetrics featuregate.Feature = "DisableAcceleratorUsageMetrics"

	// owner: @andrewsykim
	// alpha: v1.22
	//
	// Disable any functionality in kube-apiserver, kube-controller-manager and kubelet related to the `--cloud-provider` component flag.
	DisableCloudProviders featuregate.Feature = "DisableCloudProviders"

	// owner: @andrewsykim
	// alpha: v1.23
	//
	// Disable in-tree functionality in kubelet to authenticate to cloud provider container registries for image pull credentials.
	DisableKubeletCloudCredentialProviders featuregate.Feature = "DisableKubeletCloudCredentialProviders"

	// owner: @derekwaynecarr
	// alpha: v1.20
	// beta: v1.21 (off by default until 1.22)
	//
	// Enables usage of hugepages-<size> in downward API.
	DownwardAPIHugePages featuregate.Feature = "DownwardAPIHugePages"

	// owner: @mtaufen
	// alpha: v1.4
	// beta: v1.11
	// deprecated: 1.22
	DynamicKubeletConfig featuregate.Feature = "DynamicKubeletConfig"

	// owner: @andrewsykim
	// kep: http://kep.k8s.io/1672
	// alpha: v1.20
	// beta: v1.22
	//
	// Enable Terminating condition in Endpoint Slices.
	EndpointSliceTerminatingCondition featuregate.Feature = "EndpointSliceTerminatingCondition"

	// owner: @verb
	// alpha: v1.16
	// beta: v1.23
	// GA: v1.25
	//
	// Allows running an ephemeral container in pod namespaces to troubleshoot a running pod.
	EphemeralContainers featuregate.Feature = "EphemeralContainers"

	// owner: @andrewsykim @SergeyKanzhelev
	// GA: v1.20
	//
	// Ensure kubelet respects exec probe timeouts. Feature gate exists in-case existing workloads
	// may depend on old behavior where exec probe timeouts were ignored.
	// Lock to default and remove after v1.22 based on user feedback that should be reflected in KEP #1972 update
	ExecProbeTimeout featuregate.Feature = "ExecProbeTimeout"

	// owner: @gnufied
	// alpha: v1.14
	// beta: v1.16
	// GA: 1.24
	// Ability to expand CSI volumes
	ExpandCSIVolumes featuregate.Feature = "ExpandCSIVolumes"

	// owner: @mlmhl @gnufied
	// beta: v1.15
	// GA: 1.24
	// Ability to expand persistent volumes' file system without unmounting volumes.
	ExpandInUsePersistentVolumes featuregate.Feature = "ExpandInUsePersistentVolumes"

	// owner: @gnufied
	// beta: v1.11
	// GA: 1.24
	// Ability to Expand persistent volumes
	ExpandPersistentVolumes featuregate.Feature = "ExpandPersistentVolumes"

	// owner: @gjkim42
	// kep: http://kep.k8s.io/2595
	// alpha: v1.22
	//
	// Enables apiserver and kubelet to allow up to 32 DNSSearchPaths and up to 2048 DNSSearchListChars.
	ExpandedDNSConfig featuregate.Feature = "ExpandedDNSConfig"

	// owner: @pweil-
	// alpha: v1.5
	//
	// Default userns=host for containers that are using other host namespaces, host mounts, the pod
	// contains a privileged container, or specific non-namespaced capabilities (MKNOD, SYS_MODULE,
	// SYS_TIME). This should only be enabled if user namespace remapping is enabled in the docker daemon.
	ExperimentalHostUserNamespaceDefaultingGate featuregate.Feature = "ExperimentalHostUserNamespaceDefaulting"

	// owner: @yuzhiquan, @bowei, @PxyUp, @SergeyKanzhelev
	// kep: http://kep.k8s.io/2727
	// alpha: v1.23
	// beta: v1.24
	//
	// Enables GRPC probe method for {Liveness,Readiness,Startup}Probe.
	GRPCContainerProbe featuregate.Feature = "GRPCContainerProbe"

	// owner: @bobbypage
	// alpha: v1.20
	// beta:  v1.21
	// Adds support for kubelet to detect node shutdown and gracefully terminate pods prior to the node being shutdown.
	GracefulNodeShutdown featuregate.Feature = "GracefulNodeShutdown"

	// owner: @wzshiming
	// alpha: v1.23
	// beta:  v1.24
	// Make the kubelet use shutdown configuration based on pod priority values for graceful shutdown.
	GracefulNodeShutdownBasedOnPodPriority featuregate.Feature = "GracefulNodeShutdownBasedOnPodPriority"

	// owner: @arjunrn @mwielgus @josephburnett
	// alpha: v1.20
	//
	// Add support for the HPA to scale based on metrics from individual containers
	// in target pods
	HPAContainerMetrics featuregate.Feature = "HPAContainerMetrics"

	// owner: @dxist
	// alpha: v1.16
	//
	// Enables support of HPA scaling to zero pods when an object or custom metric is configured.
	HPAScaleToZero featuregate.Feature = "HPAScaleToZero"

	// owner: @deepakkinni @xing-yang
	// kep: http://kep.k8s.io/2680
	// alpha: v1.23
	//
	// Honor Persistent Volume Reclaim Policy when it is "Delete" irrespective of PV-PVC
	// deletion ordering.
	HonorPVReclaimPolicy featuregate.Feature = "HonorPVReclaimPolicy"

	// owner: @ravig
	// alpha: v1.23
	// beta: v1.24
	// GA: v1.25
	// IdentifyPodOS allows user to specify OS on which they'd like the Pod run. The user should still set the nodeSelector
	// with appropriate `kubernetes.io/os` label for scheduler to identify appropriate node for the pod to run.
	IdentifyPodOS featuregate.Feature = "IdentifyPodOS"

	// owner: @leakingtapan
	// alpha: v1.21
	//
	// Disables the AWS EBS in-tree driver.
	InTreePluginAWSUnregister featuregate.Feature = "InTreePluginAWSUnregister"

	// owner: @andyzhangx
	// alpha: v1.21
	//
	// Disables the Azure Disk in-tree driver.
	InTreePluginAzureDiskUnregister featuregate.Feature = "InTreePluginAzureDiskUnregister"

	// owner: @andyzhangx
	// alpha: v1.21
	//
	// Disables the Azure File in-tree driver.
	InTreePluginAzureFileUnregister featuregate.Feature = "InTreePluginAzureFileUnregister"

	// owner: @Jiawei0227
	// alpha: v1.21
	//
	// Disables the GCE PD in-tree driver.
	InTreePluginGCEUnregister featuregate.Feature = "InTreePluginGCEUnregister"

	// owner: @adisky
	// alpha: v1.21
>>>>>>> e8d3e9b1
	//
	// Disables the OpenStack Cinder in-tree driver.
	InTreePluginOpenStackUnregister featuregate.Feature = "InTreePluginOpenStackUnregister"

<<<<<<< HEAD
	// owner: @rikatz
	// kep: http://kep.k8s.io/2079
	// alpha: v1.21
	// beta:  v1.22
	//
	// Enables the endPort field in NetworkPolicy to enable a Port Range behavior in Network Policies.
	NetworkPolicyEndPort featuregate.Feature = "NetworkPolicyEndPort"
=======
	// owner: @trierra
	// alpha: v1.23
	//
	// Disables the Portworx in-tree driver.
	InTreePluginPortworxUnregister featuregate.Feature = "InTreePluginPortworxUnregister"

	// owner: @humblec
	// alpha: v1.23
	//
	// Disables the RBD in-tree driver.
	InTreePluginRBDUnregister featuregate.Feature = "InTreePluginRBDUnregister"

	// owner: @divyenpatel
	// alpha: v1.21
	//
	// Disables the vSphere in-tree driver.
	InTreePluginvSphereUnregister featuregate.Feature = "InTreePluginvSphereUnregister"
>>>>>>> e8d3e9b1

	// owner: @alculquicondor
	// alpha: v1.21
	// beta: v1.22
	// stable: v1.24
	//
	// Allows Job controller to manage Pod completions per completion index.
	IndexedJob featuregate.Feature = "IndexedJob"

<<<<<<< HEAD
	// owner: @janetkuo
	// alpha: v1.12
	// beta:  v1.21
=======
	// owner: @danwinship
	// kep: http://kep.k8s.io/3178
	// alpha: v1.25
	//
	// Causes kubelet to no longer create legacy IPTables rules
	IPTablesOwnershipCleanup featuregate.Feature = "IPTablesOwnershipCleanup"

	// owner: @mimowo
	// kep: http://kep.k8s.io/3329
	// alpha: v1.25
	//
	// Allow users to specify handling of pod failures based on container exit codes
	// and pod conditions.
	JobPodFailurePolicy featuregate.Feature = "JobPodFailurePolicy"

	// owner: @ahg
	// beta: v1.23
	//
	// Allow updating node scheduling directives in the pod template of jobs. Specifically,
	// node affinity, selector and tolerations. This is allowed only for suspended jobs
	// that have never been unsuspended before.
	JobMutableNodeSchedulingDirectives featuregate.Feature = "JobMutableNodeSchedulingDirectives"

	// owner: @alculquicondor
	// alpha: v1.23
	// beta: v1.24
>>>>>>> e8d3e9b1
	//
	// Track the number of pods with Ready condition in the Job status.
	JobReadyPods featuregate.Feature = "JobReadyPods"

	// owner: @alculquicondor
	// alpha: v1.22
	// beta: v1.23
	//
	// Track Job completion without relying on Pod remaining in the cluster
	// indefinitely. Pod finalizers, in addition to a field in the Job status
	// allow the Job controller to keep track of Pods that it didn't account for
	// yet.
	JobTrackingWithFinalizers featuregate.Feature = "JobTrackingWithFinalizers"

	// owner: @andrewsykim @adisky
	// alpha: v1.20
	// beta: v1.24
	//
	// Enable kubelet exec plugins for image pull credentials.
	KubeletCredentialProviders featuregate.Feature = "KubeletCredentialProviders"

	// owner: @AkihiroSuda
	// alpha: v1.22
	//
	// Enables support for running kubelet in a user namespace.
	// The user namespace has to be created before running kubelet.
	// All the node components such as CRI need to be running in the same user namespace.
	KubeletInUserNamespace featuregate.Feature = "KubeletInUserNamespace"

	// owner: @alculquicondor
	// alpha: v1.21
	// beta: v1.22
	//
	// Allows Job controller to manage Pod completions per completion index.
	IndexedJob featuregate.Feature = "IndexedJob"

	// owner: @alculquicondor
	// alpha: v1.22
	// beta: v1.23
	//
	// Track Job completion without relying on Pod remaining in the cluster
	// indefinitely. Pod finalizers, in addition to a field in the Job status
	// allow the Job controller to keep track of Pods that it didn't account for
	// yet.
	JobTrackingWithFinalizers featuregate.Feature = "JobTrackingWithFinalizers"

	// owner: @alculquicondor
	// alpha: v1.23
	//
	// Track the number of pods with Ready condition in the Job status.
	JobReadyPods featuregate.Feature = "JobReadyPods"

	// owner: @dashpole
	// alpha: v1.13
	// beta: v1.15
	//
	// Enables the kubelet's pod resources grpc endpoint
	KubeletPodResources featuregate.Feature = "KubeletPodResources"

	// owner: @fromanirh
	// alpha: v1.21
	// beta: v1.23
	// Enable POD resources API to return allocatable resources
	KubeletPodResourcesGetAllocatable featuregate.Feature = "KubeletPodResourcesGetAllocatable"

<<<<<<< HEAD
	// owner: @Jiawei0227
	// alpha: v1.21
	//
	// Disables the GCE PD in-tree driver.
	InTreePluginGCEUnregister featuregate.Feature = "InTreePluginGCEUnregister"
=======
	// owner: @sallyom
	// kep: http://kep.k8s.io/2832
	// alpha: v1.25
	//
	// Add support for distributed tracing in the kubelet
	KubeletTracing featuregate.Feature = "KubeletTracing"
>>>>>>> e8d3e9b1

	// owner: @zshihang
	// kep: http://kep.k8s.io/2800
	// beta: v1.24
	//
	// Stop auto-generation of secret-based service account tokens.
	LegacyServiceAccountTokenNoAutoGeneration featuregate.Feature = "LegacyServiceAccountTokenNoAutoGeneration"

<<<<<<< HEAD
	// owner: @leakingtapan
	// alpha: v1.21
	//
	// Disables the AWS EBS in-tree driver.
	InTreePluginAWSUnregister featuregate.Feature = "InTreePluginAWSUnregister"
=======
	// owner: @jinxu
	// beta: v1.10
	// stable: v1.25
	//
	// Support local ephemeral storage types for local storage capacity isolation feature.
	LocalStorageCapacityIsolation featuregate.Feature = "LocalStorageCapacityIsolation"
>>>>>>> e8d3e9b1

	// owner: @RobertKrawitz
	// alpha: v1.15
<<<<<<< HEAD
	// beta: v1.19
=======
	// beta: v1.25
>>>>>>> e8d3e9b1
	//
	// Allow use of filesystems for ephemeral storage monitoring.
	// Only applies if LocalStorageCapacityIsolation is set.
	LocalStorageCapacityIsolationFSQuotaMonitoring featuregate.Feature = "LocalStorageCapacityIsolationFSQuotaMonitoring"

<<<<<<< HEAD
	// owner: @andyzhangx
	// alpha: v1.21
	//
	// Disables the Azure Disk in-tree driver.
	InTreePluginAzureDiskUnregister featuregate.Feature = "InTreePluginAzureDiskUnregister"

	// owner: @andyzhangx
	// alpha: v1.15
	// beta: v1.21
=======
	// owner: @damemi
	// alpha: v1.21
	// beta: v1.22
	//
	// Enables scaling down replicas via logarithmic comparison of creation/ready timestamps
	LogarithmicScaleDown featuregate.Feature = "LogarithmicScaleDown"

	// owner: @denkensk
	// kep: http://kep.k8s.io/3243
	// alpha: v1.25
>>>>>>> e8d3e9b1
	//
	// Enable MatchLabelKeys in PodTopologySpread.
	MatchLabelKeysInPodTopologySpread featuregate.Feature = "MatchLabelKeysInPodTopologySpread"

<<<<<<< HEAD
	// owner: @andyzhangx
	// alpha: v1.21
	//
	// Disables the Azure File in-tree driver.
	InTreePluginAzureFileUnregister featuregate.Feature = "InTreePluginAzureFileUnregister"

	// owner: @divyenpatel
	// beta: v1.19 (requires: vSphere vCenter/ESXi Version: 7.0u1, HW Version: VM version 15)
	//
	// Enables the vSphere in-tree driver to vSphere CSI Driver migration feature.
	CSIMigrationvSphere featuregate.Feature = "CSIMigrationvSphere"

	// owner: @divyenpatel
	// alpha: v1.21
	//
	// Disables the vSphere in-tree driver.
	InTreePluginvSphereUnregister featuregate.Feature = "InTreePluginvSphereUnregister"
=======
	// owner: @krmayankk
	// alpha: v1.24
	//
	// Enables maxUnavailable for StatefulSet
	MaxUnavailableStatefulSet featuregate.Feature = "MaxUnavailableStatefulSet"

	// owner: @cynepco3hahue(alukiano) @cezaryzukowski @k-wiatrzyk
	// alpha: v1.21
	// beta: v1.22
	// Allows setting memory affinity for a container based on NUMA topology
	MemoryManager featuregate.Feature = "MemoryManager"

	// owner: @xiaoxubeii
	// kep: http://kep.k8s.io/2570
	// alpha: v1.22
	//
	// Enables kubelet to support memory QoS with cgroups v2.
	MemoryQoS featuregate.Feature = "MemoryQoS"

	// owner: @sanposhiho
	// kep: http://kep.k8s.io/3022
	// alpha: v1.24
	// beta: v1.25
	//
	// Enable MinDomains in Pod Topology Spread.
	MinDomainsInPodTopologySpread featuregate.Feature = "MinDomainsInPodTopologySpread"

	// owner: @janosi @bridgetkromhout
	// kep: http://kep.k8s.io/1435
	// alpha: v1.20
	// beta: v1.24
	//
	// Enables the usage of different protocols in the same Service with type=LoadBalancer
	MixedProtocolLBService featuregate.Feature = "MixedProtocolLBService"
>>>>>>> e8d3e9b1

	// owner: @sarveshr7
	// kep: http://kep.k8s.io/2593
	// alpha: v1.25
	//
	// Enables the MultiCIDR Range allocator.
	MultiCIDRRangeAllocator featuregate.Feature = "MultiCIDRRangeAllocator"

<<<<<<< HEAD
	// owner: @adisky
	// alpha: v1.21
	//
	// Disables the OpenStack Cinder in-tree driver.
	InTreePluginOpenStackUnregister featuregate.Feature = "InTreePluginOpenStackUnregister"

	// owner: @trierra
	// alpha: v1.23
	//
	// Enables the Portworx in-tree driver to Portworx migration feature.
	CSIMigrationPortworx featuregate.Feature = "CSIMigrationPortworx"

	// owner: @trierra
	// alpha: v1.23
	//
	// Disables the Portworx in-tree driver.
	InTreePluginPortworxUnregister featuregate.Feature = "InTreePluginPortworxUnregister"

	// owner: @humblec
	// alpha: v1.23
	//
	// Enables the RBD in-tree driver to RBD CSI Driver  migration feature.
	CSIMigrationRBD featuregate.Feature = "csiMigrationRBD"

	// owner: @humblec
	// alpha: v1.23
	//
	// Disables the RBD in-tree driver.
	InTreePluginRBDUnregister featuregate.Feature = "InTreePluginRBDUnregister"

	// owner: @huffmanca, @dobsonj
	// alpha: v1.19
	// beta: v1.20
	// GA: v1.23
	//
	// Determines if a CSI Driver supports applying fsGroup.
	CSIVolumeFSGroupPolicy featuregate.Feature = "CSIVolumeFSGroupPolicy"

	// owner: @gnufied
	// alpha: v1.18
	// beta: v1.20
	// GA: v1.23
	// Allows user to configure volume permission change policy for fsGroups when mounting
	// a volume in a Pod.
	ConfigurableFSGroupPolicy featuregate.Feature = "ConfigurableFSGroupPolicy"

	// owner: @gnufied, @verult
	// alpha: v1.22
	// beta: v1.23
	// If supported by the CSI driver, delegates the role of applying FSGroup to
	// the driver by passing FSGroup through the NodeStageVolume and
	// NodePublishVolume calls.
	DelegateFSGroupToCSIDriver featuregate.Feature = "DelegateFSGroupToCSIDriver"
=======
	// owner: @rikatz
	// kep: http://kep.k8s.io/2079
	// alpha: v1.21
	// beta:  v1.22
	// ga: v1.25
	//
	// Enables the endPort field in NetworkPolicy to enable a Port Range behavior in Network Policies.
	NetworkPolicyEndPort featuregate.Feature = "NetworkPolicyEndPort"

	// owner: @rikatz
	// kep: http://kep.k8s.io/2943
	// alpha: v1.24
	//
	// Enables NetworkPolicy status subresource
	NetworkPolicyStatus featuregate.Feature = "NetworkPolicyStatus"
>>>>>>> e8d3e9b1

	// owner: @xing-yang @sonasingh46
	// kep: http://kep.k8s.io/2268
	// alpha: v1.24
	//
	// Allow pods to failover to a different node in case of non graceful node shutdown
	NodeOutOfServiceVolumeDetach featuregate.Feature = "NodeOutOfServiceVolumeDetach"

	// owner: @ehashman
	// alpha: v1.22
	//
	// Permits kubelet to run with swap enabled
	NodeSwap featuregate.Feature = "NodeSwap"

	// owner: @denkensk
	// alpha: v1.15
	// beta: v1.19
<<<<<<< HEAD
=======
	// ga: v1.24
>>>>>>> e8d3e9b1
	//
	// Enables NonPreempting option for priorityClass and pod.
	NonPreemptingPriority featuregate.Feature = "NonPreemptingPriority"

<<<<<<< HEAD
=======
	// owner: @ahg-g
	// alpha: v1.21
	// beta: v1.22
	// GA: v1.24
	//
	// Allow specifying NamespaceSelector in PodAffinityTerm.
	PodAffinityNamespaceSelector featuregate.Feature = "PodAffinityNamespaceSelector"

	// owner: @haircommander
	// kep: http://kep.k8s.io/2364
	// alpha: v1.23
	//
	// Configures the Kubelet to use the CRI to populate pod and container stats, instead of supplimenting with stats from cAdvisor.
	// Requires the CRI implementation supports supplying the required stats.
	PodAndContainerStatsFromCRI featuregate.Feature = "PodAndContainerStatsFromCRI"

	// owner: @ahg-g
	// alpha: v1.21
	// beta: v1.22
	//
	// Enables controlling pod ranking on replicaset scale-down.
	PodDeletionCost featuregate.Feature = "PodDeletionCost"

	// owner: @mimowo
	// kep: http://kep.k8s.io/3329
	// alpha: v1.25
	//
	// Enables support for appending a dedicated pod condition indicating that
	// the pod is being deleted due to a disruption.
	PodDisruptionConditions featuregate.Feature = "PodDisruptionConditions"

	// owner: @ddebroy
	// alpha: v1.25
	//
	// Enables reporting of PodHasNetwork condition in pod status after pod
	// sandbox creation and network configuration completes successfully
	PodHasNetworkCondition featuregate.Feature = "PodHasNetworkCondition"

>>>>>>> e8d3e9b1
	// owner: @egernst
	// alpha: v1.16
	// beta: v1.18
	// ga: v1.24
	//
	// Enables PodOverhead, for accounting pod overheads which are specific to a given RuntimeClass
	PodOverhead featuregate.Feature = "PodOverhead"

<<<<<<< HEAD
	// owner: @khenidak
	// kep: http://kep.k8s.io/563
	// alpha: v1.15
	// beta: v1.21
=======
	// owner: @liggitt, @tallclair, sig-auth
	// alpha: v1.22
	// beta: v1.23
	// ga: v1.25
>>>>>>> e8d3e9b1
	//
	// Enables the PodSecurity admission plugin
	PodSecurity featuregate.Feature = "PodSecurity"

<<<<<<< HEAD
	// owner: @robscott @freehan
	// kep: http://kep.k8s.io/752
	// alpha: v1.16
	// beta: v1.18
	// ga: v1.21
=======
	// owner: @chendave
	// alpha: v1.21
	// beta: v1.22
	// GA: v1.24
>>>>>>> e8d3e9b1
	//
	// PreferNominatedNode tells scheduler whether the nominated node will be checked first before looping
	// all the rest of nodes in the cluster.
	// Enabling this feature also implies the preemptor pod might not be dispatched to the best candidate in
	// some corner case, e.g. another node releases enough resources after the nominated node has been set
	// and hence is the best candidate instead.
	PreferNominatedNode featuregate.Feature = "PreferNominatedNode"

<<<<<<< HEAD
	// owner: @robscott @freehan
	// kep: http://kep.k8s.io/752
	// alpha: v1.18
	// beta: v1.19
	// ga: v1.22
=======
	// owner: @ehashman
	// alpha: v1.21
	// beta: v1.22
>>>>>>> e8d3e9b1
	//
	// Allows user to override pod-level terminationGracePeriod for probes
	ProbeTerminationGracePeriod featuregate.Feature = "ProbeTerminationGracePeriod"

<<<<<<< HEAD
	// owner: @robscott @kumarvin123
	// kep: http://kep.k8s.io/752
	// alpha: v1.19
	// beta: v1.21
	// ga: v1.22
	//
	// Enable Endpoint Slice consumption by kube-proxy in Windows for improved scalability.
	WindowsEndpointSliceProxying featuregate.Feature = "WindowsEndpointSliceProxying"
=======
	// owner: @jessfraz
	// alpha: v1.12
	//
	// Enables control over ProcMountType for containers.
	ProcMountType featuregate.Feature = "ProcMountType"

	// owner: @andrewsykim
	// kep: http://kep.k8s.io/1669
	// alpha: v1.22
	//
	// Enable kube-proxy to handle terminating ednpoints when externalTrafficPolicy=Local
	ProxyTerminatingEndpoints featuregate.Feature = "ProxyTerminatingEndpoints"

	// owner: @sjenning
	// alpha: v1.11
	//
	// Allows resource reservations at the QoS level preventing pods at lower QoS levels from
	// bursting into resources requested at higher QoS levels (memory only for now)
	QOSReserved featuregate.Feature = "QOSReserved"
>>>>>>> e8d3e9b1

	// owner: @chrishenzie
	// alpha: v1.22
	//
	// Enables usage of the ReadWriteOncePod PersistentVolume access mode.
	ReadWriteOncePod featuregate.Feature = "ReadWriteOncePod"

<<<<<<< HEAD
	// owner: @smarterclayton
	// alpha: v1.21
	// beta: v1.22
	// DaemonSets allow workloads to maintain availability during update per node
	DaemonSetUpdateSurge featuregate.Feature = "DaemonSetUpdateSurge"

	// owner: @wojtek-t
	// alpha: v1.18
	// beta:  v1.19
	// ga:    v1.21
=======
	// owner: @gnufied
	// kep: http://kep.k8s.io/1790
	// alpha: v1.23
	//
	// Allow users to recover from volume expansion failure
	RecoverVolumeExpansionFailure featuregate.Feature = "RecoverVolumeExpansionFailure"

	// owner: @RomanBednar
	// kep: http://kep.k8s.io/3333
	// alpha: v1.25
	//
	// Allow assigning StorageClass to unbound PVCs retroactively
	RetroactiveDefaultStorageClass featuregate.Feature = "RetroactiveDefaultStorageClass"

	// owner: @mikedanese
	// alpha: v1.7
	// beta: v1.12
	//
	// Gets a server certificate for the kubelet from the Certificate Signing
	// Request API instead of generating one self signed and auto rotates the
	// certificate as expiration approaches.
	RotateKubeletServerCertificate featuregate.Feature = "RotateKubeletServerCertificate"

	// owner: @saschagrunert
	// alpha: v1.22
	//
	// Enables the use of `RuntimeDefault` as the default seccomp profile for all workloads.
	SeccompDefault featuregate.Feature = "SeccompDefault"

	// owner: @maplain @andrewsykim
	// kep: http://kep.k8s.io/2086
	// alpha: v1.21
	// beta: v1.22
	//
	// Enables node-local routing for Service internal traffic
	ServiceInternalTrafficPolicy featuregate.Feature = "ServiceInternalTrafficPolicy"

	// owner: @aojea
	// kep: http://kep.k8s.io/3070
	// alpha: v1.24
	// beta: v1.25
	//
	// Subdivide the ClusterIP range for dynamic and static IP allocation.
	ServiceIPStaticSubrange featuregate.Feature = "ServiceIPStaticSubrange"

	// owner: @andrewsykim @uablrek
	// kep: http://kep.k8s.io/1864
	// alpha: v1.20
	// beta: v1.22
	// ga: v1.24
	//
	// Allows control if NodePorts shall be created for services with "type: LoadBalancer" by defining the spec.AllocateLoadBalancerNodePorts field (bool)
	ServiceLBNodePortControl featuregate.Feature = "ServiceLBNodePortControl"

	// owner: @andrewsykim @XudongLiuHarold
	// kep: http://kep.k8s.io/1959
	// alpha: v1.21
	// beta: v1.22
	// GA: v1.24
	//
	// Enable support multiple Service "type: LoadBalancer" implementations in a cluster by specifying LoadBalancerClass
	ServiceLoadBalancerClass featuregate.Feature = "ServiceLoadBalancerClass"

	// owner: @derekwaynecarr
	// alpha: v1.20
	// beta: v1.22
>>>>>>> e8d3e9b1
	//
	// Enables kubelet support to size memory backed volumes
	SizeMemoryBackedVolumes featuregate.Feature = "SizeMemoryBackedVolumes"

	// owner: @mattcary
	// alpha: v1.22
	//
	// Enables policies controlling deletion of PVCs created by a StatefulSet.
	StatefulSetAutoDeletePVC featuregate.Feature = "StatefulSetAutoDeletePVC"

	// owner: @ravig
	// kep: https://kep.k8s.io/2607
	// alpha: v1.22
	// beta: v1.23
	// GA: v1.25
	// StatefulSetMinReadySeconds allows minReadySeconds to be respected by StatefulSet controller
	StatefulSetMinReadySeconds featuregate.Feature = "StatefulSetMinReadySeconds"

	// owner: @adtac
	// alpha: v1.21
	// beta: v1.22
	// GA: v1.24
	//
	// Allows jobs to be created in the suspended state.
	SuspendJob featuregate.Feature = "SuspendJob"

<<<<<<< HEAD
	// owner: @bart0sh
	// alpha: v1.18
	// beta: v1.19
	// GA: 1.22
=======
	// owner: @robscott
	// kep: http://kep.k8s.io/2433
	// alpha: v1.21
	// beta: v1.23
	//
	// Enables topology aware hints for EndpointSlices
	TopologyAwareHints featuregate.Feature = "TopologyAwareHints"

	// owner: @lmdaly
	// alpha: v1.16
	// beta: v1.18
	//
	// Enable resource managers to make NUMA aligned decisions
	TopologyManager featuregate.Feature = "TopologyManager"

	// owner: @rata, @giuseppe
	// kep: http://kep.k8s.io/127
	// alpha: v1.25
	//
	// Enables user namespace support for stateless pods.
	UserNamespacesStatelessPodsSupport featuregate.Feature = "UserNamespacesStatelessPodsSupport"

	// owner: @cofyc
	// alpha: v1.21
	VolumeCapacityPriority featuregate.Feature = "VolumeCapacityPriority"

	// owner: @ksubrmnn
	// alpha: v1.14
>>>>>>> e8d3e9b1
	//
	// Allows kube-proxy to create DSR loadbalancers for Windows
	WinDSR featuregate.Feature = "WinDSR"

<<<<<<< HEAD
	// owner: @derekwaynecarr
	// alpha: v1.20
	// beta: v1.21 (off by default until 1.22)
	//
	// Enables usage of hugepages-<size> in downward API.
	DownwardAPIHugePages featuregate.Feature = "DownwardAPIHugePages"
=======
	// owner: @ksubrmnn
	// alpha: v1.14
	// beta: v1.20
	//
	// Allows kube-proxy to run in Overlay mode for Windows
	WinOverlay featuregate.Feature = "WinOverlay"
>>>>>>> e8d3e9b1

	// owner: @marosset
	// alpha: v1.22
	// beta: v1.23
	//
<<<<<<< HEAD
	// Enables usage of any object for volume data source in PVCs
	AnyVolumeDataSource featuregate.Feature = "AnyVolumeDataSource"

	// owner: @javidiaz
	// kep: http://kep.k8s.io/1797
	// alpha: v1.19
	// beta: v1.20
	// GA: v1.22
	//
	// Allow setting the Fully Qualified Domain Name (FQDN) in the hostname of a Pod. If a Pod does not
	// have FQDN, this feature has no effect.
	SetHostnameAsFQDN featuregate.Feature = "SetHostnameAsFQDN"

	// owner: @ksubrmnn
	// alpha: v1.14
	// beta: v1.20
	//
	// Allows kube-proxy to run in Overlay mode for Windows
	WinOverlay featuregate.Feature = "WinOverlay"

	// owner: @ksubrmnn
	// alpha: v1.14
	//
	// Allows kube-proxy to create DSR loadbalancers for Windows
	WinDSR featuregate.Feature = "WinDSR"

	// owner: @RenaudWasTaken @dashpole
	// alpha: v1.19
	// beta: v1.20
	//
	// Disables Accelerator Metrics Collected by Kubelet
	DisableAcceleratorUsageMetrics featuregate.Feature = "DisableAcceleratorUsageMetrics"

	// owner: @arjunrn @mwielgus @josephburnett
	// alpha: v1.20
	//
	// Add support for the HPA to scale based on metrics from individual containers
	// in target pods
	HPAContainerMetrics featuregate.Feature = "HPAContainerMetrics"

	// owner: @andrewsykim
	// kep: http://kep.k8s.io/1672
	// alpha: v1.20
	// beta: v1.22
	//
	// Enable Terminating condition in Endpoint Slices.
	EndpointSliceTerminatingCondition featuregate.Feature = "EndpointSliceTerminatingCondition"

	// owner: @andrewsykim
	// kep: http://kep.k8s.io/1669
	// alpha: v1.22
	//
	// Enable kube-proxy to handle terminating ednpoints when externalTrafficPolicy=Local
	ProxyTerminatingEndpoints featuregate.Feature = "ProxyTerminatingEndpoints"

	// owner: @robscott
	// kep: http://kep.k8s.io/752
	// alpha: v1.20
	//
	// Enable NodeName field on Endpoint Slices.
	EndpointSliceNodeName featuregate.Feature = "EndpointSliceNodeName"

	// owner: @derekwaynecarr
	// alpha: v1.20
	// beta: v1.22
	//
	// Enables kubelet support to size memory backed volumes
	SizeMemoryBackedVolumes featuregate.Feature = "SizeMemoryBackedVolumes"

	// owner: @andrewsykim @SergeyKanzhelev
	// GA: v1.20
	//
	// Ensure kubelet respects exec probe timeouts. Feature gate exists in-case existing workloads
	// may depend on old behavior where exec probe timeouts were ignored.
	// Lock to default and remove after v1.22 based on user feedback that should be reflected in KEP #1972 update
	ExecProbeTimeout featuregate.Feature = "ExecProbeTimeout"

	// owner: @andrewsykim
	// alpha: v1.20
	//
	// Enable kubelet exec plugins for image pull credentials.
	KubeletCredentialProviders featuregate.Feature = "KubeletCredentialProviders"

	// owner: @andrewsykim
	// alpha: v1.22
	//
	// Disable any functionality in kube-apiserver, kube-controller-manager and kubelet related to the `--cloud-provider` component flag.
	DisableCloudProviders featuregate.Feature = "DisableCloudProviders"

	// owner: @andrewsykim
	// alpha: v1.23
	//
	// Disable in-tree functionality in kubelet to authenticate to cloud provider container registries for image pull credentials.
	DisableKubeletCloudCredentialProviders featuregate.Feature = "DisableKubeletCloudCredentialProviders"

	// owner: @zshihang
	// alpha: v1.20
	// beta: v1.21
	// ga: v1.22
	//
	// Enable kubelet to pass pod's service account token to NodePublishVolume
	// call of CSI driver which is mounting volumes for that pod.
	CSIServiceAccountToken featuregate.Feature = "CSIServiceAccountToken"

	// owner: @bobbypage
	// alpha: v1.20
	// beta:  v1.21
	// Adds support for kubelet to detect node shutdown and gracefully terminate pods prior to the node being shutdown.
	GracefulNodeShutdown featuregate.Feature = "GracefulNodeShutdown"

	// owner: @wzshiming
	// alpha: v1.23
	//
	// Make the kubelet use shutdown configuration based on pod priority values for graceful shutdown.
	GracefulNodeShutdownBasedOnPodPriority featuregate.Feature = "GracefulNodeShutdownBasedOnPodPriority"

	// owner: @andrewsykim @uablrek
	// kep: http://kep.k8s.io/1864
	// alpha: v1.20
	// beta: v1.22
	//
	// Allows control if NodePorts shall be created for services with "type: LoadBalancer" by defining the spec.AllocateLoadBalancerNodePorts field (bool)
	ServiceLBNodePortControl featuregate.Feature = "ServiceLBNodePortControl"

	// owner: @janosi
	// kep: http://kep.k8s.io/1435
	// alpha: v1.20
	//
	// Enables the usage of different protocols in the same Service with type=LoadBalancer
	MixedProtocolLBService featuregate.Feature = "MixedProtocolLBService"

	// owner: @cofyc
	// alpha: v1.21
	VolumeCapacityPriority featuregate.Feature = "VolumeCapacityPriority"

	// owner: @mattcary
	// alpha: v1.22
	//
	// Enables policies controlling deletion of PVCs created by a StatefulSet.
	StatefulSetAutoDeletePVC featuregate.Feature = "StatefulSetAutoDeletePVC"

	// owner: @ahg-g
	// alpha: v1.21
	// beta: v1.22
	//
	// Enables controlling pod ranking on replicaset scale-down.
	PodDeletionCost featuregate.Feature = "PodDeletionCost"

	// owner: @robscott
	// kep: http://kep.k8s.io/2433
	// alpha: v1.21
	// beta: v1.23
	//
	// Enables topology aware hints for EndpointSlices
	TopologyAwareHints featuregate.Feature = "TopologyAwareHints"

	// owner: @ehashman
	// alpha: v1.21
	//
	// Allows user to override pod-level terminationGracePeriod for probes
	ProbeTerminationGracePeriod featuregate.Feature = "ProbeTerminationGracePeriod"

	// owner: @ehashman
	// alpha: v1.22
	//
	// Permits kubelet to run with swap enabled
	NodeSwap featuregate.Feature = "NodeSwap"

	// owner: @ahg-g
	// alpha: v1.21
	// beta: v1.22
	//
	// Allow specifying NamespaceSelector in PodAffinityTerm.
	PodAffinityNamespaceSelector featuregate.Feature = "PodAffinityNamespaceSelector"

	// owner: @andrewsykim @XudongLiuHarold
	// kep: http://kep.k8s.io/1959
	// alpha: v1.21
	// beta: v1.22
	//
	// Enable support multiple Service "type: LoadBalancer" implementations in a cluster by specifying LoadBalancerClass
	ServiceLoadBalancerClass featuregate.Feature = "ServiceLoadBalancerClass"

	// owner: @damemi
	// alpha: v1.21
	// beta: v1.22
	//
	// Enables scaling down replicas via logarithmic comparison of creation/ready timestamps
	LogarithmicScaleDown featuregate.Feature = "LogarithmicScaleDown"

	// owner: @hbagdi
	// kep: http://kep.k8s.io/2365
	// alpha: v1.21
	// beta: v1.22
	// GA: v1.23
	//
	// Enable Scope and Namespace fields on IngressClassParametersReference.
	IngressClassNamespacedParams featuregate.Feature = "IngressClassNamespacedParams"

	// owner: @maplain @andrewsykim
	// kep: http://kep.k8s.io/2086
	// alpha: v1.21
	// beta: v1.22
	//
	// Enables node-local routing for Service internal traffic
	ServiceInternalTrafficPolicy featuregate.Feature = "ServiceInternalTrafficPolicy"

	// owner: @adtac
	// alpha: v1.21
	// beta: v1.22
	//
	// Allows jobs to be created in the suspended state.
	SuspendJob featuregate.Feature = "SuspendJob"

	// owner: @fromanirh
	// alpha: v1.21
	// beta: v1.23
	// Enable POD resources API to return allocatable resources
	KubeletPodResourcesGetAllocatable featuregate.Feature = "KubeletPodResourcesGetAllocatable"

	// owner: @jayunit100 @abhiraut @rikatz
	// kep: http://kep.k8s.io/2161
	// beta: v1.21
	// ga: v1.22
	//
	// Labels all namespaces with a default label "kubernetes.io/metadata.name: <namespaceName>"
	NamespaceDefaultLabelName featuregate.Feature = "NamespaceDefaultLabelName"

	// owner: @fengzixu
	// alpha: v1.21
	//
	// Enables kubelet to detect CSI volume condition and send the event of the abnormal volume to the corresponding pod that is using it.
	CSIVolumeHealth featuregate.Feature = "CSIVolumeHealth"

	// owner: @marosset
	// alpha: v1.22
	// beta: v1.23
	//
	// Enables support for 'HostProcess' containers on Windows nodes.
	WindowsHostProcessContainers featuregate.Feature = "WindowsHostProcessContainers"

	// owner: @ravig
	// kep: https://kep.k8s.io/2607
	// alpha: v1.22
	// beta: v1.23
	// StatefulSetMinReadySeconds allows minReadySeconds to be respected by StatefulSet controller
	StatefulSetMinReadySeconds featuregate.Feature = "StatefulSetMinReadySeconds"

	// owner: @ravig
	// alpha: v1.23
	//
	// IdentifyPodOS allows user to specify OS on which they'd like the Pod run. The user should still set the nodeSelector
	// with appropriate `kubernetes.io/os` label for scheduler to identify appropriate node for the pod to run.
	IdentifyPodOS featuregate.Feature = "IdentifyPodOS"

	// owner: @gjkim42
	// kep: http://kep.k8s.io/2595
	// alpha: v1.22
	//
	// Enables apiserver and kubelet to allow up to 32 DNSSearchPaths and up to 2048 DNSSearchListChars.
	ExpandedDNSConfig featuregate.Feature = "ExpandedDNSConfig"

	// owner: @saschagrunert
	// alpha: v1.22
	//
	// Enables the use of `RuntimeDefault` as the default seccomp profile for all workloads.
	SeccompDefault featuregate.Feature = "SeccompDefault"

	// owner: @liggitt, @tallclair, sig-auth
	// alpha: v1.22
	// beta: v1.23
	//
	// Enables the PodSecurity admission plugin
	PodSecurity featuregate.Feature = "PodSecurity"

	// owner: @chrishenzie
	// alpha: v1.22
	//
	// Enables usage of the ReadWriteOncePod PersistentVolume access mode.
	ReadWriteOncePod featuregate.Feature = "ReadWriteOncePod"

	// owner: @enj
	// beta: v1.22
	//
	// Allows clients to request a duration for certificates issued via the Kubernetes CSR API.
	CSRDuration featuregate.Feature = "CSRDuration"

	// owner: @AkihiroSuda
	// alpha: v1.22
	//
	// Enables support for running kubelet in a user namespace.
	// The user namespace has to be created before running kubelet.
	// All the node components such as CRI need to be running in the same user namespace.
	KubeletInUserNamespace featuregate.Feature = "KubeletInUserNamespace"

	// owner: @xiaoxubeii
	// kep: http://kep.k8s.io/2570
	// alpha: v1.22
	//
	// Enables kubelet to support memory QoS with cgroups v2.
	MemoryQoS featuregate.Feature = "MemoryQoS"

	// owner: @fromanirh
	// alpha: v1.22
	// beta: v1.23
	//
	// Allow the usage of options to fine-tune the cpumanager policies.
	CPUManagerPolicyOptions featuregate.Feature = "CPUManagerPolicyOptions"

	// owner: @jiahuif
	// alpha: v1.21
	// beta:  v1.22
	//
	// Enables Leader Migration for kube-controller-manager and cloud-controller-manager
	ControllerManagerLeaderMigration featuregate.Feature = "ControllerManagerLeaderMigration"

	// owner: @fromanirh
	// alpha: v1.23
	// beta: see below.
	//
	// Allow fine-tuning of cpumanager policies, experimental, alpha-quality options
	// Per https://groups.google.com/g/kubernetes-sig-architecture/c/Nxsc7pfe5rw/m/vF2djJh0BAAJ
	// We want to avoid a proliferation of feature gates. This feature gate:
	// - will guard *a group* of cpumanager options whose quality level is alpha.
	// - will never graduate to beta or stable.
	// See https://groups.google.com/g/kubernetes-sig-architecture/c/Nxsc7pfe5rw/m/vF2djJh0BAAJ
	// for details about the removal of this feature gate.
	CPUManagerPolicyAlphaOptions featuregate.Feature = "CPUManagerPolicyAlphaOptions"

	// owner: @fromanirh
	// beta: v1.23
	// beta: see below.
	//
	// Allow fine-tuning of cpumanager policies, experimental, beta-quality options
	// Per https://groups.google.com/g/kubernetes-sig-architecture/c/Nxsc7pfe5rw/m/vF2djJh0BAAJ
	// We want to avoid a proliferation of feature gates. This feature gate:
	// - will guard *a group* of cpumanager options whose quality level is beta.
	// - is thus *introduced* as beta
	// - will never graduate to stable.
	// See https://groups.google.com/g/kubernetes-sig-architecture/c/Nxsc7pfe5rw/m/vF2djJh0BAAJ
	// for details about the removal of this feature gate.
	CPUManagerPolicyBetaOptions featuregate.Feature = "CPUManagerPolicyBetaOptions"

	// owner: @ahg
	// beta: v1.23
	//
	// Allow updating node scheduling directives in the pod template of jobs. Specifically,
	// node affinity, selector and tolerations. This is allowed only for suspended jobs
	// that have never been unsuspended before.
	JobMutableNodeSchedulingDirectives featuregate.Feature = "JobMutableNodeSchedulingDirectives"

	// owner: @haircommander
	// kep: http://kep.k8s.io/2364
	// alpha: v1.23
	//
	// Configures the Kubelet to use the CRI to populate pod and container stats, instead of supplimenting with stats from cAdvisor.
	// Requires the CRI implementation supports supplying the required stats.
	PodAndContainerStatsFromCRI featuregate.Feature = "PodAndContainerStatsFromCRI"

	// owner: @deepakkinni @xing-yang
	// kep: http://kep.k8s.io/2680
	// alpha: v1.23
	//
	// Honor Persistent Volume Reclaim Policy when it is "Delete" irrespective of PV-PVC
	// deletion ordering.
	HonorPVReclaimPolicy featuregate.Feature = "HonorPVReclaimPolicy"

	// owner: @gnufied
	// kep: http://kep.k8s.io/1790
	// alpha: v1.23
	//
	// Allow users to recover from volume expansion failure
	RecoverVolumeExpansionFailure featuregate.Feature = "RecoverVolumeExpansionFailure"

	// owner: @yuzhiquan, @bowei, @PxyUp
	// kep: http://kep.k8s.io/2727
	// alpha: v1.23
	//
	// Enables GRPC probe method for {Liveness,Readiness,Startup}Probe.
	GRPCContainerProbe featuregate.Feature = "GRPCContainerProbe"
=======
	// Enables support for 'HostProcess' containers on Windows nodes.
	WindowsHostProcessContainers featuregate.Feature = "WindowsHostProcessContainers"

	// owner: @kerthcet
	// kep: http://kep.k8s.io/3094
	// alpha: v1.25
	//
	// Allow users to specify whether to take nodeAffinity/nodeTaint into consideration when
	// calculating pod topology spread skew.
	NodeInclusionPolicyInPodTopologySpread featuregate.Feature = "NodeInclusionPolicyInPodTopologySpread"

	// owner: @jsafrane
	// kep: http://kep.k8s.io/1710
	// alpha: v1.25
	// Speed up container startup by mounting volumes with the correct SELinux label
	// instead of changing each file on the volumes recursively.
	// Initial implementation focused on ReadWriteOncePod volumes.
	SELinuxMountReadWriteOncePod featuregate.Feature = "SELinuxMountReadWriteOncePod"
>>>>>>> e8d3e9b1
)

func init() {
	runtime.Must(utilfeature.DefaultMutableFeatureGate.Add(defaultKubernetesFeatureGates))
}

// defaultKubernetesFeatureGates consists of all known Kubernetes-specific feature keys.
// To add a new feature, define a key for it above and add it here. The features will be
// available throughout Kubernetes binaries.
//
// Entries are separated from each other with blank lines to avoid sweeping gofmt changes
// when adding or removing one entry.
var defaultKubernetesFeatureGates = map[featuregate.Feature]featuregate.FeatureSpec{
<<<<<<< HEAD
	AppArmor:             {Default: true, PreRelease: featuregate.Beta},
	DynamicKubeletConfig: {Default: false, PreRelease: featuregate.Deprecated}, // feature gate is deprecated in 1.22, remove no early than 1.23
	ExperimentalHostUserNamespaceDefaultingGate: {Default: false, PreRelease: featuregate.Beta},
	DevicePlugins:                                  {Default: true, PreRelease: featuregate.Beta},
	RotateKubeletServerCertificate:                 {Default: true, PreRelease: featuregate.Beta},
	LocalStorageCapacityIsolation:                  {Default: true, PreRelease: featuregate.Beta},
	EphemeralContainers:                            {Default: true, PreRelease: featuregate.Beta},
	QOSReserved:                                    {Default: false, PreRelease: featuregate.Alpha},
	ExpandPersistentVolumes:                        {Default: true, PreRelease: featuregate.Beta},
	ExpandInUsePersistentVolumes:                   {Default: true, PreRelease: featuregate.Beta},
	ExpandCSIVolumes:                               {Default: true, PreRelease: featuregate.Beta},
	CPUManager:                                     {Default: true, PreRelease: featuregate.Beta},
	MemoryManager:                                  {Default: true, PreRelease: featuregate.Beta},
	CPUCFSQuotaPeriod:                              {Default: false, PreRelease: featuregate.Alpha},
	TopologyManager:                                {Default: true, PreRelease: featuregate.Beta},
	StorageObjectInUseProtection:                   {Default: true, PreRelease: featuregate.GA, LockToDefault: true}, // remove in 1.25
	CSIMigration:                                   {Default: true, PreRelease: featuregate.Beta},
	CSIMigrationGCE:                                {Default: true, PreRelease: featuregate.Beta}, // On by default in 1.23 (requires GCE PD CSI Driver)
	InTreePluginGCEUnregister:                      {Default: false, PreRelease: featuregate.Alpha},
	CSIMigrationAWS:                                {Default: true, PreRelease: featuregate.Beta},
	InTreePluginAWSUnregister:                      {Default: false, PreRelease: featuregate.Alpha},
	CSIMigrationAzureDisk:                          {Default: true, PreRelease: featuregate.Beta}, // On by default in 1.23 (requires Azure Disk CSI driver)
	InTreePluginAzureDiskUnregister:                {Default: false, PreRelease: featuregate.Alpha},
	CSIMigrationAzureFile:                          {Default: false, PreRelease: featuregate.Beta}, // Off by default (requires Azure File CSI driver)
	InTreePluginAzureFileUnregister:                {Default: false, PreRelease: featuregate.Alpha},
	CSIMigrationvSphere:                            {Default: false, PreRelease: featuregate.Beta}, // Off by default (requires vSphere CSI driver)
	InTreePluginvSphereUnregister:                  {Default: false, PreRelease: featuregate.Alpha},
	CSIMigrationOpenStack:                          {Default: true, PreRelease: featuregate.Beta},
	InTreePluginOpenStackUnregister:                {Default: false, PreRelease: featuregate.Alpha},
	CSIMigrationRBD:                                {Default: false, PreRelease: featuregate.Alpha}, // Off by default (requires RBD CSI driver)
	InTreePluginRBDUnregister:                      {Default: false, PreRelease: featuregate.Alpha},
	ConfigurableFSGroupPolicy:                      {Default: true, PreRelease: featuregate.GA, LockToDefault: true}, // remove in 1.25
	CSIMigrationPortworx:                           {Default: false, PreRelease: featuregate.Alpha},                  // Off by default (requires Portworx CSI driver)
	InTreePluginPortworxUnregister:                 {Default: false, PreRelease: featuregate.Alpha},
	CSIInlineVolume:                                {Default: true, PreRelease: featuregate.Beta},
	CSIStorageCapacity:                             {Default: true, PreRelease: featuregate.Beta},
	CSIServiceAccountToken:                         {Default: true, PreRelease: featuregate.GA, LockToDefault: true}, // remove in 1.23
	GenericEphemeralVolume:                         {Default: true, PreRelease: featuregate.GA, LockToDefault: true}, // remove in 1.25
	CSIVolumeFSGroupPolicy:                         {Default: true, PreRelease: featuregate.GA, LockToDefault: true}, // remove in 1.25
	VolumeSubpath:                                  {Default: true, PreRelease: featuregate.GA, LockToDefault: true}, // remove in 1.25
	RuntimeClass:                                   {Default: true, PreRelease: featuregate.GA, LockToDefault: true}, // remove in 1.23
	NetworkPolicyEndPort:                           {Default: true, PreRelease: featuregate.Beta},
	ProcMountType:                                  {Default: false, PreRelease: featuregate.Alpha},
	TTLAfterFinished:                               {Default: true, PreRelease: featuregate.GA, LockToDefault: true}, // remove in 1.25
	IndexedJob:                                     {Default: true, PreRelease: featuregate.Beta},
	JobTrackingWithFinalizers:                      {Default: true, PreRelease: featuregate.Beta},
	JobReadyPods:                                   {Default: false, PreRelease: featuregate.Alpha},
	KubeletPodResources:                            {Default: true, PreRelease: featuregate.Beta},
	LocalStorageCapacityIsolationFSQuotaMonitoring: {Default: false, PreRelease: featuregate.Alpha},
	NonPreemptingPriority:                          {Default: true, PreRelease: featuregate.Beta},
	PodOverhead:                                    {Default: true, PreRelease: featuregate.Beta},
	IPv6DualStack:                                  {Default: true, PreRelease: featuregate.GA, LockToDefault: true}, // remove in 1.25
	EndpointSlice:                                  {Default: true, PreRelease: featuregate.GA, LockToDefault: true}, // remove in 1.25
	EndpointSliceProxying:                          {Default: true, PreRelease: featuregate.GA, LockToDefault: true}, // remove in 1.25
	EndpointSliceTerminatingCondition:              {Default: true, PreRelease: featuregate.Beta},
	ProxyTerminatingEndpoints:                      {Default: false, PreRelease: featuregate.Alpha},
	EndpointSliceNodeName:                          {Default: true, PreRelease: featuregate.GA, LockToDefault: true}, // remove in 1.25
	WindowsEndpointSliceProxying:                   {Default: true, PreRelease: featuregate.GA, LockToDefault: true}, // remove in 1.25
	PodDisruptionBudget:                            {Default: true, PreRelease: featuregate.GA, LockToDefault: true}, // remove in 1.25
	DaemonSetUpdateSurge:                           {Default: true, PreRelease: featuregate.Beta},                    // on by default in 1.22
	ImmutableEphemeralVolumes:                      {Default: true, PreRelease: featuregate.GA, LockToDefault: true}, // remove in 1.24
	HugePageStorageMediumSize:                      {Default: true, PreRelease: featuregate.GA, LockToDefault: true}, // remove in 1.24
	DownwardAPIHugePages:                           {Default: true, PreRelease: featuregate.Beta},                    // on by default in 1.22
	AnyVolumeDataSource:                            {Default: false, PreRelease: featuregate.Alpha},
	DefaultPodTopologySpread:                       {Default: true, PreRelease: featuregate.Beta},
	SetHostnameAsFQDN:                              {Default: true, PreRelease: featuregate.GA, LockToDefault: true}, // remove in 1.24
	WinOverlay:                                     {Default: true, PreRelease: featuregate.Beta},
	WinDSR:                                         {Default: false, PreRelease: featuregate.Alpha},
	DisableAcceleratorUsageMetrics:                 {Default: true, PreRelease: featuregate.Beta},
	HPAContainerMetrics:                            {Default: false, PreRelease: featuregate.Alpha},
	SizeMemoryBackedVolumes:                        {Default: true, PreRelease: featuregate.Beta},
	ExecProbeTimeout:                               {Default: true, PreRelease: featuregate.GA}, // lock to default and remove after v1.22 based on KEP #1972 update
	KubeletCredentialProviders:                     {Default: false, PreRelease: featuregate.Alpha},
	GracefulNodeShutdown:                           {Default: true, PreRelease: featuregate.Beta},
	GracefulNodeShutdownBasedOnPodPriority:         {Default: false, PreRelease: featuregate.Alpha},
	ServiceLBNodePortControl:                       {Default: true, PreRelease: featuregate.Beta},
	MixedProtocolLBService:                         {Default: false, PreRelease: featuregate.Alpha},
	VolumeCapacityPriority:                         {Default: false, PreRelease: featuregate.Alpha},
	PreferNominatedNode:                            {Default: true, PreRelease: featuregate.Beta},
	ProbeTerminationGracePeriod:                    {Default: false, PreRelease: featuregate.Beta}, // Default to false in beta 1.22, set to true in 1.24
	NodeSwap:                                       {Default: false, PreRelease: featuregate.Alpha},
	PodDeletionCost:                                {Default: true, PreRelease: featuregate.Beta},
	StatefulSetAutoDeletePVC:                       {Default: false, PreRelease: featuregate.Alpha},
	TopologyAwareHints:                             {Default: false, PreRelease: featuregate.Beta},
	PodAffinityNamespaceSelector:                   {Default: true, PreRelease: featuregate.Beta},
	ServiceLoadBalancerClass:                       {Default: true, PreRelease: featuregate.Beta},
	IngressClassNamespacedParams:                   {Default: true, PreRelease: featuregate.GA, LockToDefault: true}, // remove in 1.24
	ServiceInternalTrafficPolicy:                   {Default: true, PreRelease: featuregate.Beta},
	LogarithmicScaleDown:                           {Default: true, PreRelease: featuregate.Beta},
	SuspendJob:                                     {Default: true, PreRelease: featuregate.Beta},
	KubeletPodResourcesGetAllocatable:              {Default: true, PreRelease: featuregate.Beta},
	NamespaceDefaultLabelName:                      {Default: true, PreRelease: featuregate.GA, LockToDefault: true}, // remove in 1.24
	CSIVolumeHealth:                                {Default: false, PreRelease: featuregate.Alpha},
	WindowsHostProcessContainers:                   {Default: true, PreRelease: featuregate.Beta},
	DisableCloudProviders:                          {Default: false, PreRelease: featuregate.Alpha},
	DisableKubeletCloudCredentialProviders:         {Default: false, PreRelease: featuregate.Alpha},
	StatefulSetMinReadySeconds:                     {Default: true, PreRelease: featuregate.Beta},
	ExpandedDNSConfig:                              {Default: false, PreRelease: featuregate.Alpha},
	SeccompDefault:                                 {Default: false, PreRelease: featuregate.Alpha},
	PodSecurity:                                    {Default: true, PreRelease: featuregate.Beta},
	ReadWriteOncePod:                               {Default: false, PreRelease: featuregate.Alpha},
	CSRDuration:                                    {Default: true, PreRelease: featuregate.Beta},
	DelegateFSGroupToCSIDriver:                     {Default: true, PreRelease: featuregate.Beta},
	KubeletInUserNamespace:                         {Default: false, PreRelease: featuregate.Alpha},
	MemoryQoS:                                      {Default: false, PreRelease: featuregate.Alpha},
	CPUManagerPolicyOptions:                        {Default: true, PreRelease: featuregate.Beta},
	ControllerManagerLeaderMigration:               {Default: true, PreRelease: featuregate.Beta},
	CPUManagerPolicyAlphaOptions:                   {Default: false, PreRelease: featuregate.Alpha},
	CPUManagerPolicyBetaOptions:                    {Default: true, PreRelease: featuregate.Beta},
	JobMutableNodeSchedulingDirectives:             {Default: true, PreRelease: featuregate.Beta},
	IdentifyPodOS:                                  {Default: false, PreRelease: featuregate.Alpha},
	PodAndContainerStatsFromCRI:                    {Default: false, PreRelease: featuregate.Alpha},
	HonorPVReclaimPolicy:                           {Default: false, PreRelease: featuregate.Alpha},
	RecoverVolumeExpansionFailure:                  {Default: false, PreRelease: featuregate.Alpha},
	GRPCContainerProbe:                             {Default: false, PreRelease: featuregate.Alpha},

	// inherited features from generic apiserver, relisted here to get a conflict if it is changed
	// unintentionally on either side:
	genericfeatures.StreamingProxyRedirects:             {Default: false, PreRelease: featuregate.Deprecated}, // remove in 1.24
	genericfeatures.ValidateProxyRedirects:              {Default: true, PreRelease: featuregate.Deprecated},
	genericfeatures.AdvancedAuditing:                    {Default: true, PreRelease: featuregate.GA},
	genericfeatures.APIResponseCompression:              {Default: true, PreRelease: featuregate.Beta},
	genericfeatures.APIListChunking:                     {Default: true, PreRelease: featuregate.Beta},
	genericfeatures.DryRun:                              {Default: true, PreRelease: featuregate.GA},
	genericfeatures.ServerSideApply:                     {Default: true, PreRelease: featuregate.GA},
	genericfeatures.APIPriorityAndFairness:              {Default: true, PreRelease: featuregate.Beta},
	genericfeatures.WarningHeaders:                      {Default: true, PreRelease: featuregate.GA, LockToDefault: true}, // remove in 1.24
	genericfeatures.OpenAPIEnums:                        {Default: false, PreRelease: featuregate.Alpha},
	genericfeatures.CustomResourceValidationExpressions: {Default: false, PreRelease: featuregate.Alpha},
	genericfeatures.OpenAPIV3:                           {Default: false, PreRelease: featuregate.Alpha},
	genericfeatures.ServerSideFieldValidation:           {Default: false, PreRelease: featuregate.Alpha},
=======
	AnyVolumeDataSource: {Default: true, PreRelease: featuregate.Beta}, // on by default in 1.24

	AppArmor: {Default: true, PreRelease: featuregate.Beta},

	CPUCFSQuotaPeriod: {Default: false, PreRelease: featuregate.Alpha},

	CPUManager: {Default: true, PreRelease: featuregate.Beta},

	CPUManagerPolicyAlphaOptions: {Default: false, PreRelease: featuregate.Alpha},

	CPUManagerPolicyBetaOptions: {Default: true, PreRelease: featuregate.Beta},

	CPUManagerPolicyOptions: {Default: true, PreRelease: featuregate.Beta},

	CSIInlineVolume: {Default: true, PreRelease: featuregate.GA, LockToDefault: true}, // remove in 1.27

	CSIMigration: {Default: true, PreRelease: featuregate.GA, LockToDefault: true}, // remove in 1.27

	CSIMigrationAWS: {Default: true, PreRelease: featuregate.GA, LockToDefault: true},

	CSIMigrationAzureDisk: {Default: true, PreRelease: featuregate.GA, LockToDefault: true}, // On by default in 1.23 (requires Azure Disk CSI driver)

	CSIMigrationAzureFile: {Default: true, PreRelease: featuregate.Beta}, // On by default in 1.24 (requires Azure File CSI driver)

	CSIMigrationGCE: {Default: true, PreRelease: featuregate.GA, LockToDefault: true}, // GA in 1.25 (requires GCE PD CSI Driver)

	CSIMigrationOpenStack: {Default: true, PreRelease: featuregate.GA, LockToDefault: true}, // remove in 1.26

	CSIMigrationPortworx: {Default: false, PreRelease: featuregate.Beta}, // Off by default (requires Portworx CSI driver)

	CSIMigrationRBD: {Default: false, PreRelease: featuregate.Alpha}, // Off by default (requires RBD CSI driver)

	CSIMigrationvSphere: {Default: true, PreRelease: featuregate.Beta},

	CSINodeExpandSecret: {Default: false, PreRelease: featuregate.Alpha},

	CSIStorageCapacity: {Default: true, PreRelease: featuregate.GA, LockToDefault: true}, // remove in 1.26

	CSIVolumeHealth: {Default: false, PreRelease: featuregate.Alpha},

	CSRDuration: {Default: true, PreRelease: featuregate.GA, LockToDefault: true}, // remove in 1.26

	ContainerCheckpoint: {Default: false, PreRelease: featuregate.Alpha},

	ControllerManagerLeaderMigration: {Default: true, PreRelease: featuregate.GA, LockToDefault: true}, // remove in 1.26

	CronJobTimeZone: {Default: true, PreRelease: featuregate.Beta},

	DaemonSetUpdateSurge: {Default: true, PreRelease: featuregate.GA, LockToDefault: true}, // remove in 1.27

	DefaultPodTopologySpread: {Default: true, PreRelease: featuregate.GA, LockToDefault: true}, // remove in 1.26

	DelegateFSGroupToCSIDriver: {Default: true, PreRelease: featuregate.Beta},

	DevicePlugins: {Default: true, PreRelease: featuregate.Beta},

	DisableAcceleratorUsageMetrics: {Default: true, PreRelease: featuregate.GA, LockToDefault: true},

	DisableCloudProviders: {Default: false, PreRelease: featuregate.Alpha},

	DisableKubeletCloudCredentialProviders: {Default: false, PreRelease: featuregate.Alpha},

	DownwardAPIHugePages: {Default: true, PreRelease: featuregate.Beta}, // on by default in 1.22

	DynamicKubeletConfig: {Default: false, PreRelease: featuregate.Deprecated}, // feature gate is deprecated in 1.22, kubelet logic is removed in 1.24, api server logic can be removed in 1.26

	EndpointSliceTerminatingCondition: {Default: true, PreRelease: featuregate.Beta},

	EphemeralContainers: {Default: true, PreRelease: featuregate.GA, LockToDefault: true}, // remove in 1.27

	ExecProbeTimeout: {Default: true, PreRelease: featuregate.GA}, // lock to default and remove after v1.22 based on KEP #1972 update

	ExpandCSIVolumes: {Default: true, PreRelease: featuregate.GA}, // remove in 1.26

	ExpandInUsePersistentVolumes: {Default: true, PreRelease: featuregate.GA}, // remove in 1.26

	ExpandPersistentVolumes: {Default: true, PreRelease: featuregate.GA}, // remove in 1.26

	ExpandedDNSConfig: {Default: false, PreRelease: featuregate.Alpha},

	ExperimentalHostUserNamespaceDefaultingGate: {Default: false, PreRelease: featuregate.Beta},

	GRPCContainerProbe: {Default: true, PreRelease: featuregate.Beta},

	GracefulNodeShutdown: {Default: true, PreRelease: featuregate.Beta},

	GracefulNodeShutdownBasedOnPodPriority: {Default: true, PreRelease: featuregate.Beta},

	HPAContainerMetrics: {Default: false, PreRelease: featuregate.Alpha},

	HonorPVReclaimPolicy: {Default: false, PreRelease: featuregate.Alpha},

	IdentifyPodOS: {Default: true, PreRelease: featuregate.GA, LockToDefault: true}, // remove in 1.27

	InTreePluginAWSUnregister: {Default: false, PreRelease: featuregate.Alpha},

	InTreePluginAzureDiskUnregister: {Default: false, PreRelease: featuregate.Alpha},

	InTreePluginAzureFileUnregister: {Default: false, PreRelease: featuregate.Alpha},

	InTreePluginGCEUnregister: {Default: false, PreRelease: featuregate.Alpha},

	InTreePluginOpenStackUnregister: {Default: false, PreRelease: featuregate.Alpha},

	InTreePluginPortworxUnregister: {Default: false, PreRelease: featuregate.Alpha},

	InTreePluginRBDUnregister: {Default: false, PreRelease: featuregate.Alpha},

	InTreePluginvSphereUnregister: {Default: false, PreRelease: featuregate.Alpha},

	IndexedJob: {Default: true, PreRelease: featuregate.GA, LockToDefault: true}, // remove in 1.26

	IPTablesOwnershipCleanup: {Default: false, PreRelease: featuregate.Alpha},

	JobPodFailurePolicy: {Default: false, PreRelease: featuregate.Alpha},

	JobMutableNodeSchedulingDirectives: {Default: true, PreRelease: featuregate.Beta},

	JobReadyPods: {Default: true, PreRelease: featuregate.Beta},

	JobTrackingWithFinalizers: {Default: true, PreRelease: featuregate.Beta},

	KubeletCredentialProviders: {Default: true, PreRelease: featuregate.Beta},

	KubeletInUserNamespace: {Default: false, PreRelease: featuregate.Alpha},

	KubeletPodResources: {Default: true, PreRelease: featuregate.Beta},

	KubeletPodResourcesGetAllocatable: {Default: true, PreRelease: featuregate.Beta},

	KubeletTracing: {Default: false, PreRelease: featuregate.Alpha},

	LegacyServiceAccountTokenNoAutoGeneration: {Default: true, PreRelease: featuregate.Beta},

	LocalStorageCapacityIsolation: {Default: true, PreRelease: featuregate.GA, LockToDefault: true}, // remove in 1.27

	LocalStorageCapacityIsolationFSQuotaMonitoring: {Default: true, PreRelease: featuregate.Beta},

	LogarithmicScaleDown: {Default: true, PreRelease: featuregate.Beta},

	MatchLabelKeysInPodTopologySpread: {Default: false, PreRelease: featuregate.Alpha},

	MaxUnavailableStatefulSet: {Default: false, PreRelease: featuregate.Alpha},

	MemoryManager: {Default: true, PreRelease: featuregate.Beta},

	MemoryQoS: {Default: false, PreRelease: featuregate.Alpha},

	MinDomainsInPodTopologySpread: {Default: false, PreRelease: featuregate.Beta},

	MixedProtocolLBService: {Default: true, PreRelease: featuregate.Beta},

	MultiCIDRRangeAllocator: {Default: false, PreRelease: featuregate.Alpha},

	NetworkPolicyEndPort: {Default: true, PreRelease: featuregate.GA, LockToDefault: true}, // remove in 1.27

	NetworkPolicyStatus: {Default: false, PreRelease: featuregate.Alpha},

	NodeOutOfServiceVolumeDetach: {Default: false, PreRelease: featuregate.Alpha},

	NodeSwap: {Default: false, PreRelease: featuregate.Alpha},

	NonPreemptingPriority: {Default: true, PreRelease: featuregate.GA, LockToDefault: true}, // remove in 1.26

	PodAffinityNamespaceSelector: {Default: true, PreRelease: featuregate.GA, LockToDefault: true}, // remove in 1.26

	PodAndContainerStatsFromCRI: {Default: false, PreRelease: featuregate.Alpha},

	PodDeletionCost: {Default: true, PreRelease: featuregate.Beta},

	PodDisruptionConditions: {Default: false, PreRelease: featuregate.Alpha},

	PodHasNetworkCondition: {Default: false, PreRelease: featuregate.Alpha},

	PodOverhead: {Default: true, PreRelease: featuregate.GA, LockToDefault: true}, // remove in 1.26

	PodSecurity: {Default: true, PreRelease: featuregate.GA, LockToDefault: true},

	PreferNominatedNode: {Default: true, PreRelease: featuregate.GA, LockToDefault: true}, // remove in 1.26

	ProbeTerminationGracePeriod: {Default: true, PreRelease: featuregate.Beta}, // Default to true in beta 1.25

	ProcMountType: {Default: false, PreRelease: featuregate.Alpha},

	ProxyTerminatingEndpoints: {Default: false, PreRelease: featuregate.Alpha},

	QOSReserved: {Default: false, PreRelease: featuregate.Alpha},

	ReadWriteOncePod: {Default: false, PreRelease: featuregate.Alpha},

	RecoverVolumeExpansionFailure: {Default: false, PreRelease: featuregate.Alpha},

	RetroactiveDefaultStorageClass: {Default: false, PreRelease: featuregate.Alpha},

	RotateKubeletServerCertificate: {Default: true, PreRelease: featuregate.Beta},

	SeccompDefault: {Default: true, PreRelease: featuregate.Beta},

	ServiceIPStaticSubrange: {Default: true, PreRelease: featuregate.Beta},

	ServiceInternalTrafficPolicy: {Default: true, PreRelease: featuregate.Beta},

	ServiceLBNodePortControl: {Default: true, PreRelease: featuregate.GA, LockToDefault: true}, // remove in 1.26

	ServiceLoadBalancerClass: {Default: true, PreRelease: featuregate.GA, LockToDefault: true}, // remove in 1.26

	SizeMemoryBackedVolumes: {Default: true, PreRelease: featuregate.Beta},

	StatefulSetAutoDeletePVC: {Default: false, PreRelease: featuregate.Alpha},

	StatefulSetMinReadySeconds: {Default: true, PreRelease: featuregate.GA, LockToDefault: true}, // remove in 1.27

	SuspendJob: {Default: true, PreRelease: featuregate.GA, LockToDefault: true}, // remove in 1.26

	TopologyAwareHints: {Default: true, PreRelease: featuregate.Beta},

	TopologyManager: {Default: true, PreRelease: featuregate.Beta},

	VolumeCapacityPriority: {Default: false, PreRelease: featuregate.Alpha},

	UserNamespacesStatelessPodsSupport: {Default: false, PreRelease: featuregate.Alpha},

	WinDSR: {Default: false, PreRelease: featuregate.Alpha},

	WinOverlay: {Default: true, PreRelease: featuregate.Beta},

	WindowsHostProcessContainers: {Default: true, PreRelease: featuregate.Beta},

	NodeInclusionPolicyInPodTopologySpread: {Default: false, PreRelease: featuregate.Alpha},

	SELinuxMountReadWriteOncePod: {Default: false, PreRelease: featuregate.Alpha},

	// inherited features from generic apiserver, relisted here to get a conflict if it is changed
	// unintentionally on either side:

	genericfeatures.APIListChunking: {Default: true, PreRelease: featuregate.Beta},

	genericfeatures.APIPriorityAndFairness: {Default: true, PreRelease: featuregate.Beta},

	genericfeatures.APIResponseCompression: {Default: true, PreRelease: featuregate.Beta},

	genericfeatures.AdvancedAuditing: {Default: true, PreRelease: featuregate.GA},

	genericfeatures.CustomResourceValidationExpressions: {Default: true, PreRelease: featuregate.Beta},

	genericfeatures.DryRun: {Default: true, PreRelease: featuregate.GA},

	genericfeatures.OpenAPIEnums: {Default: true, PreRelease: featuregate.Beta},

	genericfeatures.OpenAPIV3: {Default: true, PreRelease: featuregate.Beta},

	genericfeatures.ServerSideApply: {Default: true, PreRelease: featuregate.GA},

	genericfeatures.ServerSideFieldValidation: {Default: true, PreRelease: featuregate.Beta},

>>>>>>> e8d3e9b1
	// features that enable backwards compatibility but are scheduled to be removed
	// ...
	HPAScaleToZero: {Default: false, PreRelease: featuregate.Alpha},
}<|MERGE_RESOLUTION|>--- conflicted
+++ resolved
@@ -47,19 +47,8 @@
 	// beta: v1.4
 	AppArmor featuregate.Feature = "AppArmor"
 
-<<<<<<< HEAD
-	// owner: @mtaufen
-	// alpha: v1.4
-	// beta: v1.11
-	// deprecated: 1.22
-	DynamicKubeletConfig featuregate.Feature = "DynamicKubeletConfig"
-
-	// owner: @pweil-
-	// alpha: v1.5
-=======
 	// owner: @szuecs
 	// alpha: v1.12
->>>>>>> e8d3e9b1
 	//
 	// Enable nodes to change CPUCFSQuotaPeriod
 	CPUCFSQuotaPeriod featuregate.Feature = "CustomCPUCFSQuotaPeriod"
@@ -113,11 +102,6 @@
 	// Enables CSI Inline volumes support for pods
 	CSIInlineVolume featuregate.Feature = "CSIInlineVolume"
 
-<<<<<<< HEAD
-	// owner: @mikedanese
-	// alpha: v1.7
-	// beta: v1.12
-=======
 	// owner: @davidz627
 	// alpha: v1.14
 	// beta: v1.17
@@ -129,15 +113,10 @@
 	// alpha: v1.14
 	// beta: v1.17
 	// GA: v1.25
->>>>>>> e8d3e9b1
 	//
 	// Enables the AWS EBS in-tree driver to AWS EBS CSI Driver migration feature.
 	CSIMigrationAWS featuregate.Feature = "CSIMigrationAWS"
 
-<<<<<<< HEAD
-	// owner: @jinxu
-	// beta: v1.10
-=======
 	// owner: @andyzhangx
 	// alpha: v1.15
 	// beta: v1.19
@@ -149,7 +128,6 @@
 	// owner: @andyzhangx
 	// alpha: v1.15
 	// beta: v1.21
->>>>>>> e8d3e9b1
 	//
 	// Enables the Azure File in-tree driver to Azure File Driver migration feature.
 	CSIMigrationAzureFile featuregate.Feature = "CSIMigrationAzureFile"
@@ -162,23 +140,13 @@
 	// Enables the GCE PD in-tree driver to GCE CSI Driver migration feature.
 	CSIMigrationGCE featuregate.Feature = "CSIMigrationGCE"
 
-<<<<<<< HEAD
-	// owner: @verb
-	// alpha: v1.16
-	// beta: v1.23
-=======
 	// owner: @adisky
 	// alpha: v1.14
 	// beta: v1.18
->>>>>>> e8d3e9b1
 	//
 	// Enables the OpenStack Cinder in-tree driver to OpenStack Cinder CSI Driver migration feature.
 	CSIMigrationOpenStack featuregate.Feature = "CSIMigrationOpenStack"
 
-<<<<<<< HEAD
-	// owner: @sjenning
-	// alpha: v1.11
-=======
 	// owner: @trierra
 	// alpha: v1.23
 	//
@@ -187,7 +155,6 @@
 
 	// owner: @humblec
 	// alpha: v1.23
->>>>>>> e8d3e9b1
 	//
 	// Enables the RBD in-tree driver to RBD CSI Driver  migration feature.
 	CSIMigrationRBD featuregate.Feature = "CSIMigrationRBD"
@@ -213,14 +180,6 @@
 	// Enables tracking of available storage capacity that CSI drivers provide.
 	CSIStorageCapacity featuregate.Feature = "CSIStorageCapacity"
 
-<<<<<<< HEAD
-	// owner: @cynepco3hahue(alukiano) @cezaryzukowski @k-wiatrzyk
-	// alpha: v1.21
-	// beta: v1.22
-
-	// Allows setting memory affinity for a container based on NUMA topology
-	MemoryManager featuregate.Feature = "MemoryManager"
-=======
 	// owner: @fengzixu
 	// alpha: v1.21
 	//
@@ -272,7 +231,6 @@
 	// Enables the use of PodTopologySpread scheduling plugin to do default
 	// spreading and disables legacy SelectorSpread plugin.
 	DefaultPodTopologySpread featuregate.Feature = "DefaultPodTopologySpread"
->>>>>>> e8d3e9b1
 
 	// owner: @gnufied, @verult
 	// alpha: v1.22
@@ -282,47 +240,456 @@
 	// NodePublishVolume calls.
 	DelegateFSGroupToCSIDriver featuregate.Feature = "DelegateFSGroupToCSIDriver"
 
-<<<<<<< HEAD
-	// owner: @saad-ali
-	// ga: 	  v1.10
-	//
-	// Allow mounting a subpath of a volume in a container
-	// NOTE: This feature gate has been deprecated and is no longer enforced.
-	// It will be completely removed in 1.25. Until then, it's still visible in `kubelet --help`
-	VolumeSubpath featuregate.Feature = "VolumeSubpath"
-
-	// owner: @pohly
+	// owner: @jiayingz
+	// beta: v1.10
+	//
+	// Enables support for Device Plugins
+	DevicePlugins featuregate.Feature = "DevicePlugins"
+
+	// owner: @RenaudWasTaken @dashpole
+	// alpha: v1.19
+	// beta: v1.20
+	// ga: v1.25
+	//
+	// Disables Accelerator Metrics Collected by Kubelet
+	DisableAcceleratorUsageMetrics featuregate.Feature = "DisableAcceleratorUsageMetrics"
+
+	// owner: @andrewsykim
+	// alpha: v1.22
+	//
+	// Disable any functionality in kube-apiserver, kube-controller-manager and kubelet related to the `--cloud-provider` component flag.
+	DisableCloudProviders featuregate.Feature = "DisableCloudProviders"
+
+	// owner: @andrewsykim
+	// alpha: v1.23
+	//
+	// Disable in-tree functionality in kubelet to authenticate to cloud provider container registries for image pull credentials.
+	DisableKubeletCloudCredentialProviders featuregate.Feature = "DisableKubeletCloudCredentialProviders"
+
+	// owner: @derekwaynecarr
+	// alpha: v1.20
+	// beta: v1.21 (off by default until 1.22)
+	//
+	// Enables usage of hugepages-<size> in downward API.
+	DownwardAPIHugePages featuregate.Feature = "DownwardAPIHugePages"
+
+	// owner: @mtaufen
+	// alpha: v1.4
+	// beta: v1.11
+	// deprecated: 1.22
+	DynamicKubeletConfig featuregate.Feature = "DynamicKubeletConfig"
+
+	// owner: @andrewsykim
+	// kep: http://kep.k8s.io/1672
+	// alpha: v1.20
+	// beta: v1.22
+	//
+	// Enable Terminating condition in Endpoint Slices.
+	EndpointSliceTerminatingCondition featuregate.Feature = "EndpointSliceTerminatingCondition"
+
+	// owner: @verb
+	// alpha: v1.16
+	// beta: v1.23
+	// GA: v1.25
+	//
+	// Allows running an ephemeral container in pod namespaces to troubleshoot a running pod.
+	EphemeralContainers featuregate.Feature = "EphemeralContainers"
+
+	// owner: @andrewsykim @SergeyKanzhelev
+	// GA: v1.20
+	//
+	// Ensure kubelet respects exec probe timeouts. Feature gate exists in-case existing workloads
+	// may depend on old behavior where exec probe timeouts were ignored.
+	// Lock to default and remove after v1.22 based on user feedback that should be reflected in KEP #1972 update
+	ExecProbeTimeout featuregate.Feature = "ExecProbeTimeout"
+
+	// owner: @gnufied
 	// alpha: v1.14
 	// beta: v1.16
-	//
-	// Enables CSI Inline volumes support for pods
-	CSIInlineVolume featuregate.Feature = "CSIInlineVolume"
-
-	// owner: @pohly
-	// alpha: v1.19
-	// beta: v1.21
-	//
-	// Enables tracking of available storage capacity that CSI drivers provide.
-	CSIStorageCapacity featuregate.Feature = "CSIStorageCapacity"
+	// GA: 1.24
+	// Ability to expand CSI volumes
+	ExpandCSIVolumes featuregate.Feature = "ExpandCSIVolumes"
+
+	// owner: @mlmhl @gnufied
+	// beta: v1.15
+	// GA: 1.24
+	// Ability to expand persistent volumes' file system without unmounting volumes.
+	ExpandInUsePersistentVolumes featuregate.Feature = "ExpandInUsePersistentVolumes"
+
+	// owner: @gnufied
+	// beta: v1.11
+	// GA: 1.24
+	// Ability to Expand persistent volumes
+	ExpandPersistentVolumes featuregate.Feature = "ExpandPersistentVolumes"
+
+	// owner: @gjkim42
+	// kep: http://kep.k8s.io/2595
+	// alpha: v1.22
+	//
+	// Enables apiserver and kubelet to allow up to 32 DNSSearchPaths and up to 2048 DNSSearchListChars.
+	ExpandedDNSConfig featuregate.Feature = "ExpandedDNSConfig"
+
+	// owner: @pweil-
+	// alpha: v1.5
+	//
+	// Default userns=host for containers that are using other host namespaces, host mounts, the pod
+	// contains a privileged container, or specific non-namespaced capabilities (MKNOD, SYS_MODULE,
+	// SYS_TIME). This should only be enabled if user namespace remapping is enabled in the docker daemon.
+	ExperimentalHostUserNamespaceDefaultingGate featuregate.Feature = "ExperimentalHostUserNamespaceDefaulting"
+
+	// owner: @yuzhiquan, @bowei, @PxyUp, @SergeyKanzhelev
+	// kep: http://kep.k8s.io/2727
+	// alpha: v1.23
+	// beta: v1.24
+	//
+	// Enables GRPC probe method for {Liveness,Readiness,Startup}Probe.
+	GRPCContainerProbe featuregate.Feature = "GRPCContainerProbe"
+
+	// owner: @bobbypage
+	// alpha: v1.20
+	// beta:  v1.21
+	// Adds support for kubelet to detect node shutdown and gracefully terminate pods prior to the node being shutdown.
+	GracefulNodeShutdown featuregate.Feature = "GracefulNodeShutdown"
+
+	// owner: @wzshiming
+	// alpha: v1.23
+	// beta:  v1.24
+	// Make the kubelet use shutdown configuration based on pod priority values for graceful shutdown.
+	GracefulNodeShutdownBasedOnPodPriority featuregate.Feature = "GracefulNodeShutdownBasedOnPodPriority"
+
+	// owner: @arjunrn @mwielgus @josephburnett
+	// alpha: v1.20
+	//
+	// Add support for the HPA to scale based on metrics from individual containers
+	// in target pods
+	HPAContainerMetrics featuregate.Feature = "HPAContainerMetrics"
+
+	// owner: @dxist
+	// alpha: v1.16
+	//
+	// Enables support of HPA scaling to zero pods when an object or custom metric is configured.
+	HPAScaleToZero featuregate.Feature = "HPAScaleToZero"
+
+	// owner: @deepakkinni @xing-yang
+	// kep: http://kep.k8s.io/2680
+	// alpha: v1.23
+	//
+	// Honor Persistent Volume Reclaim Policy when it is "Delete" irrespective of PV-PVC
+	// deletion ordering.
+	HonorPVReclaimPolicy featuregate.Feature = "HonorPVReclaimPolicy"
+
+	// owner: @ravig
+	// alpha: v1.23
+	// beta: v1.24
+	// GA: v1.25
+	// IdentifyPodOS allows user to specify OS on which they'd like the Pod run. The user should still set the nodeSelector
+	// with appropriate `kubernetes.io/os` label for scheduler to identify appropriate node for the pod to run.
+	IdentifyPodOS featuregate.Feature = "IdentifyPodOS"
+
+	// owner: @leakingtapan
+	// alpha: v1.21
+	//
+	// Disables the AWS EBS in-tree driver.
+	InTreePluginAWSUnregister featuregate.Feature = "InTreePluginAWSUnregister"
+
+	// owner: @andyzhangx
+	// alpha: v1.21
+	//
+	// Disables the Azure Disk in-tree driver.
+	InTreePluginAzureDiskUnregister featuregate.Feature = "InTreePluginAzureDiskUnregister"
+
+	// owner: @andyzhangx
+	// alpha: v1.21
+	//
+	// Disables the Azure File in-tree driver.
+	InTreePluginAzureFileUnregister featuregate.Feature = "InTreePluginAzureFileUnregister"
+
+	// owner: @Jiawei0227
+	// alpha: v1.21
+	//
+	// Disables the GCE PD in-tree driver.
+	InTreePluginGCEUnregister featuregate.Feature = "InTreePluginGCEUnregister"
+
+	// owner: @adisky
+	// alpha: v1.21
+	//
+	// Disables the OpenStack Cinder in-tree driver.
+	InTreePluginOpenStackUnregister featuregate.Feature = "InTreePluginOpenStackUnregister"
+
+	// owner: @trierra
+	// alpha: v1.23
+	//
+	// Disables the Portworx in-tree driver.
+	InTreePluginPortworxUnregister featuregate.Feature = "InTreePluginPortworxUnregister"
+
+	// owner: @humblec
+	// alpha: v1.23
+	//
+	// Disables the RBD in-tree driver.
+	InTreePluginRBDUnregister featuregate.Feature = "InTreePluginRBDUnregister"
+
+	// owner: @divyenpatel
+	// alpha: v1.21
+	//
+	// Disables the vSphere in-tree driver.
+	InTreePluginvSphereUnregister featuregate.Feature = "InTreePluginvSphereUnregister"
 
 	// owner: @alculquicondor
-	// beta: v1.20
-	//
-	// Enables the use of PodTopologySpread scheduling plugin to do default
-	// spreading and disables legacy SelectorSpread plugin.
-	DefaultPodTopologySpread featuregate.Feature = "DefaultPodTopologySpread"
-
-	// owner: @pohly
-	// alpha: v1.19
-	// beta: v1.21
-	// GA: v1.23
-	//
-	// Enables generic ephemeral inline volume support for pods
-	GenericEphemeralVolume featuregate.Feature = "GenericEphemeralVolume"
+	// alpha: v1.21
+	// beta: v1.22
+	// stable: v1.24
+	//
+	// Allows Job controller to manage Pod completions per completion index.
+	IndexedJob featuregate.Feature = "IndexedJob"
+
+	// owner: @danwinship
+	// kep: http://kep.k8s.io/3178
+	// alpha: v1.25
+	//
+	// Causes kubelet to no longer create legacy IPTables rules
+	IPTablesOwnershipCleanup featuregate.Feature = "IPTablesOwnershipCleanup"
+
+	// owner: @mimowo
+	// kep: http://kep.k8s.io/3329
+	// alpha: v1.25
+	//
+	// Allow users to specify handling of pod failures based on container exit codes
+	// and pod conditions.
+	JobPodFailurePolicy featuregate.Feature = "JobPodFailurePolicy"
+
+	// owner: @ahg
+	// beta: v1.23
+	//
+	// Allow updating node scheduling directives in the pod template of jobs. Specifically,
+	// node affinity, selector and tolerations. This is allowed only for suspended jobs
+	// that have never been unsuspended before.
+	JobMutableNodeSchedulingDirectives featuregate.Feature = "JobMutableNodeSchedulingDirectives"
+
+	// owner: @alculquicondor
+	// alpha: v1.23
+	// beta: v1.24
+	//
+	// Track the number of pods with Ready condition in the Job status.
+	JobReadyPods featuregate.Feature = "JobReadyPods"
+
+	// owner: @alculquicondor
+	// alpha: v1.22
+	// beta: v1.23
+	//
+	// Track Job completion without relying on Pod remaining in the cluster
+	// indefinitely. Pod finalizers, in addition to a field in the Job status
+	// allow the Job controller to keep track of Pods that it didn't account for
+	// yet.
+	JobTrackingWithFinalizers featuregate.Feature = "JobTrackingWithFinalizers"
+
+	// owner: @andrewsykim @adisky
+	// alpha: v1.20
+	// beta: v1.24
+	//
+	// Enable kubelet exec plugins for image pull credentials.
+	KubeletCredentialProviders featuregate.Feature = "KubeletCredentialProviders"
+
+	// owner: @AkihiroSuda
+	// alpha: v1.22
+	//
+	// Enables support for running kubelet in a user namespace.
+	// The user namespace has to be created before running kubelet.
+	// All the node components such as CRI need to be running in the same user namespace.
+	KubeletInUserNamespace featuregate.Feature = "KubeletInUserNamespace"
+
+	// owner: @dashpole
+	// alpha: v1.13
+	// beta: v1.15
+	//
+	// Enables the kubelet's pod resources grpc endpoint
+	KubeletPodResources featuregate.Feature = "KubeletPodResources"
+
+	// owner: @fromanirh
+	// alpha: v1.21
+	// beta: v1.23
+	// Enable POD resources API to return allocatable resources
+	KubeletPodResourcesGetAllocatable featuregate.Feature = "KubeletPodResourcesGetAllocatable"
+
+	// owner: @sallyom
+	// kep: http://kep.k8s.io/2832
+	// alpha: v1.25
+	//
+	// Add support for distributed tracing in the kubelet
+	KubeletTracing featuregate.Feature = "KubeletTracing"
+
+	// owner: @zshihang
+	// kep: http://kep.k8s.io/2800
+	// beta: v1.24
+	//
+	// Stop auto-generation of secret-based service account tokens.
+	LegacyServiceAccountTokenNoAutoGeneration featuregate.Feature = "LegacyServiceAccountTokenNoAutoGeneration"
+
+	// owner: @jinxu
+	// beta: v1.10
+	// stable: v1.25
+	//
+	// Support local ephemeral storage types for local storage capacity isolation feature.
+	LocalStorageCapacityIsolation featuregate.Feature = "LocalStorageCapacityIsolation"
+
+	// owner: @RobertKrawitz
+	// alpha: v1.15
+	// beta: v1.25
+	//
+	// Allow use of filesystems for ephemeral storage monitoring.
+	// Only applies if LocalStorageCapacityIsolation is set.
+	LocalStorageCapacityIsolationFSQuotaMonitoring featuregate.Feature = "LocalStorageCapacityIsolationFSQuotaMonitoring"
+
+	// owner: @damemi
+	// alpha: v1.21
+	// beta: v1.22
+	//
+	// Enables scaling down replicas via logarithmic comparison of creation/ready timestamps
+	LogarithmicScaleDown featuregate.Feature = "LogarithmicScaleDown"
+
+	// owner: @denkensk
+	// kep: http://kep.k8s.io/3243
+	// alpha: v1.25
+	//
+	// Enable MatchLabelKeys in PodTopologySpread.
+	MatchLabelKeysInPodTopologySpread featuregate.Feature = "MatchLabelKeysInPodTopologySpread"
+
+	// owner: @krmayankk
+	// alpha: v1.24
+	//
+	// Enables maxUnavailable for StatefulSet
+	MaxUnavailableStatefulSet featuregate.Feature = "MaxUnavailableStatefulSet"
+
+	// owner: @cynepco3hahue(alukiano) @cezaryzukowski @k-wiatrzyk
+	// alpha: v1.21
+	// beta: v1.22
+	// Allows setting memory affinity for a container based on NUMA topology
+	MemoryManager featuregate.Feature = "MemoryManager"
+
+	// owner: @xiaoxubeii
+	// kep: http://kep.k8s.io/2570
+	// alpha: v1.22
+	//
+	// Enables kubelet to support memory QoS with cgroups v2.
+	MemoryQoS featuregate.Feature = "MemoryQoS"
+
+	// owner: @sanposhiho
+	// kep: http://kep.k8s.io/3022
+	// alpha: v1.24
+	// beta: v1.25
+	//
+	// Enable MinDomains in Pod Topology Spread.
+	MinDomainsInPodTopologySpread featuregate.Feature = "MinDomainsInPodTopologySpread"
+
+	// owner: @janosi @bridgetkromhout
+	// kep: http://kep.k8s.io/1435
+	// alpha: v1.20
+	// beta: v1.24
+	//
+	// Enables the usage of different protocols in the same Service with type=LoadBalancer
+	MixedProtocolLBService featuregate.Feature = "MixedProtocolLBService"
+
+	// owner: @sarveshr7
+	// kep: http://kep.k8s.io/2593
+	// alpha: v1.25
+	//
+	// Enables the MultiCIDR Range allocator.
+	MultiCIDRRangeAllocator featuregate.Feature = "MultiCIDRRangeAllocator"
+
+	// owner: @rikatz
+	// kep: http://kep.k8s.io/2079
+	// alpha: v1.21
+	// beta:  v1.22
+	// ga: v1.25
+	//
+	// Enables the endPort field in NetworkPolicy to enable a Port Range behavior in Network Policies.
+	NetworkPolicyEndPort featuregate.Feature = "NetworkPolicyEndPort"
+
+	// owner: @rikatz
+	// kep: http://kep.k8s.io/2943
+	// alpha: v1.24
+	//
+	// Enables NetworkPolicy status subresource
+	NetworkPolicyStatus featuregate.Feature = "NetworkPolicyStatus"
+
+	// owner: @xing-yang @sonasingh46
+	// kep: http://kep.k8s.io/2268
+	// alpha: v1.24
+	//
+	// Allow pods to failover to a different node in case of non graceful node shutdown
+	NodeOutOfServiceVolumeDetach featuregate.Feature = "NodeOutOfServiceVolumeDetach"
+
+	// owner: @ehashman
+	// alpha: v1.22
+	//
+	// Permits kubelet to run with swap enabled
+	NodeSwap featuregate.Feature = "NodeSwap"
+
+	// owner: @denkensk
+	// alpha: v1.15
+	// beta: v1.19
+	// ga: v1.24
+	//
+	// Enables NonPreempting option for priorityClass and pod.
+	NonPreemptingPriority featuregate.Feature = "NonPreemptingPriority"
+
+	// owner: @ahg-g
+	// alpha: v1.21
+	// beta: v1.22
+	// GA: v1.24
+	//
+	// Allow specifying NamespaceSelector in PodAffinityTerm.
+	PodAffinityNamespaceSelector featuregate.Feature = "PodAffinityNamespaceSelector"
+
+	// owner: @haircommander
+	// kep: http://kep.k8s.io/2364
+	// alpha: v1.23
+	//
+	// Configures the Kubelet to use the CRI to populate pod and container stats, instead of supplimenting with stats from cAdvisor.
+	// Requires the CRI implementation supports supplying the required stats.
+	PodAndContainerStatsFromCRI featuregate.Feature = "PodAndContainerStatsFromCRI"
+
+	// owner: @ahg-g
+	// alpha: v1.21
+	// beta: v1.22
+	//
+	// Enables controlling pod ranking on replicaset scale-down.
+	PodDeletionCost featuregate.Feature = "PodDeletionCost"
+
+	// owner: @mimowo
+	// kep: http://kep.k8s.io/3329
+	// alpha: v1.25
+	//
+	// Enables support for appending a dedicated pod condition indicating that
+	// the pod is being deleted due to a disruption.
+	PodDisruptionConditions featuregate.Feature = "PodDisruptionConditions"
+
+	// owner: @ddebroy
+	// alpha: v1.25
+	//
+	// Enables reporting of PodHasNetwork condition in pod status after pod
+	// sandbox creation and network configuration completes successfully
+	PodHasNetworkCondition featuregate.Feature = "PodHasNetworkCondition"
+
+	// owner: @egernst
+	// alpha: v1.16
+	// beta: v1.18
+	// ga: v1.24
+	//
+	// Enables PodOverhead, for accounting pod overheads which are specific to a given RuntimeClass
+	PodOverhead featuregate.Feature = "PodOverhead"
+
+	// owner: @liggitt, @tallclair, sig-auth
+	// alpha: v1.22
+	// beta: v1.23
+	// ga: v1.25
+	//
+	// Enables the PodSecurity admission plugin
+	PodSecurity featuregate.Feature = "PodSecurity"
 
 	// owner: @chendave
 	// alpha: v1.21
 	// beta: v1.22
+	// GA: v1.24
 	//
 	// PreferNominatedNode tells scheduler whether the nominated node will be checked first before looping
 	// all the rest of nodes in the cluster.
@@ -331,663 +698,13 @@
 	// and hence is the best candidate instead.
 	PreferNominatedNode featuregate.Feature = "PreferNominatedNode"
 
-	// owner: @tallclair
-	// alpha: v1.12
-	// beta:  v1.14
-	// GA: v1.20
-=======
-	// owner: @jiayingz
-	// beta: v1.10
-	//
-	// Enables support for Device Plugins
-	DevicePlugins featuregate.Feature = "DevicePlugins"
-
-	// owner: @RenaudWasTaken @dashpole
-	// alpha: v1.19
-	// beta: v1.20
-	// ga: v1.25
-	//
-	// Disables Accelerator Metrics Collected by Kubelet
-	DisableAcceleratorUsageMetrics featuregate.Feature = "DisableAcceleratorUsageMetrics"
-
-	// owner: @andrewsykim
-	// alpha: v1.22
-	//
-	// Disable any functionality in kube-apiserver, kube-controller-manager and kubelet related to the `--cloud-provider` component flag.
-	DisableCloudProviders featuregate.Feature = "DisableCloudProviders"
-
-	// owner: @andrewsykim
-	// alpha: v1.23
-	//
-	// Disable in-tree functionality in kubelet to authenticate to cloud provider container registries for image pull credentials.
-	DisableKubeletCloudCredentialProviders featuregate.Feature = "DisableKubeletCloudCredentialProviders"
-
-	// owner: @derekwaynecarr
-	// alpha: v1.20
-	// beta: v1.21 (off by default until 1.22)
-	//
-	// Enables usage of hugepages-<size> in downward API.
-	DownwardAPIHugePages featuregate.Feature = "DownwardAPIHugePages"
-
-	// owner: @mtaufen
-	// alpha: v1.4
-	// beta: v1.11
-	// deprecated: 1.22
-	DynamicKubeletConfig featuregate.Feature = "DynamicKubeletConfig"
-
-	// owner: @andrewsykim
-	// kep: http://kep.k8s.io/1672
-	// alpha: v1.20
-	// beta: v1.22
-	//
-	// Enable Terminating condition in Endpoint Slices.
-	EndpointSliceTerminatingCondition featuregate.Feature = "EndpointSliceTerminatingCondition"
-
-	// owner: @verb
-	// alpha: v1.16
-	// beta: v1.23
-	// GA: v1.25
-	//
-	// Allows running an ephemeral container in pod namespaces to troubleshoot a running pod.
-	EphemeralContainers featuregate.Feature = "EphemeralContainers"
-
-	// owner: @andrewsykim @SergeyKanzhelev
-	// GA: v1.20
-	//
-	// Ensure kubelet respects exec probe timeouts. Feature gate exists in-case existing workloads
-	// may depend on old behavior where exec probe timeouts were ignored.
-	// Lock to default and remove after v1.22 based on user feedback that should be reflected in KEP #1972 update
-	ExecProbeTimeout featuregate.Feature = "ExecProbeTimeout"
-
-	// owner: @gnufied
-	// alpha: v1.14
-	// beta: v1.16
-	// GA: 1.24
-	// Ability to expand CSI volumes
-	ExpandCSIVolumes featuregate.Feature = "ExpandCSIVolumes"
-
-	// owner: @mlmhl @gnufied
-	// beta: v1.15
-	// GA: 1.24
-	// Ability to expand persistent volumes' file system without unmounting volumes.
-	ExpandInUsePersistentVolumes featuregate.Feature = "ExpandInUsePersistentVolumes"
-
-	// owner: @gnufied
-	// beta: v1.11
-	// GA: 1.24
-	// Ability to Expand persistent volumes
-	ExpandPersistentVolumes featuregate.Feature = "ExpandPersistentVolumes"
-
-	// owner: @gjkim42
-	// kep: http://kep.k8s.io/2595
-	// alpha: v1.22
-	//
-	// Enables apiserver and kubelet to allow up to 32 DNSSearchPaths and up to 2048 DNSSearchListChars.
-	ExpandedDNSConfig featuregate.Feature = "ExpandedDNSConfig"
-
-	// owner: @pweil-
-	// alpha: v1.5
-	//
-	// Default userns=host for containers that are using other host namespaces, host mounts, the pod
-	// contains a privileged container, or specific non-namespaced capabilities (MKNOD, SYS_MODULE,
-	// SYS_TIME). This should only be enabled if user namespace remapping is enabled in the docker daemon.
-	ExperimentalHostUserNamespaceDefaultingGate featuregate.Feature = "ExperimentalHostUserNamespaceDefaulting"
-
-	// owner: @yuzhiquan, @bowei, @PxyUp, @SergeyKanzhelev
-	// kep: http://kep.k8s.io/2727
-	// alpha: v1.23
-	// beta: v1.24
-	//
-	// Enables GRPC probe method for {Liveness,Readiness,Startup}Probe.
-	GRPCContainerProbe featuregate.Feature = "GRPCContainerProbe"
-
-	// owner: @bobbypage
-	// alpha: v1.20
-	// beta:  v1.21
-	// Adds support for kubelet to detect node shutdown and gracefully terminate pods prior to the node being shutdown.
-	GracefulNodeShutdown featuregate.Feature = "GracefulNodeShutdown"
-
-	// owner: @wzshiming
-	// alpha: v1.23
-	// beta:  v1.24
-	// Make the kubelet use shutdown configuration based on pod priority values for graceful shutdown.
-	GracefulNodeShutdownBasedOnPodPriority featuregate.Feature = "GracefulNodeShutdownBasedOnPodPriority"
-
-	// owner: @arjunrn @mwielgus @josephburnett
-	// alpha: v1.20
-	//
-	// Add support for the HPA to scale based on metrics from individual containers
-	// in target pods
-	HPAContainerMetrics featuregate.Feature = "HPAContainerMetrics"
-
-	// owner: @dxist
-	// alpha: v1.16
-	//
-	// Enables support of HPA scaling to zero pods when an object or custom metric is configured.
-	HPAScaleToZero featuregate.Feature = "HPAScaleToZero"
-
-	// owner: @deepakkinni @xing-yang
-	// kep: http://kep.k8s.io/2680
-	// alpha: v1.23
-	//
-	// Honor Persistent Volume Reclaim Policy when it is "Delete" irrespective of PV-PVC
-	// deletion ordering.
-	HonorPVReclaimPolicy featuregate.Feature = "HonorPVReclaimPolicy"
-
-	// owner: @ravig
-	// alpha: v1.23
-	// beta: v1.24
-	// GA: v1.25
-	// IdentifyPodOS allows user to specify OS on which they'd like the Pod run. The user should still set the nodeSelector
-	// with appropriate `kubernetes.io/os` label for scheduler to identify appropriate node for the pod to run.
-	IdentifyPodOS featuregate.Feature = "IdentifyPodOS"
-
-	// owner: @leakingtapan
-	// alpha: v1.21
-	//
-	// Disables the AWS EBS in-tree driver.
-	InTreePluginAWSUnregister featuregate.Feature = "InTreePluginAWSUnregister"
-
-	// owner: @andyzhangx
-	// alpha: v1.21
-	//
-	// Disables the Azure Disk in-tree driver.
-	InTreePluginAzureDiskUnregister featuregate.Feature = "InTreePluginAzureDiskUnregister"
-
-	// owner: @andyzhangx
-	// alpha: v1.21
-	//
-	// Disables the Azure File in-tree driver.
-	InTreePluginAzureFileUnregister featuregate.Feature = "InTreePluginAzureFileUnregister"
-
-	// owner: @Jiawei0227
-	// alpha: v1.21
-	//
-	// Disables the GCE PD in-tree driver.
-	InTreePluginGCEUnregister featuregate.Feature = "InTreePluginGCEUnregister"
-
-	// owner: @adisky
-	// alpha: v1.21
->>>>>>> e8d3e9b1
-	//
-	// Disables the OpenStack Cinder in-tree driver.
-	InTreePluginOpenStackUnregister featuregate.Feature = "InTreePluginOpenStackUnregister"
-
-<<<<<<< HEAD
-	// owner: @rikatz
-	// kep: http://kep.k8s.io/2079
-	// alpha: v1.21
-	// beta:  v1.22
-	//
-	// Enables the endPort field in NetworkPolicy to enable a Port Range behavior in Network Policies.
-	NetworkPolicyEndPort featuregate.Feature = "NetworkPolicyEndPort"
-=======
-	// owner: @trierra
-	// alpha: v1.23
-	//
-	// Disables the Portworx in-tree driver.
-	InTreePluginPortworxUnregister featuregate.Feature = "InTreePluginPortworxUnregister"
-
-	// owner: @humblec
-	// alpha: v1.23
-	//
-	// Disables the RBD in-tree driver.
-	InTreePluginRBDUnregister featuregate.Feature = "InTreePluginRBDUnregister"
-
-	// owner: @divyenpatel
-	// alpha: v1.21
-	//
-	// Disables the vSphere in-tree driver.
-	InTreePluginvSphereUnregister featuregate.Feature = "InTreePluginvSphereUnregister"
->>>>>>> e8d3e9b1
-
-	// owner: @alculquicondor
-	// alpha: v1.21
-	// beta: v1.22
-	// stable: v1.24
-	//
-	// Allows Job controller to manage Pod completions per completion index.
-	IndexedJob featuregate.Feature = "IndexedJob"
-
-<<<<<<< HEAD
-	// owner: @janetkuo
-	// alpha: v1.12
-	// beta:  v1.21
-=======
-	// owner: @danwinship
-	// kep: http://kep.k8s.io/3178
-	// alpha: v1.25
-	//
-	// Causes kubelet to no longer create legacy IPTables rules
-	IPTablesOwnershipCleanup featuregate.Feature = "IPTablesOwnershipCleanup"
-
-	// owner: @mimowo
-	// kep: http://kep.k8s.io/3329
-	// alpha: v1.25
-	//
-	// Allow users to specify handling of pod failures based on container exit codes
-	// and pod conditions.
-	JobPodFailurePolicy featuregate.Feature = "JobPodFailurePolicy"
-
-	// owner: @ahg
-	// beta: v1.23
-	//
-	// Allow updating node scheduling directives in the pod template of jobs. Specifically,
-	// node affinity, selector and tolerations. This is allowed only for suspended jobs
-	// that have never been unsuspended before.
-	JobMutableNodeSchedulingDirectives featuregate.Feature = "JobMutableNodeSchedulingDirectives"
-
-	// owner: @alculquicondor
-	// alpha: v1.23
-	// beta: v1.24
->>>>>>> e8d3e9b1
-	//
-	// Track the number of pods with Ready condition in the Job status.
-	JobReadyPods featuregate.Feature = "JobReadyPods"
-
-	// owner: @alculquicondor
-	// alpha: v1.22
-	// beta: v1.23
-	//
-	// Track Job completion without relying on Pod remaining in the cluster
-	// indefinitely. Pod finalizers, in addition to a field in the Job status
-	// allow the Job controller to keep track of Pods that it didn't account for
-	// yet.
-	JobTrackingWithFinalizers featuregate.Feature = "JobTrackingWithFinalizers"
-
-	// owner: @andrewsykim @adisky
-	// alpha: v1.20
-	// beta: v1.24
-	//
-	// Enable kubelet exec plugins for image pull credentials.
-	KubeletCredentialProviders featuregate.Feature = "KubeletCredentialProviders"
-
-	// owner: @AkihiroSuda
-	// alpha: v1.22
-	//
-	// Enables support for running kubelet in a user namespace.
-	// The user namespace has to be created before running kubelet.
-	// All the node components such as CRI need to be running in the same user namespace.
-	KubeletInUserNamespace featuregate.Feature = "KubeletInUserNamespace"
-
-	// owner: @alculquicondor
-	// alpha: v1.21
-	// beta: v1.22
-	//
-	// Allows Job controller to manage Pod completions per completion index.
-	IndexedJob featuregate.Feature = "IndexedJob"
-
-	// owner: @alculquicondor
-	// alpha: v1.22
-	// beta: v1.23
-	//
-	// Track Job completion without relying on Pod remaining in the cluster
-	// indefinitely. Pod finalizers, in addition to a field in the Job status
-	// allow the Job controller to keep track of Pods that it didn't account for
-	// yet.
-	JobTrackingWithFinalizers featuregate.Feature = "JobTrackingWithFinalizers"
-
-	// owner: @alculquicondor
-	// alpha: v1.23
-	//
-	// Track the number of pods with Ready condition in the Job status.
-	JobReadyPods featuregate.Feature = "JobReadyPods"
-
-	// owner: @dashpole
-	// alpha: v1.13
-	// beta: v1.15
-	//
-	// Enables the kubelet's pod resources grpc endpoint
-	KubeletPodResources featuregate.Feature = "KubeletPodResources"
-
-	// owner: @fromanirh
-	// alpha: v1.21
-	// beta: v1.23
-	// Enable POD resources API to return allocatable resources
-	KubeletPodResourcesGetAllocatable featuregate.Feature = "KubeletPodResourcesGetAllocatable"
-
-<<<<<<< HEAD
-	// owner: @Jiawei0227
-	// alpha: v1.21
-	//
-	// Disables the GCE PD in-tree driver.
-	InTreePluginGCEUnregister featuregate.Feature = "InTreePluginGCEUnregister"
-=======
-	// owner: @sallyom
-	// kep: http://kep.k8s.io/2832
-	// alpha: v1.25
-	//
-	// Add support for distributed tracing in the kubelet
-	KubeletTracing featuregate.Feature = "KubeletTracing"
->>>>>>> e8d3e9b1
-
-	// owner: @zshihang
-	// kep: http://kep.k8s.io/2800
-	// beta: v1.24
-	//
-	// Stop auto-generation of secret-based service account tokens.
-	LegacyServiceAccountTokenNoAutoGeneration featuregate.Feature = "LegacyServiceAccountTokenNoAutoGeneration"
-
-<<<<<<< HEAD
-	// owner: @leakingtapan
-	// alpha: v1.21
-	//
-	// Disables the AWS EBS in-tree driver.
-	InTreePluginAWSUnregister featuregate.Feature = "InTreePluginAWSUnregister"
-=======
-	// owner: @jinxu
-	// beta: v1.10
-	// stable: v1.25
-	//
-	// Support local ephemeral storage types for local storage capacity isolation feature.
-	LocalStorageCapacityIsolation featuregate.Feature = "LocalStorageCapacityIsolation"
->>>>>>> e8d3e9b1
-
-	// owner: @RobertKrawitz
-	// alpha: v1.15
-<<<<<<< HEAD
-	// beta: v1.19
-=======
-	// beta: v1.25
->>>>>>> e8d3e9b1
-	//
-	// Allow use of filesystems for ephemeral storage monitoring.
-	// Only applies if LocalStorageCapacityIsolation is set.
-	LocalStorageCapacityIsolationFSQuotaMonitoring featuregate.Feature = "LocalStorageCapacityIsolationFSQuotaMonitoring"
-
-<<<<<<< HEAD
-	// owner: @andyzhangx
-	// alpha: v1.21
-	//
-	// Disables the Azure Disk in-tree driver.
-	InTreePluginAzureDiskUnregister featuregate.Feature = "InTreePluginAzureDiskUnregister"
-
-	// owner: @andyzhangx
-	// alpha: v1.15
-	// beta: v1.21
-=======
-	// owner: @damemi
-	// alpha: v1.21
-	// beta: v1.22
-	//
-	// Enables scaling down replicas via logarithmic comparison of creation/ready timestamps
-	LogarithmicScaleDown featuregate.Feature = "LogarithmicScaleDown"
-
-	// owner: @denkensk
-	// kep: http://kep.k8s.io/3243
-	// alpha: v1.25
->>>>>>> e8d3e9b1
-	//
-	// Enable MatchLabelKeys in PodTopologySpread.
-	MatchLabelKeysInPodTopologySpread featuregate.Feature = "MatchLabelKeysInPodTopologySpread"
-
-<<<<<<< HEAD
-	// owner: @andyzhangx
-	// alpha: v1.21
-	//
-	// Disables the Azure File in-tree driver.
-	InTreePluginAzureFileUnregister featuregate.Feature = "InTreePluginAzureFileUnregister"
-
-	// owner: @divyenpatel
-	// beta: v1.19 (requires: vSphere vCenter/ESXi Version: 7.0u1, HW Version: VM version 15)
-	//
-	// Enables the vSphere in-tree driver to vSphere CSI Driver migration feature.
-	CSIMigrationvSphere featuregate.Feature = "CSIMigrationvSphere"
-
-	// owner: @divyenpatel
-	// alpha: v1.21
-	//
-	// Disables the vSphere in-tree driver.
-	InTreePluginvSphereUnregister featuregate.Feature = "InTreePluginvSphereUnregister"
-=======
-	// owner: @krmayankk
-	// alpha: v1.24
-	//
-	// Enables maxUnavailable for StatefulSet
-	MaxUnavailableStatefulSet featuregate.Feature = "MaxUnavailableStatefulSet"
-
-	// owner: @cynepco3hahue(alukiano) @cezaryzukowski @k-wiatrzyk
-	// alpha: v1.21
-	// beta: v1.22
-	// Allows setting memory affinity for a container based on NUMA topology
-	MemoryManager featuregate.Feature = "MemoryManager"
-
-	// owner: @xiaoxubeii
-	// kep: http://kep.k8s.io/2570
-	// alpha: v1.22
-	//
-	// Enables kubelet to support memory QoS with cgroups v2.
-	MemoryQoS featuregate.Feature = "MemoryQoS"
-
-	// owner: @sanposhiho
-	// kep: http://kep.k8s.io/3022
-	// alpha: v1.24
-	// beta: v1.25
-	//
-	// Enable MinDomains in Pod Topology Spread.
-	MinDomainsInPodTopologySpread featuregate.Feature = "MinDomainsInPodTopologySpread"
-
-	// owner: @janosi @bridgetkromhout
-	// kep: http://kep.k8s.io/1435
-	// alpha: v1.20
-	// beta: v1.24
-	//
-	// Enables the usage of different protocols in the same Service with type=LoadBalancer
-	MixedProtocolLBService featuregate.Feature = "MixedProtocolLBService"
->>>>>>> e8d3e9b1
-
-	// owner: @sarveshr7
-	// kep: http://kep.k8s.io/2593
-	// alpha: v1.25
-	//
-	// Enables the MultiCIDR Range allocator.
-	MultiCIDRRangeAllocator featuregate.Feature = "MultiCIDRRangeAllocator"
-
-<<<<<<< HEAD
-	// owner: @adisky
-	// alpha: v1.21
-	//
-	// Disables the OpenStack Cinder in-tree driver.
-	InTreePluginOpenStackUnregister featuregate.Feature = "InTreePluginOpenStackUnregister"
-
-	// owner: @trierra
-	// alpha: v1.23
-	//
-	// Enables the Portworx in-tree driver to Portworx migration feature.
-	CSIMigrationPortworx featuregate.Feature = "CSIMigrationPortworx"
-
-	// owner: @trierra
-	// alpha: v1.23
-	//
-	// Disables the Portworx in-tree driver.
-	InTreePluginPortworxUnregister featuregate.Feature = "InTreePluginPortworxUnregister"
-
-	// owner: @humblec
-	// alpha: v1.23
-	//
-	// Enables the RBD in-tree driver to RBD CSI Driver  migration feature.
-	CSIMigrationRBD featuregate.Feature = "csiMigrationRBD"
-
-	// owner: @humblec
-	// alpha: v1.23
-	//
-	// Disables the RBD in-tree driver.
-	InTreePluginRBDUnregister featuregate.Feature = "InTreePluginRBDUnregister"
-
-	// owner: @huffmanca, @dobsonj
-	// alpha: v1.19
-	// beta: v1.20
-	// GA: v1.23
-	//
-	// Determines if a CSI Driver supports applying fsGroup.
-	CSIVolumeFSGroupPolicy featuregate.Feature = "CSIVolumeFSGroupPolicy"
-
-	// owner: @gnufied
-	// alpha: v1.18
-	// beta: v1.20
-	// GA: v1.23
-	// Allows user to configure volume permission change policy for fsGroups when mounting
-	// a volume in a Pod.
-	ConfigurableFSGroupPolicy featuregate.Feature = "ConfigurableFSGroupPolicy"
-
-	// owner: @gnufied, @verult
-	// alpha: v1.22
-	// beta: v1.23
-	// If supported by the CSI driver, delegates the role of applying FSGroup to
-	// the driver by passing FSGroup through the NodeStageVolume and
-	// NodePublishVolume calls.
-	DelegateFSGroupToCSIDriver featuregate.Feature = "DelegateFSGroupToCSIDriver"
-=======
-	// owner: @rikatz
-	// kep: http://kep.k8s.io/2079
-	// alpha: v1.21
-	// beta:  v1.22
-	// ga: v1.25
-	//
-	// Enables the endPort field in NetworkPolicy to enable a Port Range behavior in Network Policies.
-	NetworkPolicyEndPort featuregate.Feature = "NetworkPolicyEndPort"
-
-	// owner: @rikatz
-	// kep: http://kep.k8s.io/2943
-	// alpha: v1.24
-	//
-	// Enables NetworkPolicy status subresource
-	NetworkPolicyStatus featuregate.Feature = "NetworkPolicyStatus"
->>>>>>> e8d3e9b1
-
-	// owner: @xing-yang @sonasingh46
-	// kep: http://kep.k8s.io/2268
-	// alpha: v1.24
-	//
-	// Allow pods to failover to a different node in case of non graceful node shutdown
-	NodeOutOfServiceVolumeDetach featuregate.Feature = "NodeOutOfServiceVolumeDetach"
-
 	// owner: @ehashman
-	// alpha: v1.22
-	//
-	// Permits kubelet to run with swap enabled
-	NodeSwap featuregate.Feature = "NodeSwap"
-
-	// owner: @denkensk
-	// alpha: v1.15
-	// beta: v1.19
-<<<<<<< HEAD
-=======
-	// ga: v1.24
->>>>>>> e8d3e9b1
-	//
-	// Enables NonPreempting option for priorityClass and pod.
-	NonPreemptingPriority featuregate.Feature = "NonPreemptingPriority"
-
-<<<<<<< HEAD
-=======
-	// owner: @ahg-g
-	// alpha: v1.21
-	// beta: v1.22
-	// GA: v1.24
-	//
-	// Allow specifying NamespaceSelector in PodAffinityTerm.
-	PodAffinityNamespaceSelector featuregate.Feature = "PodAffinityNamespaceSelector"
-
-	// owner: @haircommander
-	// kep: http://kep.k8s.io/2364
-	// alpha: v1.23
-	//
-	// Configures the Kubelet to use the CRI to populate pod and container stats, instead of supplimenting with stats from cAdvisor.
-	// Requires the CRI implementation supports supplying the required stats.
-	PodAndContainerStatsFromCRI featuregate.Feature = "PodAndContainerStatsFromCRI"
-
-	// owner: @ahg-g
-	// alpha: v1.21
-	// beta: v1.22
-	//
-	// Enables controlling pod ranking on replicaset scale-down.
-	PodDeletionCost featuregate.Feature = "PodDeletionCost"
-
-	// owner: @mimowo
-	// kep: http://kep.k8s.io/3329
-	// alpha: v1.25
-	//
-	// Enables support for appending a dedicated pod condition indicating that
-	// the pod is being deleted due to a disruption.
-	PodDisruptionConditions featuregate.Feature = "PodDisruptionConditions"
-
-	// owner: @ddebroy
-	// alpha: v1.25
-	//
-	// Enables reporting of PodHasNetwork condition in pod status after pod
-	// sandbox creation and network configuration completes successfully
-	PodHasNetworkCondition featuregate.Feature = "PodHasNetworkCondition"
-
->>>>>>> e8d3e9b1
-	// owner: @egernst
-	// alpha: v1.16
-	// beta: v1.18
-	// ga: v1.24
-	//
-	// Enables PodOverhead, for accounting pod overheads which are specific to a given RuntimeClass
-	PodOverhead featuregate.Feature = "PodOverhead"
-
-<<<<<<< HEAD
-	// owner: @khenidak
-	// kep: http://kep.k8s.io/563
-	// alpha: v1.15
-	// beta: v1.21
-=======
-	// owner: @liggitt, @tallclair, sig-auth
-	// alpha: v1.22
-	// beta: v1.23
-	// ga: v1.25
->>>>>>> e8d3e9b1
-	//
-	// Enables the PodSecurity admission plugin
-	PodSecurity featuregate.Feature = "PodSecurity"
-
-<<<<<<< HEAD
-	// owner: @robscott @freehan
-	// kep: http://kep.k8s.io/752
-	// alpha: v1.16
-	// beta: v1.18
-	// ga: v1.21
-=======
-	// owner: @chendave
-	// alpha: v1.21
-	// beta: v1.22
-	// GA: v1.24
->>>>>>> e8d3e9b1
-	//
-	// PreferNominatedNode tells scheduler whether the nominated node will be checked first before looping
-	// all the rest of nodes in the cluster.
-	// Enabling this feature also implies the preemptor pod might not be dispatched to the best candidate in
-	// some corner case, e.g. another node releases enough resources after the nominated node has been set
-	// and hence is the best candidate instead.
-	PreferNominatedNode featuregate.Feature = "PreferNominatedNode"
-
-<<<<<<< HEAD
-	// owner: @robscott @freehan
-	// kep: http://kep.k8s.io/752
-	// alpha: v1.18
-	// beta: v1.19
-	// ga: v1.22
-=======
-	// owner: @ehashman
-	// alpha: v1.21
-	// beta: v1.22
->>>>>>> e8d3e9b1
+	// alpha: v1.21
+	// beta: v1.22
 	//
 	// Allows user to override pod-level terminationGracePeriod for probes
 	ProbeTerminationGracePeriod featuregate.Feature = "ProbeTerminationGracePeriod"
 
-<<<<<<< HEAD
-	// owner: @robscott @kumarvin123
-	// kep: http://kep.k8s.io/752
-	// alpha: v1.19
-	// beta: v1.21
-	// ga: v1.22
-	//
-	// Enable Endpoint Slice consumption by kube-proxy in Windows for improved scalability.
-	WindowsEndpointSliceProxying featuregate.Feature = "WindowsEndpointSliceProxying"
-=======
 	// owner: @jessfraz
 	// alpha: v1.12
 	//
@@ -1007,7 +724,6 @@
 	// Allows resource reservations at the QoS level preventing pods at lower QoS levels from
 	// bursting into resources requested at higher QoS levels (memory only for now)
 	QOSReserved featuregate.Feature = "QOSReserved"
->>>>>>> e8d3e9b1
 
 	// owner: @chrishenzie
 	// alpha: v1.22
@@ -1015,18 +731,6 @@
 	// Enables usage of the ReadWriteOncePod PersistentVolume access mode.
 	ReadWriteOncePod featuregate.Feature = "ReadWriteOncePod"
 
-<<<<<<< HEAD
-	// owner: @smarterclayton
-	// alpha: v1.21
-	// beta: v1.22
-	// DaemonSets allow workloads to maintain availability during update per node
-	DaemonSetUpdateSurge featuregate.Feature = "DaemonSetUpdateSurge"
-
-	// owner: @wojtek-t
-	// alpha: v1.18
-	// beta:  v1.19
-	// ga:    v1.21
-=======
 	// owner: @gnufied
 	// kep: http://kep.k8s.io/1790
 	// alpha: v1.23
@@ -1093,7 +797,6 @@
 	// owner: @derekwaynecarr
 	// alpha: v1.20
 	// beta: v1.22
->>>>>>> e8d3e9b1
 	//
 	// Enables kubelet support to size memory backed volumes
 	SizeMemoryBackedVolumes featuregate.Feature = "SizeMemoryBackedVolumes"
@@ -1120,12 +823,6 @@
 	// Allows jobs to be created in the suspended state.
 	SuspendJob featuregate.Feature = "SuspendJob"
 
-<<<<<<< HEAD
-	// owner: @bart0sh
-	// alpha: v1.18
-	// beta: v1.19
-	// GA: 1.22
-=======
 	// owner: @robscott
 	// kep: http://kep.k8s.io/2433
 	// alpha: v1.21
@@ -1154,413 +851,21 @@
 
 	// owner: @ksubrmnn
 	// alpha: v1.14
->>>>>>> e8d3e9b1
 	//
 	// Allows kube-proxy to create DSR loadbalancers for Windows
 	WinDSR featuregate.Feature = "WinDSR"
 
-<<<<<<< HEAD
-	// owner: @derekwaynecarr
-	// alpha: v1.20
-	// beta: v1.21 (off by default until 1.22)
-	//
-	// Enables usage of hugepages-<size> in downward API.
-	DownwardAPIHugePages featuregate.Feature = "DownwardAPIHugePages"
-=======
 	// owner: @ksubrmnn
 	// alpha: v1.14
 	// beta: v1.20
 	//
 	// Allows kube-proxy to run in Overlay mode for Windows
 	WinOverlay featuregate.Feature = "WinOverlay"
->>>>>>> e8d3e9b1
 
 	// owner: @marosset
 	// alpha: v1.22
 	// beta: v1.23
 	//
-<<<<<<< HEAD
-	// Enables usage of any object for volume data source in PVCs
-	AnyVolumeDataSource featuregate.Feature = "AnyVolumeDataSource"
-
-	// owner: @javidiaz
-	// kep: http://kep.k8s.io/1797
-	// alpha: v1.19
-	// beta: v1.20
-	// GA: v1.22
-	//
-	// Allow setting the Fully Qualified Domain Name (FQDN) in the hostname of a Pod. If a Pod does not
-	// have FQDN, this feature has no effect.
-	SetHostnameAsFQDN featuregate.Feature = "SetHostnameAsFQDN"
-
-	// owner: @ksubrmnn
-	// alpha: v1.14
-	// beta: v1.20
-	//
-	// Allows kube-proxy to run in Overlay mode for Windows
-	WinOverlay featuregate.Feature = "WinOverlay"
-
-	// owner: @ksubrmnn
-	// alpha: v1.14
-	//
-	// Allows kube-proxy to create DSR loadbalancers for Windows
-	WinDSR featuregate.Feature = "WinDSR"
-
-	// owner: @RenaudWasTaken @dashpole
-	// alpha: v1.19
-	// beta: v1.20
-	//
-	// Disables Accelerator Metrics Collected by Kubelet
-	DisableAcceleratorUsageMetrics featuregate.Feature = "DisableAcceleratorUsageMetrics"
-
-	// owner: @arjunrn @mwielgus @josephburnett
-	// alpha: v1.20
-	//
-	// Add support for the HPA to scale based on metrics from individual containers
-	// in target pods
-	HPAContainerMetrics featuregate.Feature = "HPAContainerMetrics"
-
-	// owner: @andrewsykim
-	// kep: http://kep.k8s.io/1672
-	// alpha: v1.20
-	// beta: v1.22
-	//
-	// Enable Terminating condition in Endpoint Slices.
-	EndpointSliceTerminatingCondition featuregate.Feature = "EndpointSliceTerminatingCondition"
-
-	// owner: @andrewsykim
-	// kep: http://kep.k8s.io/1669
-	// alpha: v1.22
-	//
-	// Enable kube-proxy to handle terminating ednpoints when externalTrafficPolicy=Local
-	ProxyTerminatingEndpoints featuregate.Feature = "ProxyTerminatingEndpoints"
-
-	// owner: @robscott
-	// kep: http://kep.k8s.io/752
-	// alpha: v1.20
-	//
-	// Enable NodeName field on Endpoint Slices.
-	EndpointSliceNodeName featuregate.Feature = "EndpointSliceNodeName"
-
-	// owner: @derekwaynecarr
-	// alpha: v1.20
-	// beta: v1.22
-	//
-	// Enables kubelet support to size memory backed volumes
-	SizeMemoryBackedVolumes featuregate.Feature = "SizeMemoryBackedVolumes"
-
-	// owner: @andrewsykim @SergeyKanzhelev
-	// GA: v1.20
-	//
-	// Ensure kubelet respects exec probe timeouts. Feature gate exists in-case existing workloads
-	// may depend on old behavior where exec probe timeouts were ignored.
-	// Lock to default and remove after v1.22 based on user feedback that should be reflected in KEP #1972 update
-	ExecProbeTimeout featuregate.Feature = "ExecProbeTimeout"
-
-	// owner: @andrewsykim
-	// alpha: v1.20
-	//
-	// Enable kubelet exec plugins for image pull credentials.
-	KubeletCredentialProviders featuregate.Feature = "KubeletCredentialProviders"
-
-	// owner: @andrewsykim
-	// alpha: v1.22
-	//
-	// Disable any functionality in kube-apiserver, kube-controller-manager and kubelet related to the `--cloud-provider` component flag.
-	DisableCloudProviders featuregate.Feature = "DisableCloudProviders"
-
-	// owner: @andrewsykim
-	// alpha: v1.23
-	//
-	// Disable in-tree functionality in kubelet to authenticate to cloud provider container registries for image pull credentials.
-	DisableKubeletCloudCredentialProviders featuregate.Feature = "DisableKubeletCloudCredentialProviders"
-
-	// owner: @zshihang
-	// alpha: v1.20
-	// beta: v1.21
-	// ga: v1.22
-	//
-	// Enable kubelet to pass pod's service account token to NodePublishVolume
-	// call of CSI driver which is mounting volumes for that pod.
-	CSIServiceAccountToken featuregate.Feature = "CSIServiceAccountToken"
-
-	// owner: @bobbypage
-	// alpha: v1.20
-	// beta:  v1.21
-	// Adds support for kubelet to detect node shutdown and gracefully terminate pods prior to the node being shutdown.
-	GracefulNodeShutdown featuregate.Feature = "GracefulNodeShutdown"
-
-	// owner: @wzshiming
-	// alpha: v1.23
-	//
-	// Make the kubelet use shutdown configuration based on pod priority values for graceful shutdown.
-	GracefulNodeShutdownBasedOnPodPriority featuregate.Feature = "GracefulNodeShutdownBasedOnPodPriority"
-
-	// owner: @andrewsykim @uablrek
-	// kep: http://kep.k8s.io/1864
-	// alpha: v1.20
-	// beta: v1.22
-	//
-	// Allows control if NodePorts shall be created for services with "type: LoadBalancer" by defining the spec.AllocateLoadBalancerNodePorts field (bool)
-	ServiceLBNodePortControl featuregate.Feature = "ServiceLBNodePortControl"
-
-	// owner: @janosi
-	// kep: http://kep.k8s.io/1435
-	// alpha: v1.20
-	//
-	// Enables the usage of different protocols in the same Service with type=LoadBalancer
-	MixedProtocolLBService featuregate.Feature = "MixedProtocolLBService"
-
-	// owner: @cofyc
-	// alpha: v1.21
-	VolumeCapacityPriority featuregate.Feature = "VolumeCapacityPriority"
-
-	// owner: @mattcary
-	// alpha: v1.22
-	//
-	// Enables policies controlling deletion of PVCs created by a StatefulSet.
-	StatefulSetAutoDeletePVC featuregate.Feature = "StatefulSetAutoDeletePVC"
-
-	// owner: @ahg-g
-	// alpha: v1.21
-	// beta: v1.22
-	//
-	// Enables controlling pod ranking on replicaset scale-down.
-	PodDeletionCost featuregate.Feature = "PodDeletionCost"
-
-	// owner: @robscott
-	// kep: http://kep.k8s.io/2433
-	// alpha: v1.21
-	// beta: v1.23
-	//
-	// Enables topology aware hints for EndpointSlices
-	TopologyAwareHints featuregate.Feature = "TopologyAwareHints"
-
-	// owner: @ehashman
-	// alpha: v1.21
-	//
-	// Allows user to override pod-level terminationGracePeriod for probes
-	ProbeTerminationGracePeriod featuregate.Feature = "ProbeTerminationGracePeriod"
-
-	// owner: @ehashman
-	// alpha: v1.22
-	//
-	// Permits kubelet to run with swap enabled
-	NodeSwap featuregate.Feature = "NodeSwap"
-
-	// owner: @ahg-g
-	// alpha: v1.21
-	// beta: v1.22
-	//
-	// Allow specifying NamespaceSelector in PodAffinityTerm.
-	PodAffinityNamespaceSelector featuregate.Feature = "PodAffinityNamespaceSelector"
-
-	// owner: @andrewsykim @XudongLiuHarold
-	// kep: http://kep.k8s.io/1959
-	// alpha: v1.21
-	// beta: v1.22
-	//
-	// Enable support multiple Service "type: LoadBalancer" implementations in a cluster by specifying LoadBalancerClass
-	ServiceLoadBalancerClass featuregate.Feature = "ServiceLoadBalancerClass"
-
-	// owner: @damemi
-	// alpha: v1.21
-	// beta: v1.22
-	//
-	// Enables scaling down replicas via logarithmic comparison of creation/ready timestamps
-	LogarithmicScaleDown featuregate.Feature = "LogarithmicScaleDown"
-
-	// owner: @hbagdi
-	// kep: http://kep.k8s.io/2365
-	// alpha: v1.21
-	// beta: v1.22
-	// GA: v1.23
-	//
-	// Enable Scope and Namespace fields on IngressClassParametersReference.
-	IngressClassNamespacedParams featuregate.Feature = "IngressClassNamespacedParams"
-
-	// owner: @maplain @andrewsykim
-	// kep: http://kep.k8s.io/2086
-	// alpha: v1.21
-	// beta: v1.22
-	//
-	// Enables node-local routing for Service internal traffic
-	ServiceInternalTrafficPolicy featuregate.Feature = "ServiceInternalTrafficPolicy"
-
-	// owner: @adtac
-	// alpha: v1.21
-	// beta: v1.22
-	//
-	// Allows jobs to be created in the suspended state.
-	SuspendJob featuregate.Feature = "SuspendJob"
-
-	// owner: @fromanirh
-	// alpha: v1.21
-	// beta: v1.23
-	// Enable POD resources API to return allocatable resources
-	KubeletPodResourcesGetAllocatable featuregate.Feature = "KubeletPodResourcesGetAllocatable"
-
-	// owner: @jayunit100 @abhiraut @rikatz
-	// kep: http://kep.k8s.io/2161
-	// beta: v1.21
-	// ga: v1.22
-	//
-	// Labels all namespaces with a default label "kubernetes.io/metadata.name: <namespaceName>"
-	NamespaceDefaultLabelName featuregate.Feature = "NamespaceDefaultLabelName"
-
-	// owner: @fengzixu
-	// alpha: v1.21
-	//
-	// Enables kubelet to detect CSI volume condition and send the event of the abnormal volume to the corresponding pod that is using it.
-	CSIVolumeHealth featuregate.Feature = "CSIVolumeHealth"
-
-	// owner: @marosset
-	// alpha: v1.22
-	// beta: v1.23
-	//
-	// Enables support for 'HostProcess' containers on Windows nodes.
-	WindowsHostProcessContainers featuregate.Feature = "WindowsHostProcessContainers"
-
-	// owner: @ravig
-	// kep: https://kep.k8s.io/2607
-	// alpha: v1.22
-	// beta: v1.23
-	// StatefulSetMinReadySeconds allows minReadySeconds to be respected by StatefulSet controller
-	StatefulSetMinReadySeconds featuregate.Feature = "StatefulSetMinReadySeconds"
-
-	// owner: @ravig
-	// alpha: v1.23
-	//
-	// IdentifyPodOS allows user to specify OS on which they'd like the Pod run. The user should still set the nodeSelector
-	// with appropriate `kubernetes.io/os` label for scheduler to identify appropriate node for the pod to run.
-	IdentifyPodOS featuregate.Feature = "IdentifyPodOS"
-
-	// owner: @gjkim42
-	// kep: http://kep.k8s.io/2595
-	// alpha: v1.22
-	//
-	// Enables apiserver and kubelet to allow up to 32 DNSSearchPaths and up to 2048 DNSSearchListChars.
-	ExpandedDNSConfig featuregate.Feature = "ExpandedDNSConfig"
-
-	// owner: @saschagrunert
-	// alpha: v1.22
-	//
-	// Enables the use of `RuntimeDefault` as the default seccomp profile for all workloads.
-	SeccompDefault featuregate.Feature = "SeccompDefault"
-
-	// owner: @liggitt, @tallclair, sig-auth
-	// alpha: v1.22
-	// beta: v1.23
-	//
-	// Enables the PodSecurity admission plugin
-	PodSecurity featuregate.Feature = "PodSecurity"
-
-	// owner: @chrishenzie
-	// alpha: v1.22
-	//
-	// Enables usage of the ReadWriteOncePod PersistentVolume access mode.
-	ReadWriteOncePod featuregate.Feature = "ReadWriteOncePod"
-
-	// owner: @enj
-	// beta: v1.22
-	//
-	// Allows clients to request a duration for certificates issued via the Kubernetes CSR API.
-	CSRDuration featuregate.Feature = "CSRDuration"
-
-	// owner: @AkihiroSuda
-	// alpha: v1.22
-	//
-	// Enables support for running kubelet in a user namespace.
-	// The user namespace has to be created before running kubelet.
-	// All the node components such as CRI need to be running in the same user namespace.
-	KubeletInUserNamespace featuregate.Feature = "KubeletInUserNamespace"
-
-	// owner: @xiaoxubeii
-	// kep: http://kep.k8s.io/2570
-	// alpha: v1.22
-	//
-	// Enables kubelet to support memory QoS with cgroups v2.
-	MemoryQoS featuregate.Feature = "MemoryQoS"
-
-	// owner: @fromanirh
-	// alpha: v1.22
-	// beta: v1.23
-	//
-	// Allow the usage of options to fine-tune the cpumanager policies.
-	CPUManagerPolicyOptions featuregate.Feature = "CPUManagerPolicyOptions"
-
-	// owner: @jiahuif
-	// alpha: v1.21
-	// beta:  v1.22
-	//
-	// Enables Leader Migration for kube-controller-manager and cloud-controller-manager
-	ControllerManagerLeaderMigration featuregate.Feature = "ControllerManagerLeaderMigration"
-
-	// owner: @fromanirh
-	// alpha: v1.23
-	// beta: see below.
-	//
-	// Allow fine-tuning of cpumanager policies, experimental, alpha-quality options
-	// Per https://groups.google.com/g/kubernetes-sig-architecture/c/Nxsc7pfe5rw/m/vF2djJh0BAAJ
-	// We want to avoid a proliferation of feature gates. This feature gate:
-	// - will guard *a group* of cpumanager options whose quality level is alpha.
-	// - will never graduate to beta or stable.
-	// See https://groups.google.com/g/kubernetes-sig-architecture/c/Nxsc7pfe5rw/m/vF2djJh0BAAJ
-	// for details about the removal of this feature gate.
-	CPUManagerPolicyAlphaOptions featuregate.Feature = "CPUManagerPolicyAlphaOptions"
-
-	// owner: @fromanirh
-	// beta: v1.23
-	// beta: see below.
-	//
-	// Allow fine-tuning of cpumanager policies, experimental, beta-quality options
-	// Per https://groups.google.com/g/kubernetes-sig-architecture/c/Nxsc7pfe5rw/m/vF2djJh0BAAJ
-	// We want to avoid a proliferation of feature gates. This feature gate:
-	// - will guard *a group* of cpumanager options whose quality level is beta.
-	// - is thus *introduced* as beta
-	// - will never graduate to stable.
-	// See https://groups.google.com/g/kubernetes-sig-architecture/c/Nxsc7pfe5rw/m/vF2djJh0BAAJ
-	// for details about the removal of this feature gate.
-	CPUManagerPolicyBetaOptions featuregate.Feature = "CPUManagerPolicyBetaOptions"
-
-	// owner: @ahg
-	// beta: v1.23
-	//
-	// Allow updating node scheduling directives in the pod template of jobs. Specifically,
-	// node affinity, selector and tolerations. This is allowed only for suspended jobs
-	// that have never been unsuspended before.
-	JobMutableNodeSchedulingDirectives featuregate.Feature = "JobMutableNodeSchedulingDirectives"
-
-	// owner: @haircommander
-	// kep: http://kep.k8s.io/2364
-	// alpha: v1.23
-	//
-	// Configures the Kubelet to use the CRI to populate pod and container stats, instead of supplimenting with stats from cAdvisor.
-	// Requires the CRI implementation supports supplying the required stats.
-	PodAndContainerStatsFromCRI featuregate.Feature = "PodAndContainerStatsFromCRI"
-
-	// owner: @deepakkinni @xing-yang
-	// kep: http://kep.k8s.io/2680
-	// alpha: v1.23
-	//
-	// Honor Persistent Volume Reclaim Policy when it is "Delete" irrespective of PV-PVC
-	// deletion ordering.
-	HonorPVReclaimPolicy featuregate.Feature = "HonorPVReclaimPolicy"
-
-	// owner: @gnufied
-	// kep: http://kep.k8s.io/1790
-	// alpha: v1.23
-	//
-	// Allow users to recover from volume expansion failure
-	RecoverVolumeExpansionFailure featuregate.Feature = "RecoverVolumeExpansionFailure"
-
-	// owner: @yuzhiquan, @bowei, @PxyUp
-	// kep: http://kep.k8s.io/2727
-	// alpha: v1.23
-	//
-	// Enables GRPC probe method for {Liveness,Readiness,Startup}Probe.
-	GRPCContainerProbe featuregate.Feature = "GRPCContainerProbe"
-=======
 	// Enables support for 'HostProcess' containers on Windows nodes.
 	WindowsHostProcessContainers featuregate.Feature = "WindowsHostProcessContainers"
 
@@ -1579,7 +884,6 @@
 	// instead of changing each file on the volumes recursively.
 	// Initial implementation focused on ReadWriteOncePod volumes.
 	SELinuxMountReadWriteOncePod featuregate.Feature = "SELinuxMountReadWriteOncePod"
->>>>>>> e8d3e9b1
 )
 
 func init() {
@@ -1593,373 +897,240 @@
 // Entries are separated from each other with blank lines to avoid sweeping gofmt changes
 // when adding or removing one entry.
 var defaultKubernetesFeatureGates = map[featuregate.Feature]featuregate.FeatureSpec{
-<<<<<<< HEAD
-	AppArmor:             {Default: true, PreRelease: featuregate.Beta},
-	DynamicKubeletConfig: {Default: false, PreRelease: featuregate.Deprecated}, // feature gate is deprecated in 1.22, remove no early than 1.23
+	AnyVolumeDataSource: {Default: true, PreRelease: featuregate.Beta}, // on by default in 1.24
+
+	AppArmor: {Default: true, PreRelease: featuregate.Beta},
+
+	CPUCFSQuotaPeriod: {Default: false, PreRelease: featuregate.Alpha},
+
+	CPUManager: {Default: true, PreRelease: featuregate.Beta},
+
+	CPUManagerPolicyAlphaOptions: {Default: false, PreRelease: featuregate.Alpha},
+
+	CPUManagerPolicyBetaOptions: {Default: true, PreRelease: featuregate.Beta},
+
+	CPUManagerPolicyOptions: {Default: true, PreRelease: featuregate.Beta},
+
+	CSIInlineVolume: {Default: true, PreRelease: featuregate.GA, LockToDefault: true}, // remove in 1.27
+
+	CSIMigration: {Default: true, PreRelease: featuregate.GA, LockToDefault: true}, // remove in 1.27
+
+	CSIMigrationAWS: {Default: true, PreRelease: featuregate.GA, LockToDefault: true},
+
+	CSIMigrationAzureDisk: {Default: true, PreRelease: featuregate.GA, LockToDefault: true}, // On by default in 1.23 (requires Azure Disk CSI driver)
+
+	CSIMigrationAzureFile: {Default: true, PreRelease: featuregate.Beta}, // On by default in 1.24 (requires Azure File CSI driver)
+
+	CSIMigrationGCE: {Default: true, PreRelease: featuregate.GA, LockToDefault: true}, // GA in 1.25 (requires GCE PD CSI Driver)
+
+	CSIMigrationOpenStack: {Default: true, PreRelease: featuregate.GA, LockToDefault: true}, // remove in 1.26
+
+	CSIMigrationPortworx: {Default: false, PreRelease: featuregate.Beta}, // Off by default (requires Portworx CSI driver)
+
+	CSIMigrationRBD: {Default: false, PreRelease: featuregate.Alpha}, // Off by default (requires RBD CSI driver)
+
+	CSIMigrationvSphere: {Default: true, PreRelease: featuregate.Beta},
+
+	CSINodeExpandSecret: {Default: false, PreRelease: featuregate.Alpha},
+
+	CSIStorageCapacity: {Default: true, PreRelease: featuregate.GA, LockToDefault: true}, // remove in 1.26
+
+	CSIVolumeHealth: {Default: false, PreRelease: featuregate.Alpha},
+
+	CSRDuration: {Default: true, PreRelease: featuregate.GA, LockToDefault: true}, // remove in 1.26
+
+	ContainerCheckpoint: {Default: false, PreRelease: featuregate.Alpha},
+
+	ControllerManagerLeaderMigration: {Default: true, PreRelease: featuregate.GA, LockToDefault: true}, // remove in 1.26
+
+	CronJobTimeZone: {Default: true, PreRelease: featuregate.Beta},
+
+	DaemonSetUpdateSurge: {Default: true, PreRelease: featuregate.GA, LockToDefault: true}, // remove in 1.27
+
+	DefaultPodTopologySpread: {Default: true, PreRelease: featuregate.GA, LockToDefault: true}, // remove in 1.26
+
+	DelegateFSGroupToCSIDriver: {Default: true, PreRelease: featuregate.Beta},
+
+	DevicePlugins: {Default: true, PreRelease: featuregate.Beta},
+
+	DisableAcceleratorUsageMetrics: {Default: true, PreRelease: featuregate.GA, LockToDefault: true},
+
+	DisableCloudProviders: {Default: false, PreRelease: featuregate.Alpha},
+
+	DisableKubeletCloudCredentialProviders: {Default: false, PreRelease: featuregate.Alpha},
+
+	DownwardAPIHugePages: {Default: true, PreRelease: featuregate.Beta}, // on by default in 1.22
+
+	DynamicKubeletConfig: {Default: false, PreRelease: featuregate.Deprecated}, // feature gate is deprecated in 1.22, kubelet logic is removed in 1.24, api server logic can be removed in 1.26
+
+	EndpointSliceTerminatingCondition: {Default: true, PreRelease: featuregate.Beta},
+
+	EphemeralContainers: {Default: true, PreRelease: featuregate.GA, LockToDefault: true}, // remove in 1.27
+
+	ExecProbeTimeout: {Default: true, PreRelease: featuregate.GA}, // lock to default and remove after v1.22 based on KEP #1972 update
+
+	ExpandCSIVolumes: {Default: true, PreRelease: featuregate.GA}, // remove in 1.26
+
+	ExpandInUsePersistentVolumes: {Default: true, PreRelease: featuregate.GA}, // remove in 1.26
+
+	ExpandPersistentVolumes: {Default: true, PreRelease: featuregate.GA}, // remove in 1.26
+
+	ExpandedDNSConfig: {Default: false, PreRelease: featuregate.Alpha},
+
 	ExperimentalHostUserNamespaceDefaultingGate: {Default: false, PreRelease: featuregate.Beta},
-	DevicePlugins:                                  {Default: true, PreRelease: featuregate.Beta},
-	RotateKubeletServerCertificate:                 {Default: true, PreRelease: featuregate.Beta},
-	LocalStorageCapacityIsolation:                  {Default: true, PreRelease: featuregate.Beta},
-	EphemeralContainers:                            {Default: true, PreRelease: featuregate.Beta},
-	QOSReserved:                                    {Default: false, PreRelease: featuregate.Alpha},
-	ExpandPersistentVolumes:                        {Default: true, PreRelease: featuregate.Beta},
-	ExpandInUsePersistentVolumes:                   {Default: true, PreRelease: featuregate.Beta},
-	ExpandCSIVolumes:                               {Default: true, PreRelease: featuregate.Beta},
-	CPUManager:                                     {Default: true, PreRelease: featuregate.Beta},
-	MemoryManager:                                  {Default: true, PreRelease: featuregate.Beta},
-	CPUCFSQuotaPeriod:                              {Default: false, PreRelease: featuregate.Alpha},
-	TopologyManager:                                {Default: true, PreRelease: featuregate.Beta},
-	StorageObjectInUseProtection:                   {Default: true, PreRelease: featuregate.GA, LockToDefault: true}, // remove in 1.25
-	CSIMigration:                                   {Default: true, PreRelease: featuregate.Beta},
-	CSIMigrationGCE:                                {Default: true, PreRelease: featuregate.Beta}, // On by default in 1.23 (requires GCE PD CSI Driver)
-	InTreePluginGCEUnregister:                      {Default: false, PreRelease: featuregate.Alpha},
-	CSIMigrationAWS:                                {Default: true, PreRelease: featuregate.Beta},
-	InTreePluginAWSUnregister:                      {Default: false, PreRelease: featuregate.Alpha},
-	CSIMigrationAzureDisk:                          {Default: true, PreRelease: featuregate.Beta}, // On by default in 1.23 (requires Azure Disk CSI driver)
-	InTreePluginAzureDiskUnregister:                {Default: false, PreRelease: featuregate.Alpha},
-	CSIMigrationAzureFile:                          {Default: false, PreRelease: featuregate.Beta}, // Off by default (requires Azure File CSI driver)
-	InTreePluginAzureFileUnregister:                {Default: false, PreRelease: featuregate.Alpha},
-	CSIMigrationvSphere:                            {Default: false, PreRelease: featuregate.Beta}, // Off by default (requires vSphere CSI driver)
-	InTreePluginvSphereUnregister:                  {Default: false, PreRelease: featuregate.Alpha},
-	CSIMigrationOpenStack:                          {Default: true, PreRelease: featuregate.Beta},
-	InTreePluginOpenStackUnregister:                {Default: false, PreRelease: featuregate.Alpha},
-	CSIMigrationRBD:                                {Default: false, PreRelease: featuregate.Alpha}, // Off by default (requires RBD CSI driver)
-	InTreePluginRBDUnregister:                      {Default: false, PreRelease: featuregate.Alpha},
-	ConfigurableFSGroupPolicy:                      {Default: true, PreRelease: featuregate.GA, LockToDefault: true}, // remove in 1.25
-	CSIMigrationPortworx:                           {Default: false, PreRelease: featuregate.Alpha},                  // Off by default (requires Portworx CSI driver)
-	InTreePluginPortworxUnregister:                 {Default: false, PreRelease: featuregate.Alpha},
-	CSIInlineVolume:                                {Default: true, PreRelease: featuregate.Beta},
-	CSIStorageCapacity:                             {Default: true, PreRelease: featuregate.Beta},
-	CSIServiceAccountToken:                         {Default: true, PreRelease: featuregate.GA, LockToDefault: true}, // remove in 1.23
-	GenericEphemeralVolume:                         {Default: true, PreRelease: featuregate.GA, LockToDefault: true}, // remove in 1.25
-	CSIVolumeFSGroupPolicy:                         {Default: true, PreRelease: featuregate.GA, LockToDefault: true}, // remove in 1.25
-	VolumeSubpath:                                  {Default: true, PreRelease: featuregate.GA, LockToDefault: true}, // remove in 1.25
-	RuntimeClass:                                   {Default: true, PreRelease: featuregate.GA, LockToDefault: true}, // remove in 1.23
-	NetworkPolicyEndPort:                           {Default: true, PreRelease: featuregate.Beta},
-	ProcMountType:                                  {Default: false, PreRelease: featuregate.Alpha},
-	TTLAfterFinished:                               {Default: true, PreRelease: featuregate.GA, LockToDefault: true}, // remove in 1.25
-	IndexedJob:                                     {Default: true, PreRelease: featuregate.Beta},
-	JobTrackingWithFinalizers:                      {Default: true, PreRelease: featuregate.Beta},
-	JobReadyPods:                                   {Default: false, PreRelease: featuregate.Alpha},
-	KubeletPodResources:                            {Default: true, PreRelease: featuregate.Beta},
-	LocalStorageCapacityIsolationFSQuotaMonitoring: {Default: false, PreRelease: featuregate.Alpha},
-	NonPreemptingPriority:                          {Default: true, PreRelease: featuregate.Beta},
-	PodOverhead:                                    {Default: true, PreRelease: featuregate.Beta},
-	IPv6DualStack:                                  {Default: true, PreRelease: featuregate.GA, LockToDefault: true}, // remove in 1.25
-	EndpointSlice:                                  {Default: true, PreRelease: featuregate.GA, LockToDefault: true}, // remove in 1.25
-	EndpointSliceProxying:                          {Default: true, PreRelease: featuregate.GA, LockToDefault: true}, // remove in 1.25
-	EndpointSliceTerminatingCondition:              {Default: true, PreRelease: featuregate.Beta},
-	ProxyTerminatingEndpoints:                      {Default: false, PreRelease: featuregate.Alpha},
-	EndpointSliceNodeName:                          {Default: true, PreRelease: featuregate.GA, LockToDefault: true}, // remove in 1.25
-	WindowsEndpointSliceProxying:                   {Default: true, PreRelease: featuregate.GA, LockToDefault: true}, // remove in 1.25
-	PodDisruptionBudget:                            {Default: true, PreRelease: featuregate.GA, LockToDefault: true}, // remove in 1.25
-	DaemonSetUpdateSurge:                           {Default: true, PreRelease: featuregate.Beta},                    // on by default in 1.22
-	ImmutableEphemeralVolumes:                      {Default: true, PreRelease: featuregate.GA, LockToDefault: true}, // remove in 1.24
-	HugePageStorageMediumSize:                      {Default: true, PreRelease: featuregate.GA, LockToDefault: true}, // remove in 1.24
-	DownwardAPIHugePages:                           {Default: true, PreRelease: featuregate.Beta},                    // on by default in 1.22
-	AnyVolumeDataSource:                            {Default: false, PreRelease: featuregate.Alpha},
-	DefaultPodTopologySpread:                       {Default: true, PreRelease: featuregate.Beta},
-	SetHostnameAsFQDN:                              {Default: true, PreRelease: featuregate.GA, LockToDefault: true}, // remove in 1.24
-	WinOverlay:                                     {Default: true, PreRelease: featuregate.Beta},
-	WinDSR:                                         {Default: false, PreRelease: featuregate.Alpha},
-	DisableAcceleratorUsageMetrics:                 {Default: true, PreRelease: featuregate.Beta},
-	HPAContainerMetrics:                            {Default: false, PreRelease: featuregate.Alpha},
-	SizeMemoryBackedVolumes:                        {Default: true, PreRelease: featuregate.Beta},
-	ExecProbeTimeout:                               {Default: true, PreRelease: featuregate.GA}, // lock to default and remove after v1.22 based on KEP #1972 update
-	KubeletCredentialProviders:                     {Default: false, PreRelease: featuregate.Alpha},
-	GracefulNodeShutdown:                           {Default: true, PreRelease: featuregate.Beta},
-	GracefulNodeShutdownBasedOnPodPriority:         {Default: false, PreRelease: featuregate.Alpha},
-	ServiceLBNodePortControl:                       {Default: true, PreRelease: featuregate.Beta},
-	MixedProtocolLBService:                         {Default: false, PreRelease: featuregate.Alpha},
-	VolumeCapacityPriority:                         {Default: false, PreRelease: featuregate.Alpha},
-	PreferNominatedNode:                            {Default: true, PreRelease: featuregate.Beta},
-	ProbeTerminationGracePeriod:                    {Default: false, PreRelease: featuregate.Beta}, // Default to false in beta 1.22, set to true in 1.24
-	NodeSwap:                                       {Default: false, PreRelease: featuregate.Alpha},
-	PodDeletionCost:                                {Default: true, PreRelease: featuregate.Beta},
-	StatefulSetAutoDeletePVC:                       {Default: false, PreRelease: featuregate.Alpha},
-	TopologyAwareHints:                             {Default: false, PreRelease: featuregate.Beta},
-	PodAffinityNamespaceSelector:                   {Default: true, PreRelease: featuregate.Beta},
-	ServiceLoadBalancerClass:                       {Default: true, PreRelease: featuregate.Beta},
-	IngressClassNamespacedParams:                   {Default: true, PreRelease: featuregate.GA, LockToDefault: true}, // remove in 1.24
-	ServiceInternalTrafficPolicy:                   {Default: true, PreRelease: featuregate.Beta},
-	LogarithmicScaleDown:                           {Default: true, PreRelease: featuregate.Beta},
-	SuspendJob:                                     {Default: true, PreRelease: featuregate.Beta},
-	KubeletPodResourcesGetAllocatable:              {Default: true, PreRelease: featuregate.Beta},
-	NamespaceDefaultLabelName:                      {Default: true, PreRelease: featuregate.GA, LockToDefault: true}, // remove in 1.24
-	CSIVolumeHealth:                                {Default: false, PreRelease: featuregate.Alpha},
-	WindowsHostProcessContainers:                   {Default: true, PreRelease: featuregate.Beta},
-	DisableCloudProviders:                          {Default: false, PreRelease: featuregate.Alpha},
-	DisableKubeletCloudCredentialProviders:         {Default: false, PreRelease: featuregate.Alpha},
-	StatefulSetMinReadySeconds:                     {Default: true, PreRelease: featuregate.Beta},
-	ExpandedDNSConfig:                              {Default: false, PreRelease: featuregate.Alpha},
-	SeccompDefault:                                 {Default: false, PreRelease: featuregate.Alpha},
-	PodSecurity:                                    {Default: true, PreRelease: featuregate.Beta},
-	ReadWriteOncePod:                               {Default: false, PreRelease: featuregate.Alpha},
-	CSRDuration:                                    {Default: true, PreRelease: featuregate.Beta},
-	DelegateFSGroupToCSIDriver:                     {Default: true, PreRelease: featuregate.Beta},
-	KubeletInUserNamespace:                         {Default: false, PreRelease: featuregate.Alpha},
-	MemoryQoS:                                      {Default: false, PreRelease: featuregate.Alpha},
-	CPUManagerPolicyOptions:                        {Default: true, PreRelease: featuregate.Beta},
-	ControllerManagerLeaderMigration:               {Default: true, PreRelease: featuregate.Beta},
-	CPUManagerPolicyAlphaOptions:                   {Default: false, PreRelease: featuregate.Alpha},
-	CPUManagerPolicyBetaOptions:                    {Default: true, PreRelease: featuregate.Beta},
-	JobMutableNodeSchedulingDirectives:             {Default: true, PreRelease: featuregate.Beta},
-	IdentifyPodOS:                                  {Default: false, PreRelease: featuregate.Alpha},
-	PodAndContainerStatsFromCRI:                    {Default: false, PreRelease: featuregate.Alpha},
-	HonorPVReclaimPolicy:                           {Default: false, PreRelease: featuregate.Alpha},
-	RecoverVolumeExpansionFailure:                  {Default: false, PreRelease: featuregate.Alpha},
-	GRPCContainerProbe:                             {Default: false, PreRelease: featuregate.Alpha},
+
+	GRPCContainerProbe: {Default: true, PreRelease: featuregate.Beta},
+
+	GracefulNodeShutdown: {Default: true, PreRelease: featuregate.Beta},
+
+	GracefulNodeShutdownBasedOnPodPriority: {Default: true, PreRelease: featuregate.Beta},
+
+	HPAContainerMetrics: {Default: false, PreRelease: featuregate.Alpha},
+
+	HonorPVReclaimPolicy: {Default: false, PreRelease: featuregate.Alpha},
+
+	IdentifyPodOS: {Default: true, PreRelease: featuregate.GA, LockToDefault: true}, // remove in 1.27
+
+	InTreePluginAWSUnregister: {Default: false, PreRelease: featuregate.Alpha},
+
+	InTreePluginAzureDiskUnregister: {Default: false, PreRelease: featuregate.Alpha},
+
+	InTreePluginAzureFileUnregister: {Default: false, PreRelease: featuregate.Alpha},
+
+	InTreePluginGCEUnregister: {Default: false, PreRelease: featuregate.Alpha},
+
+	InTreePluginOpenStackUnregister: {Default: false, PreRelease: featuregate.Alpha},
+
+	InTreePluginPortworxUnregister: {Default: false, PreRelease: featuregate.Alpha},
+
+	InTreePluginRBDUnregister: {Default: false, PreRelease: featuregate.Alpha},
+
+	InTreePluginvSphereUnregister: {Default: false, PreRelease: featuregate.Alpha},
+
+	IndexedJob: {Default: true, PreRelease: featuregate.GA, LockToDefault: true}, // remove in 1.26
+
+	IPTablesOwnershipCleanup: {Default: false, PreRelease: featuregate.Alpha},
+
+	JobPodFailurePolicy: {Default: false, PreRelease: featuregate.Alpha},
+
+	JobMutableNodeSchedulingDirectives: {Default: true, PreRelease: featuregate.Beta},
+
+	JobReadyPods: {Default: true, PreRelease: featuregate.Beta},
+
+	JobTrackingWithFinalizers: {Default: true, PreRelease: featuregate.Beta},
+
+	KubeletCredentialProviders: {Default: true, PreRelease: featuregate.Beta},
+
+	KubeletInUserNamespace: {Default: false, PreRelease: featuregate.Alpha},
+
+	KubeletPodResources: {Default: true, PreRelease: featuregate.Beta},
+
+	KubeletPodResourcesGetAllocatable: {Default: true, PreRelease: featuregate.Beta},
+
+	KubeletTracing: {Default: false, PreRelease: featuregate.Alpha},
+
+	LegacyServiceAccountTokenNoAutoGeneration: {Default: true, PreRelease: featuregate.Beta},
+
+	LocalStorageCapacityIsolation: {Default: true, PreRelease: featuregate.GA, LockToDefault: true}, // remove in 1.27
+
+	LocalStorageCapacityIsolationFSQuotaMonitoring: {Default: true, PreRelease: featuregate.Beta},
+
+	LogarithmicScaleDown: {Default: true, PreRelease: featuregate.Beta},
+
+	MatchLabelKeysInPodTopologySpread: {Default: false, PreRelease: featuregate.Alpha},
+
+	MaxUnavailableStatefulSet: {Default: false, PreRelease: featuregate.Alpha},
+
+	MemoryManager: {Default: true, PreRelease: featuregate.Beta},
+
+	MemoryQoS: {Default: false, PreRelease: featuregate.Alpha},
+
+	MinDomainsInPodTopologySpread: {Default: false, PreRelease: featuregate.Beta},
+
+	MixedProtocolLBService: {Default: true, PreRelease: featuregate.Beta},
+
+	MultiCIDRRangeAllocator: {Default: false, PreRelease: featuregate.Alpha},
+
+	NetworkPolicyEndPort: {Default: true, PreRelease: featuregate.GA, LockToDefault: true}, // remove in 1.27
+
+	NetworkPolicyStatus: {Default: false, PreRelease: featuregate.Alpha},
+
+	NodeOutOfServiceVolumeDetach: {Default: false, PreRelease: featuregate.Alpha},
+
+	NodeSwap: {Default: false, PreRelease: featuregate.Alpha},
+
+	NonPreemptingPriority: {Default: true, PreRelease: featuregate.GA, LockToDefault: true}, // remove in 1.26
+
+	PodAffinityNamespaceSelector: {Default: true, PreRelease: featuregate.GA, LockToDefault: true}, // remove in 1.26
+
+	PodAndContainerStatsFromCRI: {Default: false, PreRelease: featuregate.Alpha},
+
+	PodDeletionCost: {Default: true, PreRelease: featuregate.Beta},
+
+	PodDisruptionConditions: {Default: false, PreRelease: featuregate.Alpha},
+
+	PodHasNetworkCondition: {Default: false, PreRelease: featuregate.Alpha},
+
+	PodOverhead: {Default: true, PreRelease: featuregate.GA, LockToDefault: true}, // remove in 1.26
+
+	PodSecurity: {Default: true, PreRelease: featuregate.GA, LockToDefault: true},
+
+	PreferNominatedNode: {Default: true, PreRelease: featuregate.GA, LockToDefault: true}, // remove in 1.26
+
+	ProbeTerminationGracePeriod: {Default: true, PreRelease: featuregate.Beta}, // Default to true in beta 1.25
+
+	ProcMountType: {Default: false, PreRelease: featuregate.Alpha},
+
+	ProxyTerminatingEndpoints: {Default: false, PreRelease: featuregate.Alpha},
+
+	QOSReserved: {Default: false, PreRelease: featuregate.Alpha},
+
+	ReadWriteOncePod: {Default: false, PreRelease: featuregate.Alpha},
+
+	RecoverVolumeExpansionFailure: {Default: false, PreRelease: featuregate.Alpha},
+
+	RetroactiveDefaultStorageClass: {Default: false, PreRelease: featuregate.Alpha},
+
+	RotateKubeletServerCertificate: {Default: true, PreRelease: featuregate.Beta},
+
+	SeccompDefault: {Default: true, PreRelease: featuregate.Beta},
+
+	ServiceIPStaticSubrange: {Default: true, PreRelease: featuregate.Beta},
+
+	ServiceInternalTrafficPolicy: {Default: true, PreRelease: featuregate.Beta},
+
+	ServiceLBNodePortControl: {Default: true, PreRelease: featuregate.GA, LockToDefault: true}, // remove in 1.26
+
+	ServiceLoadBalancerClass: {Default: true, PreRelease: featuregate.GA, LockToDefault: true}, // remove in 1.26
+
+	SizeMemoryBackedVolumes: {Default: true, PreRelease: featuregate.Beta},
+
+	StatefulSetAutoDeletePVC: {Default: false, PreRelease: featuregate.Alpha},
+
+	StatefulSetMinReadySeconds: {Default: true, PreRelease: featuregate.GA, LockToDefault: true}, // remove in 1.27
+
+	SuspendJob: {Default: true, PreRelease: featuregate.GA, LockToDefault: true}, // remove in 1.26
+
+	TopologyAwareHints: {Default: true, PreRelease: featuregate.Beta},
+
+	TopologyManager: {Default: true, PreRelease: featuregate.Beta},
+
+	VolumeCapacityPriority: {Default: false, PreRelease: featuregate.Alpha},
+
+	UserNamespacesStatelessPodsSupport: {Default: false, PreRelease: featuregate.Alpha},
+
+	WinDSR: {Default: false, PreRelease: featuregate.Alpha},
+
+	WinOverlay: {Default: true, PreRelease: featuregate.Beta},
+
+	WindowsHostProcessContainers: {Default: true, PreRelease: featuregate.Beta},
+
+	NodeInclusionPolicyInPodTopologySpread: {Default: false, PreRelease: featuregate.Alpha},
+
+	SELinuxMountReadWriteOncePod: {Default: false, PreRelease: featuregate.Alpha},
 
 	// inherited features from generic apiserver, relisted here to get a conflict if it is changed
 	// unintentionally on either side:
-	genericfeatures.StreamingProxyRedirects:             {Default: false, PreRelease: featuregate.Deprecated}, // remove in 1.24
-	genericfeatures.ValidateProxyRedirects:              {Default: true, PreRelease: featuregate.Deprecated},
-	genericfeatures.AdvancedAuditing:                    {Default: true, PreRelease: featuregate.GA},
-	genericfeatures.APIResponseCompression:              {Default: true, PreRelease: featuregate.Beta},
-	genericfeatures.APIListChunking:                     {Default: true, PreRelease: featuregate.Beta},
-	genericfeatures.DryRun:                              {Default: true, PreRelease: featuregate.GA},
-	genericfeatures.ServerSideApply:                     {Default: true, PreRelease: featuregate.GA},
-	genericfeatures.APIPriorityAndFairness:              {Default: true, PreRelease: featuregate.Beta},
-	genericfeatures.WarningHeaders:                      {Default: true, PreRelease: featuregate.GA, LockToDefault: true}, // remove in 1.24
-	genericfeatures.OpenAPIEnums:                        {Default: false, PreRelease: featuregate.Alpha},
-	genericfeatures.CustomResourceValidationExpressions: {Default: false, PreRelease: featuregate.Alpha},
-	genericfeatures.OpenAPIV3:                           {Default: false, PreRelease: featuregate.Alpha},
-	genericfeatures.ServerSideFieldValidation:           {Default: false, PreRelease: featuregate.Alpha},
-=======
-	AnyVolumeDataSource: {Default: true, PreRelease: featuregate.Beta}, // on by default in 1.24
-
-	AppArmor: {Default: true, PreRelease: featuregate.Beta},
-
-	CPUCFSQuotaPeriod: {Default: false, PreRelease: featuregate.Alpha},
-
-	CPUManager: {Default: true, PreRelease: featuregate.Beta},
-
-	CPUManagerPolicyAlphaOptions: {Default: false, PreRelease: featuregate.Alpha},
-
-	CPUManagerPolicyBetaOptions: {Default: true, PreRelease: featuregate.Beta},
-
-	CPUManagerPolicyOptions: {Default: true, PreRelease: featuregate.Beta},
-
-	CSIInlineVolume: {Default: true, PreRelease: featuregate.GA, LockToDefault: true}, // remove in 1.27
-
-	CSIMigration: {Default: true, PreRelease: featuregate.GA, LockToDefault: true}, // remove in 1.27
-
-	CSIMigrationAWS: {Default: true, PreRelease: featuregate.GA, LockToDefault: true},
-
-	CSIMigrationAzureDisk: {Default: true, PreRelease: featuregate.GA, LockToDefault: true}, // On by default in 1.23 (requires Azure Disk CSI driver)
-
-	CSIMigrationAzureFile: {Default: true, PreRelease: featuregate.Beta}, // On by default in 1.24 (requires Azure File CSI driver)
-
-	CSIMigrationGCE: {Default: true, PreRelease: featuregate.GA, LockToDefault: true}, // GA in 1.25 (requires GCE PD CSI Driver)
-
-	CSIMigrationOpenStack: {Default: true, PreRelease: featuregate.GA, LockToDefault: true}, // remove in 1.26
-
-	CSIMigrationPortworx: {Default: false, PreRelease: featuregate.Beta}, // Off by default (requires Portworx CSI driver)
-
-	CSIMigrationRBD: {Default: false, PreRelease: featuregate.Alpha}, // Off by default (requires RBD CSI driver)
-
-	CSIMigrationvSphere: {Default: true, PreRelease: featuregate.Beta},
-
-	CSINodeExpandSecret: {Default: false, PreRelease: featuregate.Alpha},
-
-	CSIStorageCapacity: {Default: true, PreRelease: featuregate.GA, LockToDefault: true}, // remove in 1.26
-
-	CSIVolumeHealth: {Default: false, PreRelease: featuregate.Alpha},
-
-	CSRDuration: {Default: true, PreRelease: featuregate.GA, LockToDefault: true}, // remove in 1.26
-
-	ContainerCheckpoint: {Default: false, PreRelease: featuregate.Alpha},
-
-	ControllerManagerLeaderMigration: {Default: true, PreRelease: featuregate.GA, LockToDefault: true}, // remove in 1.26
-
-	CronJobTimeZone: {Default: true, PreRelease: featuregate.Beta},
-
-	DaemonSetUpdateSurge: {Default: true, PreRelease: featuregate.GA, LockToDefault: true}, // remove in 1.27
-
-	DefaultPodTopologySpread: {Default: true, PreRelease: featuregate.GA, LockToDefault: true}, // remove in 1.26
-
-	DelegateFSGroupToCSIDriver: {Default: true, PreRelease: featuregate.Beta},
-
-	DevicePlugins: {Default: true, PreRelease: featuregate.Beta},
-
-	DisableAcceleratorUsageMetrics: {Default: true, PreRelease: featuregate.GA, LockToDefault: true},
-
-	DisableCloudProviders: {Default: false, PreRelease: featuregate.Alpha},
-
-	DisableKubeletCloudCredentialProviders: {Default: false, PreRelease: featuregate.Alpha},
-
-	DownwardAPIHugePages: {Default: true, PreRelease: featuregate.Beta}, // on by default in 1.22
-
-	DynamicKubeletConfig: {Default: false, PreRelease: featuregate.Deprecated}, // feature gate is deprecated in 1.22, kubelet logic is removed in 1.24, api server logic can be removed in 1.26
-
-	EndpointSliceTerminatingCondition: {Default: true, PreRelease: featuregate.Beta},
-
-	EphemeralContainers: {Default: true, PreRelease: featuregate.GA, LockToDefault: true}, // remove in 1.27
-
-	ExecProbeTimeout: {Default: true, PreRelease: featuregate.GA}, // lock to default and remove after v1.22 based on KEP #1972 update
-
-	ExpandCSIVolumes: {Default: true, PreRelease: featuregate.GA}, // remove in 1.26
-
-	ExpandInUsePersistentVolumes: {Default: true, PreRelease: featuregate.GA}, // remove in 1.26
-
-	ExpandPersistentVolumes: {Default: true, PreRelease: featuregate.GA}, // remove in 1.26
-
-	ExpandedDNSConfig: {Default: false, PreRelease: featuregate.Alpha},
-
-	ExperimentalHostUserNamespaceDefaultingGate: {Default: false, PreRelease: featuregate.Beta},
-
-	GRPCContainerProbe: {Default: true, PreRelease: featuregate.Beta},
-
-	GracefulNodeShutdown: {Default: true, PreRelease: featuregate.Beta},
-
-	GracefulNodeShutdownBasedOnPodPriority: {Default: true, PreRelease: featuregate.Beta},
-
-	HPAContainerMetrics: {Default: false, PreRelease: featuregate.Alpha},
-
-	HonorPVReclaimPolicy: {Default: false, PreRelease: featuregate.Alpha},
-
-	IdentifyPodOS: {Default: true, PreRelease: featuregate.GA, LockToDefault: true}, // remove in 1.27
-
-	InTreePluginAWSUnregister: {Default: false, PreRelease: featuregate.Alpha},
-
-	InTreePluginAzureDiskUnregister: {Default: false, PreRelease: featuregate.Alpha},
-
-	InTreePluginAzureFileUnregister: {Default: false, PreRelease: featuregate.Alpha},
-
-	InTreePluginGCEUnregister: {Default: false, PreRelease: featuregate.Alpha},
-
-	InTreePluginOpenStackUnregister: {Default: false, PreRelease: featuregate.Alpha},
-
-	InTreePluginPortworxUnregister: {Default: false, PreRelease: featuregate.Alpha},
-
-	InTreePluginRBDUnregister: {Default: false, PreRelease: featuregate.Alpha},
-
-	InTreePluginvSphereUnregister: {Default: false, PreRelease: featuregate.Alpha},
-
-	IndexedJob: {Default: true, PreRelease: featuregate.GA, LockToDefault: true}, // remove in 1.26
-
-	IPTablesOwnershipCleanup: {Default: false, PreRelease: featuregate.Alpha},
-
-	JobPodFailurePolicy: {Default: false, PreRelease: featuregate.Alpha},
-
-	JobMutableNodeSchedulingDirectives: {Default: true, PreRelease: featuregate.Beta},
-
-	JobReadyPods: {Default: true, PreRelease: featuregate.Beta},
-
-	JobTrackingWithFinalizers: {Default: true, PreRelease: featuregate.Beta},
-
-	KubeletCredentialProviders: {Default: true, PreRelease: featuregate.Beta},
-
-	KubeletInUserNamespace: {Default: false, PreRelease: featuregate.Alpha},
-
-	KubeletPodResources: {Default: true, PreRelease: featuregate.Beta},
-
-	KubeletPodResourcesGetAllocatable: {Default: true, PreRelease: featuregate.Beta},
-
-	KubeletTracing: {Default: false, PreRelease: featuregate.Alpha},
-
-	LegacyServiceAccountTokenNoAutoGeneration: {Default: true, PreRelease: featuregate.Beta},
-
-	LocalStorageCapacityIsolation: {Default: true, PreRelease: featuregate.GA, LockToDefault: true}, // remove in 1.27
-
-	LocalStorageCapacityIsolationFSQuotaMonitoring: {Default: true, PreRelease: featuregate.Beta},
-
-	LogarithmicScaleDown: {Default: true, PreRelease: featuregate.Beta},
-
-	MatchLabelKeysInPodTopologySpread: {Default: false, PreRelease: featuregate.Alpha},
-
-	MaxUnavailableStatefulSet: {Default: false, PreRelease: featuregate.Alpha},
-
-	MemoryManager: {Default: true, PreRelease: featuregate.Beta},
-
-	MemoryQoS: {Default: false, PreRelease: featuregate.Alpha},
-
-	MinDomainsInPodTopologySpread: {Default: false, PreRelease: featuregate.Beta},
-
-	MixedProtocolLBService: {Default: true, PreRelease: featuregate.Beta},
-
-	MultiCIDRRangeAllocator: {Default: false, PreRelease: featuregate.Alpha},
-
-	NetworkPolicyEndPort: {Default: true, PreRelease: featuregate.GA, LockToDefault: true}, // remove in 1.27
-
-	NetworkPolicyStatus: {Default: false, PreRelease: featuregate.Alpha},
-
-	NodeOutOfServiceVolumeDetach: {Default: false, PreRelease: featuregate.Alpha},
-
-	NodeSwap: {Default: false, PreRelease: featuregate.Alpha},
-
-	NonPreemptingPriority: {Default: true, PreRelease: featuregate.GA, LockToDefault: true}, // remove in 1.26
-
-	PodAffinityNamespaceSelector: {Default: true, PreRelease: featuregate.GA, LockToDefault: true}, // remove in 1.26
-
-	PodAndContainerStatsFromCRI: {Default: false, PreRelease: featuregate.Alpha},
-
-	PodDeletionCost: {Default: true, PreRelease: featuregate.Beta},
-
-	PodDisruptionConditions: {Default: false, PreRelease: featuregate.Alpha},
-
-	PodHasNetworkCondition: {Default: false, PreRelease: featuregate.Alpha},
-
-	PodOverhead: {Default: true, PreRelease: featuregate.GA, LockToDefault: true}, // remove in 1.26
-
-	PodSecurity: {Default: true, PreRelease: featuregate.GA, LockToDefault: true},
-
-	PreferNominatedNode: {Default: true, PreRelease: featuregate.GA, LockToDefault: true}, // remove in 1.26
-
-	ProbeTerminationGracePeriod: {Default: true, PreRelease: featuregate.Beta}, // Default to true in beta 1.25
-
-	ProcMountType: {Default: false, PreRelease: featuregate.Alpha},
-
-	ProxyTerminatingEndpoints: {Default: false, PreRelease: featuregate.Alpha},
-
-	QOSReserved: {Default: false, PreRelease: featuregate.Alpha},
-
-	ReadWriteOncePod: {Default: false, PreRelease: featuregate.Alpha},
-
-	RecoverVolumeExpansionFailure: {Default: false, PreRelease: featuregate.Alpha},
-
-	RetroactiveDefaultStorageClass: {Default: false, PreRelease: featuregate.Alpha},
-
-	RotateKubeletServerCertificate: {Default: true, PreRelease: featuregate.Beta},
-
-	SeccompDefault: {Default: true, PreRelease: featuregate.Beta},
-
-	ServiceIPStaticSubrange: {Default: true, PreRelease: featuregate.Beta},
-
-	ServiceInternalTrafficPolicy: {Default: true, PreRelease: featuregate.Beta},
-
-	ServiceLBNodePortControl: {Default: true, PreRelease: featuregate.GA, LockToDefault: true}, // remove in 1.26
-
-	ServiceLoadBalancerClass: {Default: true, PreRelease: featuregate.GA, LockToDefault: true}, // remove in 1.26
-
-	SizeMemoryBackedVolumes: {Default: true, PreRelease: featuregate.Beta},
-
-	StatefulSetAutoDeletePVC: {Default: false, PreRelease: featuregate.Alpha},
-
-	StatefulSetMinReadySeconds: {Default: true, PreRelease: featuregate.GA, LockToDefault: true}, // remove in 1.27
-
-	SuspendJob: {Default: true, PreRelease: featuregate.GA, LockToDefault: true}, // remove in 1.26
-
-	TopologyAwareHints: {Default: true, PreRelease: featuregate.Beta},
-
-	TopologyManager: {Default: true, PreRelease: featuregate.Beta},
-
-	VolumeCapacityPriority: {Default: false, PreRelease: featuregate.Alpha},
-
-	UserNamespacesStatelessPodsSupport: {Default: false, PreRelease: featuregate.Alpha},
-
-	WinDSR: {Default: false, PreRelease: featuregate.Alpha},
-
-	WinOverlay: {Default: true, PreRelease: featuregate.Beta},
-
-	WindowsHostProcessContainers: {Default: true, PreRelease: featuregate.Beta},
-
-	NodeInclusionPolicyInPodTopologySpread: {Default: false, PreRelease: featuregate.Alpha},
-
-	SELinuxMountReadWriteOncePod: {Default: false, PreRelease: featuregate.Alpha},
-
-	// inherited features from generic apiserver, relisted here to get a conflict if it is changed
-	// unintentionally on either side:
 
 	genericfeatures.APIListChunking: {Default: true, PreRelease: featuregate.Beta},
 
@@ -1981,7 +1152,6 @@
 
 	genericfeatures.ServerSideFieldValidation: {Default: true, PreRelease: featuregate.Beta},
 
->>>>>>> e8d3e9b1
 	// features that enable backwards compatibility but are scheduled to be removed
 	// ...
 	HPAScaleToZero: {Default: false, PreRelease: featuregate.Alpha},
