# See the OWNERS docs at https://go.k8s.io/owners

reviewers:
<<<<<<< HEAD
  - justaugustus
  - luxas
  - mkumatag
  - dims
=======
  - dims
  - justaugustus
  - luxas
  - mkumatag
>>>>>>> e8d3e9b1
approvers:
  - dims
  - luxas
  - mkumatag
<<<<<<< HEAD
  - dims
=======
>>>>>>> e8d3e9b1
emeritus_approvers:
  - ixdy<|MERGE_RESOLUTION|>--- conflicted
+++ resolved
@@ -1,24 +1,13 @@
 # See the OWNERS docs at https://go.k8s.io/owners
 
 reviewers:
-<<<<<<< HEAD
-  - justaugustus
-  - luxas
-  - mkumatag
-  - dims
-=======
   - dims
   - justaugustus
   - luxas
   - mkumatag
->>>>>>> e8d3e9b1
 approvers:
   - dims
   - luxas
   - mkumatag
-<<<<<<< HEAD
-  - dims
-=======
->>>>>>> e8d3e9b1
 emeritus_approvers:
   - ixdy