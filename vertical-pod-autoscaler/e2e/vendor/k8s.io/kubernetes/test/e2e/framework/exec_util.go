/*
Copyright 2016 The Kubernetes Authors.

Licensed under the Apache License, Version 2.0 (the "License");
you may not use this file except in compliance with the License.
You may obtain a copy of the License at

    http://www.apache.org/licenses/LICENSE-2.0

Unless required by applicable law or agreed to in writing, software
distributed under the License is distributed on an "AS IS" BASIS,
WITHOUT WARRANTIES OR CONDITIONS OF ANY KIND, either express or implied.
See the License for the specific language governing permissions and
limitations under the License.
*/

package framework

import (
	"bytes"
	"context"
	"io"
	"net/url"
	"strings"

	v1 "k8s.io/api/core/v1"
	metav1 "k8s.io/apimachinery/pkg/apis/meta/v1"
	"k8s.io/client-go/kubernetes/scheme"
	restclient "k8s.io/client-go/rest"
	"k8s.io/client-go/tools/remotecommand"

	"github.com/onsi/gomega"
)

// ExecOptions passed to ExecWithOptions
type ExecOptions struct {
	Command       []string
	Namespace     string
	PodName       string
	ContainerName string
	Stdin         io.Reader
	CaptureStdout bool
	CaptureStderr bool
	// If false, whitespace in std{err,out} will be removed.
	PreserveWhitespace bool
	Quiet              bool
}

// ExecWithOptions executes a command in the specified container,
// returning stdout, stderr and error. `options` allowed for
// additional parameters to be passed.
func (f *Framework) ExecWithOptions(options ExecOptions) (string, string, error) {
	if !options.Quiet {
		Logf("ExecWithOptions %+v", options)
	}
	config, err := LoadConfig()
	ExpectNoError(err, "failed to load restclient config")

	const tty = false

	Logf("ExecWithOptions: Clientset creation")
	req := f.ClientSet.CoreV1().RESTClient().Post().
		Resource("pods").
		Name(options.PodName).
		Namespace(options.Namespace).
		SubResource("exec").
		Param("container", options.ContainerName)
	req.VersionedParams(&v1.PodExecOptions{
		Container: options.ContainerName,
		Command:   options.Command,
		Stdin:     options.Stdin != nil,
		Stdout:    options.CaptureStdout,
		Stderr:    options.CaptureStderr,
		TTY:       tty,
	}, scheme.ParameterCodec)

	var stdout, stderr bytes.Buffer
<<<<<<< HEAD
	Logf("ExecWithOptions: execute(POST %s %s)", req.URL())
=======
	Logf("ExecWithOptions: execute(POST %s)", req.URL())
>>>>>>> e8d3e9b1
	err = execute("POST", req.URL(), config, options.Stdin, &stdout, &stderr, tty)
	if options.PreserveWhitespace {
		return stdout.String(), stderr.String(), err
	}
	return strings.TrimSpace(stdout.String()), strings.TrimSpace(stderr.String()), err
}

// ExecCommandInContainerWithFullOutput executes a command in the
// specified container and return stdout, stderr and error
func (f *Framework) ExecCommandInContainerWithFullOutput(podName, containerName string, cmd ...string) (string, string, error) {
	return f.ExecWithOptions(ExecOptions{
		Command:            cmd,
		Namespace:          f.Namespace.Name,
		PodName:            podName,
		ContainerName:      containerName,
		Stdin:              nil,
		CaptureStdout:      true,
		CaptureStderr:      true,
		PreserveWhitespace: false,
	})
}

// ExecCommandInContainer executes a command in the specified container.
func (f *Framework) ExecCommandInContainer(podName, containerName string, cmd ...string) string {
	stdout, stderr, err := f.ExecCommandInContainerWithFullOutput(podName, containerName, cmd...)
	Logf("Exec stderr: %q", stderr)
	ExpectNoError(err,
		"failed to execute command in pod %v, container %v: %v",
		podName, containerName, err)
	return stdout
}

// ExecShellInContainer executes the specified command on the pod's container.
func (f *Framework) ExecShellInContainer(podName, containerName string, cmd string) string {
	return f.ExecCommandInContainer(podName, containerName, "/bin/sh", "-c", cmd)
}

func (f *Framework) execCommandInPod(podName string, cmd ...string) string {
	pod, err := f.PodClient().Get(context.TODO(), podName, metav1.GetOptions{})
	ExpectNoError(err, "failed to get pod %v", podName)
	gomega.Expect(pod.Spec.Containers).NotTo(gomega.BeEmpty())
	return f.ExecCommandInContainer(podName, pod.Spec.Containers[0].Name, cmd...)
}

func (f *Framework) execCommandInPodWithFullOutput(podName string, cmd ...string) (string, string, error) {
	pod, err := f.PodClient().Get(context.TODO(), podName, metav1.GetOptions{})
	ExpectNoError(err, "failed to get pod %v", podName)
	gomega.Expect(pod.Spec.Containers).NotTo(gomega.BeEmpty())
	return f.ExecCommandInContainerWithFullOutput(podName, pod.Spec.Containers[0].Name, cmd...)
}

// ExecShellInPod executes the specified command on the pod.
func (f *Framework) ExecShellInPod(podName string, cmd string) string {
	return f.execCommandInPod(podName, "/bin/sh", "-c", cmd)
}

// ExecShellInPodWithFullOutput executes the specified command on the Pod and returns stdout, stderr and error.
func (f *Framework) ExecShellInPodWithFullOutput(podName string, cmd string) (string, string, error) {
	return f.execCommandInPodWithFullOutput(podName, "/bin/sh", "-c", cmd)
}

func execute(method string, url *url.URL, config *restclient.Config, stdin io.Reader, stdout, stderr io.Writer, tty bool) error {
	exec, err := remotecommand.NewSPDYExecutor(config, method, url)
	if err != nil {
		return err
	}
	return exec.Stream(remotecommand.StreamOptions{
		Stdin:  stdin,
		Stdout: stdout,
		Stderr: stderr,
		Tty:    tty,
	})
}<|MERGE_RESOLUTION|>--- conflicted
+++ resolved
@@ -75,11 +75,7 @@
 	}, scheme.ParameterCodec)
 
 	var stdout, stderr bytes.Buffer
-<<<<<<< HEAD
-	Logf("ExecWithOptions: execute(POST %s %s)", req.URL())
-=======
 	Logf("ExecWithOptions: execute(POST %s)", req.URL())
->>>>>>> e8d3e9b1
 	err = execute("POST", req.URL(), config, options.Stdin, &stdout, &stderr, tty)
 	if options.PreserveWhitespace {
 		return stdout.String(), stderr.String(), err
