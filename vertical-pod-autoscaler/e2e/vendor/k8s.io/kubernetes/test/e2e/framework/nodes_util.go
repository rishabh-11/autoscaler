--- conflicted
+++ resolved
@@ -23,11 +23,7 @@
 	"sync"
 	"time"
 
-<<<<<<< HEAD
-	"github.com/onsi/ginkgo"
-=======
 	"github.com/onsi/ginkgo/v2"
->>>>>>> e8d3e9b1
 
 	v1 "k8s.io/api/core/v1"
 	"k8s.io/apimachinery/pkg/util/wait"
@@ -38,11 +34,7 @@
 	e2essh "k8s.io/kubernetes/test/e2e/framework/ssh"
 )
 
-<<<<<<< HEAD
-const etcdImage = "3.5.1-0"
-=======
 const etcdImage = "3.5.4-0"
->>>>>>> e8d3e9b1
 
 // EtcdUpgrade upgrades etcd on GCE.
 func EtcdUpgrade(targetStorage, targetVersion string) error {
