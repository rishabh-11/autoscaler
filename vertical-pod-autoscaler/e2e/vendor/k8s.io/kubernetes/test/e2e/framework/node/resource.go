/*
Copyright 2019 The Kubernetes Authors.

Licensed under the Apache License, Version 2.0 (the "License");
you may not use this file except in compliance with the License.
You may obtain a copy of the License at

    http://www.apache.org/licenses/LICENSE-2.0

Unless required by applicable law or agreed to in writing, software
distributed under the License is distributed on an "AS IS" BASIS,
WITHOUT WARRANTIES OR CONDITIONS OF ANY KIND, either express or implied.
See the License for the specific language governing permissions and
limitations under the License.
*/

package node

import (
	"context"
	"encoding/json"
	"fmt"
	"net"
	"strings"
	"time"

<<<<<<< HEAD
	"github.com/onsi/ginkgo"
=======
	"github.com/onsi/ginkgo/v2"
>>>>>>> e8d3e9b1
	"github.com/onsi/gomega"

	v1 "k8s.io/api/core/v1"
	"k8s.io/apimachinery/pkg/api/resource"
	metav1 "k8s.io/apimachinery/pkg/apis/meta/v1"
	"k8s.io/apimachinery/pkg/conversion"
	"k8s.io/apimachinery/pkg/fields"
	"k8s.io/apimachinery/pkg/labels"
	"k8s.io/apimachinery/pkg/types"
	"k8s.io/apimachinery/pkg/util/rand"
	"k8s.io/apimachinery/pkg/util/sets"
	"k8s.io/apimachinery/pkg/util/strategicpatch"
	"k8s.io/apimachinery/pkg/util/wait"
	clientset "k8s.io/client-go/kubernetes"
	clientretry "k8s.io/client-go/util/retry"
	e2elog "k8s.io/kubernetes/test/e2e/framework/log"
	netutil "k8s.io/utils/net"
)

const (
	// poll is how often to Poll pods, nodes and claims.
	poll = 2 * time.Second

	// singleCallTimeout is how long to try single API calls (like 'get' or 'list'). Used to prevent
	// transient failures from failing tests.
	singleCallTimeout = 5 * time.Minute

	// ssh port
	sshPort = "22"
)

var (
	// unreachableTaintTemplate is the taint for when a node becomes unreachable.
	// Copied from pkg/controller/nodelifecycle to avoid pulling extra dependencies
	unreachableTaintTemplate = &v1.Taint{
		Key:    v1.TaintNodeUnreachable,
		Effect: v1.TaintEffectNoExecute,
	}

	// notReadyTaintTemplate is the taint for when a node is not ready for executing pods.
	// Copied from pkg/controller/nodelifecycle to avoid pulling extra dependencies
	notReadyTaintTemplate = &v1.Taint{
		Key:    v1.TaintNodeNotReady,
		Effect: v1.TaintEffectNoExecute,
	}

	// updateTaintBackOff contains the maximum retries and the wait interval between two retries.
	updateTaintBackOff = wait.Backoff{
		Steps:    5,
		Duration: 100 * time.Millisecond,
		Jitter:   1.0,
	}
)

// PodNode is a pod-node pair indicating which node a given pod is running on
type PodNode struct {
	// Pod represents pod name
	Pod string
	// Node represents node name
	Node string
}

// FirstAddress returns the first address of the given type of each node.
func FirstAddress(nodelist *v1.NodeList, addrType v1.NodeAddressType) string {
	for _, n := range nodelist.Items {
		for _, addr := range n.Status.Addresses {
			if addr.Type == addrType && addr.Address != "" {
				return addr.Address
			}
		}
	}
	return ""
}

func isNodeConditionSetAsExpected(node *v1.Node, conditionType v1.NodeConditionType, wantTrue, silent bool) bool {
	// Check the node readiness condition (logging all).
	for _, cond := range node.Status.Conditions {
		// Ensure that the condition type and the status matches as desired.
		if cond.Type == conditionType {
			// For NodeReady condition we need to check Taints as well
			if cond.Type == v1.NodeReady {
				hasNodeControllerTaints := false
				// For NodeReady we need to check if Taints are gone as well
				taints := node.Spec.Taints
				for _, taint := range taints {
					if taint.MatchTaint(unreachableTaintTemplate) || taint.MatchTaint(notReadyTaintTemplate) {
						hasNodeControllerTaints = true
						break
					}
				}
				if wantTrue {
					if (cond.Status == v1.ConditionTrue) && !hasNodeControllerTaints {
						return true
					}
					msg := ""
					if !hasNodeControllerTaints {
						msg = fmt.Sprintf("Condition %s of node %s is %v instead of %t. Reason: %v, message: %v",
							conditionType, node.Name, cond.Status == v1.ConditionTrue, wantTrue, cond.Reason, cond.Message)
					} else {
						msg = fmt.Sprintf("Condition %s of node %s is %v, but Node is tainted by NodeController with %v. Failure",
							conditionType, node.Name, cond.Status == v1.ConditionTrue, taints)
					}
					if !silent {
						e2elog.Logf(msg)
					}
					return false
				}
				// TODO: check if the Node is tainted once we enable NC notReady/unreachable taints by default
				if cond.Status != v1.ConditionTrue {
					return true
				}
				if !silent {
					e2elog.Logf("Condition %s of node %s is %v instead of %t. Reason: %v, message: %v",
						conditionType, node.Name, cond.Status == v1.ConditionTrue, wantTrue, cond.Reason, cond.Message)
				}
				return false
			}
			if (wantTrue && (cond.Status == v1.ConditionTrue)) || (!wantTrue && (cond.Status != v1.ConditionTrue)) {
				return true
			}
			if !silent {
				e2elog.Logf("Condition %s of node %s is %v instead of %t. Reason: %v, message: %v",
					conditionType, node.Name, cond.Status == v1.ConditionTrue, wantTrue, cond.Reason, cond.Message)
			}
			return false
		}

	}
	if !silent {
		e2elog.Logf("Couldn't find condition %v on node %v", conditionType, node.Name)
	}
	return false
}

// IsConditionSetAsExpected returns a wantTrue value if the node has a match to the conditionType, otherwise returns an opposite value of the wantTrue with detailed logging.
func IsConditionSetAsExpected(node *v1.Node, conditionType v1.NodeConditionType, wantTrue bool) bool {
	return isNodeConditionSetAsExpected(node, conditionType, wantTrue, false)
}

// IsConditionSetAsExpectedSilent returns a wantTrue value if the node has a match to the conditionType, otherwise returns an opposite value of the wantTrue.
func IsConditionSetAsExpectedSilent(node *v1.Node, conditionType v1.NodeConditionType, wantTrue bool) bool {
	return isNodeConditionSetAsExpected(node, conditionType, wantTrue, true)
}

// isConditionUnset returns true if conditions of the given node do not have a match to the given conditionType, otherwise false.
func isConditionUnset(node *v1.Node, conditionType v1.NodeConditionType) bool {
	for _, cond := range node.Status.Conditions {
		if cond.Type == conditionType {
			return false
		}
	}
	return true
}

// Filter filters nodes in NodeList in place, removing nodes that do not
// satisfy the given condition
func Filter(nodeList *v1.NodeList, fn func(node v1.Node) bool) {
	var l []v1.Node

	for _, node := range nodeList.Items {
		if fn(node) {
			l = append(l, node)
		}
	}
	nodeList.Items = l
}

// TotalRegistered returns number of schedulable Nodes.
func TotalRegistered(c clientset.Interface) (int, error) {
	nodes, err := waitListSchedulableNodes(c)
	if err != nil {
		e2elog.Logf("Failed to list nodes: %v", err)
		return 0, err
	}
	return len(nodes.Items), nil
}

// TotalReady returns number of ready schedulable Nodes.
func TotalReady(c clientset.Interface) (int, error) {
	nodes, err := waitListSchedulableNodes(c)
	if err != nil {
		e2elog.Logf("Failed to list nodes: %v", err)
		return 0, err
	}

	// Filter out not-ready nodes.
	Filter(nodes, func(node v1.Node) bool {
		return IsConditionSetAsExpected(&node, v1.NodeReady, true)
	})
	return len(nodes.Items), nil
}

// GetExternalIP returns node external IP concatenated with port 22 for ssh
// e.g. 1.2.3.4:22
func GetExternalIP(node *v1.Node) (string, error) {
	e2elog.Logf("Getting external IP address for %s", node.Name)
	host := ""
	for _, a := range node.Status.Addresses {
		if a.Type == v1.NodeExternalIP && a.Address != "" {
			host = net.JoinHostPort(a.Address, sshPort)
			break
		}
	}
	if host == "" {
		return "", fmt.Errorf("Couldn't get the external IP of host %s with addresses %v", node.Name, node.Status.Addresses)
	}
	return host, nil
}

// GetInternalIP returns node internal IP
func GetInternalIP(node *v1.Node) (string, error) {
	host := ""
	for _, address := range node.Status.Addresses {
		if address.Type == v1.NodeInternalIP && address.Address != "" {
			host = net.JoinHostPort(address.Address, sshPort)
			break
		}
	}
	if host == "" {
		return "", fmt.Errorf("Couldn't get the internal IP of host %s with addresses %v", node.Name, node.Status.Addresses)
	}
	return host, nil
}

// FirstAddressByTypeAndFamily returns the first address that matches the given type and family of the list of nodes
func FirstAddressByTypeAndFamily(nodelist *v1.NodeList, addrType v1.NodeAddressType, family v1.IPFamily) string {
	for _, n := range nodelist.Items {
		addresses := GetAddressesByTypeAndFamily(&n, addrType, family)
		if len(addresses) > 0 {
			return addresses[0]
		}
	}
	return ""
}

// GetAddressesByTypeAndFamily returns a list of addresses of the given addressType for the given node
// and filtered by IPFamily
func GetAddressesByTypeAndFamily(node *v1.Node, addressType v1.NodeAddressType, family v1.IPFamily) (ips []string) {
	for _, nodeAddress := range node.Status.Addresses {
		if nodeAddress.Type != addressType {
			continue
		}
		if nodeAddress.Address == "" {
			continue
		}
		if family == v1.IPv6Protocol && netutil.IsIPv6String(nodeAddress.Address) {
			ips = append(ips, nodeAddress.Address)
		}
		if family == v1.IPv4Protocol && !netutil.IsIPv6String(nodeAddress.Address) {
			ips = append(ips, nodeAddress.Address)
		}
	}
	return
}

// GetAddresses returns a list of addresses of the given addressType for the given node
func GetAddresses(node *v1.Node, addressType v1.NodeAddressType) (ips []string) {
	for j := range node.Status.Addresses {
		nodeAddress := &node.Status.Addresses[j]
		if nodeAddress.Type == addressType && nodeAddress.Address != "" {
			ips = append(ips, nodeAddress.Address)
		}
	}
	return
}

// CollectAddresses returns a list of addresses of the given addressType for the given list of nodes
func CollectAddresses(nodes *v1.NodeList, addressType v1.NodeAddressType) []string {
	ips := []string{}
	for i := range nodes.Items {
		ips = append(ips, GetAddresses(&nodes.Items[i], addressType)...)
	}
	return ips
}

// PickIP picks one public node IP
func PickIP(c clientset.Interface) (string, error) {
	publicIps, err := GetPublicIps(c)
	if err != nil {
		return "", fmt.Errorf("get node public IPs error: %s", err)
	}
	if len(publicIps) == 0 {
		return "", fmt.Errorf("got unexpected number (%d) of public IPs", len(publicIps))
	}
	ip := publicIps[0]
	return ip, nil
}

// GetPublicIps returns a public IP list of nodes.
func GetPublicIps(c clientset.Interface) ([]string, error) {
	nodes, err := GetReadySchedulableNodes(c)
	if err != nil {
		return nil, fmt.Errorf("get schedulable and ready nodes error: %s", err)
	}
	ips := CollectAddresses(nodes, v1.NodeExternalIP)
	if len(ips) == 0 {
		// If ExternalIP isn't set, assume the test programs can reach the InternalIP
		ips = CollectAddresses(nodes, v1.NodeInternalIP)
	}
	return ips, nil
}

// GetReadySchedulableNodes addresses the common use case of getting nodes you can do work on.
// 1) Needs to be schedulable.
// 2) Needs to be ready.
// If EITHER 1 or 2 is not true, most tests will want to ignore the node entirely.
// If there are no nodes that are both ready and schedulable, this will return an error.
func GetReadySchedulableNodes(c clientset.Interface) (nodes *v1.NodeList, err error) {
	nodes, err = checkWaitListSchedulableNodes(c)
	if err != nil {
		return nil, fmt.Errorf("listing schedulable nodes error: %s", err)
	}
	Filter(nodes, func(node v1.Node) bool {
		return IsNodeSchedulable(&node) && isNodeUntainted(&node)
	})
	if len(nodes.Items) == 0 {
		return nil, fmt.Errorf("there are currently no ready, schedulable nodes in the cluster")
	}
	return nodes, nil
}

// GetBoundedReadySchedulableNodes is like GetReadySchedulableNodes except that it returns
// at most maxNodes nodes. Use this to keep your test case from blowing up when run on a
// large cluster.
func GetBoundedReadySchedulableNodes(c clientset.Interface, maxNodes int) (nodes *v1.NodeList, err error) {
	nodes, err = GetReadySchedulableNodes(c)
	if err != nil {
		return nil, err
	}
	if len(nodes.Items) > maxNodes {
		shuffled := make([]v1.Node, maxNodes)
		perm := rand.Perm(len(nodes.Items))
		for i, j := range perm {
			if j < len(shuffled) {
				shuffled[j] = nodes.Items[i]
			}
		}
		nodes.Items = shuffled
	}
	return nodes, nil
}

// GetRandomReadySchedulableNode gets a single randomly-selected node which is available for
// running pods on. If there are no available nodes it will return an error.
func GetRandomReadySchedulableNode(c clientset.Interface) (*v1.Node, error) {
	nodes, err := GetReadySchedulableNodes(c)
	if err != nil {
		return nil, err
	}
	return &nodes.Items[rand.Intn(len(nodes.Items))], nil
}

// GetSubnetPrefix gets first 2 number of an IP in the node subnet. [IPv4]
// It assumes that the subnet mask is /16.
func GetSubnetPrefix(c clientset.Interface) ([]string, error) {
	node, err := GetReadySchedulableWorkerNode(c)
	if err != nil {
		return nil, fmt.Errorf("error getting a ready schedulable worker Node, err: %v", err)
	}
	internalIP, err := GetInternalIP(node)
	if err != nil {
		return nil, fmt.Errorf("error getting Node internal IP, err: %v", err)
	}
	splitted := strings.Split(internalIP, ".")
	if len(splitted) == 4 {
		return splitted[:2], nil
	}
	return nil, fmt.Errorf("invalid IP address format: %s", internalIP)
}

// GetReadySchedulableWorkerNode gets a single worker node which is available for
// running pods on. If there are no such available nodes it will return an error.
func GetReadySchedulableWorkerNode(c clientset.Interface) (*v1.Node, error) {
	nodes, err := GetReadySchedulableNodes(c)
	if err != nil {
		return nil, err
	}
	for i := range nodes.Items {
		node := nodes.Items[i]
		_, isMaster := node.Labels["node-role.kubernetes.io/master"]
		_, isControlPlane := node.Labels["node-role.kubernetes.io/control-plane"]
		if !isMaster && !isControlPlane {
			return &node, nil
		}
	}
	return nil, fmt.Errorf("there are currently no ready, schedulable worker nodes in the cluster")
}

// GetReadyNodesIncludingTainted returns all ready nodes, even those which are tainted.
// There are cases when we care about tainted nodes
// E.g. in tests related to nodes with gpu we care about nodes despite
// presence of nvidia.com/gpu=present:NoSchedule taint
func GetReadyNodesIncludingTainted(c clientset.Interface) (nodes *v1.NodeList, err error) {
	nodes, err = checkWaitListSchedulableNodes(c)
	if err != nil {
		return nil, fmt.Errorf("listing schedulable nodes error: %s", err)
	}
	Filter(nodes, func(node v1.Node) bool {
		return IsNodeSchedulable(&node)
	})
	return nodes, nil
}

// isNodeUntainted tests whether a fake pod can be scheduled on "node", given its current taints.
// TODO: need to discuss wether to return bool and error type
func isNodeUntainted(node *v1.Node) bool {
	return isNodeUntaintedWithNonblocking(node, "")
}

// isNodeUntaintedWithNonblocking tests whether a fake pod can be scheduled on "node"
// but allows for taints in the list of non-blocking taints.
func isNodeUntaintedWithNonblocking(node *v1.Node, nonblockingTaints string) bool {
	fakePod := &v1.Pod{
		TypeMeta: metav1.TypeMeta{
			Kind:       "Pod",
			APIVersion: "v1",
		},
		ObjectMeta: metav1.ObjectMeta{
			Name:      "fake-not-scheduled",
			Namespace: "fake-not-scheduled",
		},
		Spec: v1.PodSpec{
			Containers: []v1.Container{
				{
					Name:  "fake-not-scheduled",
					Image: "fake-not-scheduled",
				},
			},
		},
	}

	// Simple lookup for nonblocking taints based on comma-delimited list.
	nonblockingTaintsMap := map[string]struct{}{}
	for _, t := range strings.Split(nonblockingTaints, ",") {
		if strings.TrimSpace(t) != "" {
			nonblockingTaintsMap[strings.TrimSpace(t)] = struct{}{}
		}
	}

	n := node
	if len(nonblockingTaintsMap) > 0 {
		nodeCopy := node.DeepCopy()
		nodeCopy.Spec.Taints = []v1.Taint{}
		for _, v := range node.Spec.Taints {
			if _, isNonblockingTaint := nonblockingTaintsMap[v.Key]; !isNonblockingTaint {
				nodeCopy.Spec.Taints = append(nodeCopy.Spec.Taints, v)
			}
		}
		n = nodeCopy
	}
	return toleratesTaintsWithNoScheduleNoExecuteEffects(n.Spec.Taints, fakePod.Spec.Tolerations)
}

func toleratesTaintsWithNoScheduleNoExecuteEffects(taints []v1.Taint, tolerations []v1.Toleration) bool {
	filteredTaints := []v1.Taint{}
	for _, taint := range taints {
		if taint.Effect == v1.TaintEffectNoExecute || taint.Effect == v1.TaintEffectNoSchedule {
			filteredTaints = append(filteredTaints, taint)
		}
	}

	toleratesTaint := func(taint v1.Taint) bool {
		for _, toleration := range tolerations {
			if toleration.ToleratesTaint(&taint) {
				return true
			}
		}

		return false
	}

	for _, taint := range filteredTaints {
		if !toleratesTaint(taint) {
			return false
		}
	}

	return true
}

// IsNodeSchedulable returns true if:
// 1) doesn't have "unschedulable" field set
// 2) it also returns true from IsNodeReady
func IsNodeSchedulable(node *v1.Node) bool {
	if node == nil {
		return false
	}
	return !node.Spec.Unschedulable && IsNodeReady(node)
}

// IsNodeReady returns true if:
// 1) it's Ready condition is set to true
// 2) doesn't have NetworkUnavailable condition set to true
func IsNodeReady(node *v1.Node) bool {
	nodeReady := IsConditionSetAsExpected(node, v1.NodeReady, true)
	networkReady := isConditionUnset(node, v1.NodeNetworkUnavailable) ||
		IsConditionSetAsExpectedSilent(node, v1.NodeNetworkUnavailable, false)
	return nodeReady && networkReady
}

// isNodeSchedulableWithoutTaints returns true if:
// 1) doesn't have "unschedulable" field set
// 2) it also returns true from IsNodeReady
// 3) it also returns true from isNodeUntainted
func isNodeSchedulableWithoutTaints(node *v1.Node) bool {
	return IsNodeSchedulable(node) && isNodeUntainted(node)
}

// hasNonblockingTaint returns true if the node contains at least
// one taint with a key matching the regexp.
func hasNonblockingTaint(node *v1.Node, nonblockingTaints string) bool {
	if node == nil {
		return false
	}

	// Simple lookup for nonblocking taints based on comma-delimited list.
	nonblockingTaintsMap := map[string]struct{}{}
	for _, t := range strings.Split(nonblockingTaints, ",") {
		if strings.TrimSpace(t) != "" {
			nonblockingTaintsMap[strings.TrimSpace(t)] = struct{}{}
		}
	}

	for _, taint := range node.Spec.Taints {
		if _, hasNonblockingTaint := nonblockingTaintsMap[taint.Key]; hasNonblockingTaint {
			return true
		}
	}

	return false
}

// PodNodePairs return podNode pairs for all pods in a namespace
func PodNodePairs(c clientset.Interface, ns string) ([]PodNode, error) {
	var result []PodNode

	podList, err := c.CoreV1().Pods(ns).List(context.TODO(), metav1.ListOptions{})
	if err != nil {
		return result, err
	}

	for _, pod := range podList.Items {
		result = append(result, PodNode{
			Pod:  pod.Name,
			Node: pod.Spec.NodeName,
		})
	}

	return result, nil
}

// GetClusterZones returns the values of zone label collected from all nodes.
func GetClusterZones(c clientset.Interface) (sets.String, error) {
	nodes, err := c.CoreV1().Nodes().List(context.TODO(), metav1.ListOptions{})
	if err != nil {
		return nil, fmt.Errorf("Error getting nodes while attempting to list cluster zones: %v", err)
	}

	// collect values of zone label from all nodes
	zones := sets.NewString()
	for _, node := range nodes.Items {
		if zone, found := node.Labels[v1.LabelFailureDomainBetaZone]; found {
			zones.Insert(zone)
		}

		if zone, found := node.Labels[v1.LabelTopologyZone]; found {
			zones.Insert(zone)
		}
	}
	return zones, nil
}

// GetSchedulableClusterZones returns the values of zone label collected from all nodes which are schedulable.
func GetSchedulableClusterZones(c clientset.Interface) (sets.String, error) {
	// GetReadySchedulableNodes already filters our tainted and unschedulable nodes.
	nodes, err := GetReadySchedulableNodes(c)
	if err != nil {
		return nil, fmt.Errorf("error getting nodes while attempting to list cluster zones: %v", err)
	}

	// collect values of zone label from all nodes
	zones := sets.NewString()
	for _, node := range nodes.Items {
		if zone, found := node.Labels[v1.LabelFailureDomainBetaZone]; found {
			zones.Insert(zone)
		}

		if zone, found := node.Labels[v1.LabelTopologyZone]; found {
			zones.Insert(zone)
		}
	}
	return zones, nil
}

// CreatePodsPerNodeForSimpleApp creates pods w/ labels.  Useful for tests which make a bunch of pods w/o any networking.
func CreatePodsPerNodeForSimpleApp(c clientset.Interface, namespace, appName string, podSpec func(n v1.Node) v1.PodSpec, maxCount int) map[string]string {
	nodes, err := GetBoundedReadySchedulableNodes(c, maxCount)
	// TODO use wrapper methods in expect.go after removing core e2e dependency on node
	gomega.ExpectWithOffset(2, err).NotTo(gomega.HaveOccurred())
	podLabels := map[string]string{
		"app": appName + "-pod",
	}
	for i, node := range nodes.Items {
		e2elog.Logf("%v/%v : Creating container with label app=%v-pod", i, maxCount, appName)
		_, err := c.CoreV1().Pods(namespace).Create(context.TODO(), &v1.Pod{
			ObjectMeta: metav1.ObjectMeta{
				Name:   fmt.Sprintf(appName+"-pod-%v", i),
				Labels: podLabels,
			},
			Spec: podSpec(node),
		}, metav1.CreateOptions{})
		// TODO use wrapper methods in expect.go after removing core e2e dependency on node
		gomega.ExpectWithOffset(2, err).NotTo(gomega.HaveOccurred())
	}
	return podLabels
}

// RemoveTaintsOffNode removes a list of taints from the given node
// It is simply a helper wrapper for RemoveTaintOffNode
func RemoveTaintsOffNode(c clientset.Interface, nodeName string, taints []v1.Taint) {
	for _, taint := range taints {
		RemoveTaintOffNode(c, nodeName, taint)
	}
}

// RemoveTaintOffNode removes the given taint from the given node.
func RemoveTaintOffNode(c clientset.Interface, nodeName string, taint v1.Taint) {
	err := removeNodeTaint(c, nodeName, nil, &taint)

	// TODO use wrapper methods in expect.go after removing core e2e dependency on node
	gomega.ExpectWithOffset(2, err).NotTo(gomega.HaveOccurred())
	verifyThatTaintIsGone(c, nodeName, &taint)
}

// AddOrUpdateTaintOnNode adds the given taint to the given node or updates taint.
func AddOrUpdateTaintOnNode(c clientset.Interface, nodeName string, taint v1.Taint) {
	// TODO use wrapper methods in expect.go after removing the dependency on this
	// package from the core e2e framework.
	err := addOrUpdateTaintOnNode(c, nodeName, &taint)
	gomega.ExpectWithOffset(2, err).NotTo(gomega.HaveOccurred())
}

// addOrUpdateTaintOnNode add taints to the node. If taint was added into node, it'll issue API calls
// to update nodes; otherwise, no API calls. Return error if any.
// copied from pkg/controller/controller_utils.go AddOrUpdateTaintOnNode()
func addOrUpdateTaintOnNode(c clientset.Interface, nodeName string, taints ...*v1.Taint) error {
	if len(taints) == 0 {
		return nil
	}
	firstTry := true
	return clientretry.RetryOnConflict(updateTaintBackOff, func() error {
		var err error
		var oldNode *v1.Node
		// First we try getting node from the API server cache, as it's cheaper. If it fails
		// we get it from etcd to be sure to have fresh data.
		if firstTry {
			oldNode, err = c.CoreV1().Nodes().Get(context.TODO(), nodeName, metav1.GetOptions{ResourceVersion: "0"})
			firstTry = false
		} else {
			oldNode, err = c.CoreV1().Nodes().Get(context.TODO(), nodeName, metav1.GetOptions{})
		}
		if err != nil {
			return err
		}

		var newNode *v1.Node
		oldNodeCopy := oldNode
		updated := false
		for _, taint := range taints {
			curNewNode, ok, err := addOrUpdateTaint(oldNodeCopy, taint)
			if err != nil {
				return fmt.Errorf("failed to update taint of node")
			}
			updated = updated || ok
			newNode = curNewNode
			oldNodeCopy = curNewNode
		}
		if !updated {
			return nil
		}
		return patchNodeTaints(c, nodeName, oldNode, newNode)
	})
}

// addOrUpdateTaint tries to add a taint to annotations list. Returns a new copy of updated Node and true if something was updated
// false otherwise.
// copied from pkg/util/taints/taints.go AddOrUpdateTaint()
func addOrUpdateTaint(node *v1.Node, taint *v1.Taint) (*v1.Node, bool, error) {
	newNode := node.DeepCopy()
	nodeTaints := newNode.Spec.Taints

	var newTaints []v1.Taint
	updated := false
	for i := range nodeTaints {
		if taint.MatchTaint(&nodeTaints[i]) {
			if semantic.DeepEqual(*taint, nodeTaints[i]) {
				return newNode, false, nil
			}
			newTaints = append(newTaints, *taint)
			updated = true
			continue
		}

		newTaints = append(newTaints, nodeTaints[i])
	}

	if !updated {
		newTaints = append(newTaints, *taint)
	}

	newNode.Spec.Taints = newTaints
	return newNode, true, nil
}

// semantic can do semantic deep equality checks for core objects.
// Example: apiequality.Semantic.DeepEqual(aPod, aPodWithNonNilButEmptyMaps) == true
// copied from pkg/apis/core/helper/helpers.go Semantic
var semantic = conversion.EqualitiesOrDie(
	func(a, b resource.Quantity) bool {
		// Ignore formatting, only care that numeric value stayed the same.
		// TODO: if we decide it's important, it should be safe to start comparing the format.
		//
		// Uninitialized quantities are equivalent to 0 quantities.
		return a.Cmp(b) == 0
	},
	func(a, b metav1.MicroTime) bool {
		return a.UTC() == b.UTC()
	},
	func(a, b metav1.Time) bool {
		return a.UTC() == b.UTC()
	},
	func(a, b labels.Selector) bool {
		return a.String() == b.String()
	},
	func(a, b fields.Selector) bool {
		return a.String() == b.String()
	},
)

// removeNodeTaint is for cleaning up taints temporarily added to node,
// won't fail if target taint doesn't exist or has been removed.
// If passed a node it'll check if there's anything to be done, if taint is not present it won't issue
// any API calls.
func removeNodeTaint(c clientset.Interface, nodeName string, node *v1.Node, taints ...*v1.Taint) error {
	if len(taints) == 0 {
		return nil
	}
	// Short circuit for limiting amount of API calls.
	if node != nil {
		match := false
		for _, taint := range taints {
			if taintExists(node.Spec.Taints, taint) {
				match = true
				break
			}
		}
		if !match {
			return nil
		}
	}

	firstTry := true
	return clientretry.RetryOnConflict(updateTaintBackOff, func() error {
		var err error
		var oldNode *v1.Node
		// First we try getting node from the API server cache, as it's cheaper. If it fails
		// we get it from etcd to be sure to have fresh data.
		if firstTry {
			oldNode, err = c.CoreV1().Nodes().Get(context.TODO(), nodeName, metav1.GetOptions{ResourceVersion: "0"})
			firstTry = false
		} else {
			oldNode, err = c.CoreV1().Nodes().Get(context.TODO(), nodeName, metav1.GetOptions{})
		}
		if err != nil {
			return err
		}

		var newNode *v1.Node
		oldNodeCopy := oldNode
		updated := false
		for _, taint := range taints {
			curNewNode, ok, err := removeTaint(oldNodeCopy, taint)
			if err != nil {
				return fmt.Errorf("failed to remove taint of node")
			}
			updated = updated || ok
			newNode = curNewNode
			oldNodeCopy = curNewNode
		}
		if !updated {
			return nil
		}
		return patchNodeTaints(c, nodeName, oldNode, newNode)
	})
}

// patchNodeTaints patches node's taints.
func patchNodeTaints(c clientset.Interface, nodeName string, oldNode *v1.Node, newNode *v1.Node) error {
	oldData, err := json.Marshal(oldNode)
	if err != nil {
		return fmt.Errorf("failed to marshal old node %#v for node %q: %v", oldNode, nodeName, err)
	}

	newTaints := newNode.Spec.Taints
	newNodeClone := oldNode.DeepCopy()
	newNodeClone.Spec.Taints = newTaints
	newData, err := json.Marshal(newNodeClone)
	if err != nil {
		return fmt.Errorf("failed to marshal new node %#v for node %q: %v", newNodeClone, nodeName, err)
	}

	patchBytes, err := strategicpatch.CreateTwoWayMergePatch(oldData, newData, v1.Node{})
	if err != nil {
		return fmt.Errorf("failed to create patch for node %q: %v", nodeName, err)
	}

	_, err = c.CoreV1().Nodes().Patch(context.TODO(), nodeName, types.StrategicMergePatchType, patchBytes, metav1.PatchOptions{})
	return err
}

// removeTaint tries to remove a taint from annotations list. Returns a new copy of updated Node and true if something was updated
// false otherwise.
func removeTaint(node *v1.Node, taint *v1.Taint) (*v1.Node, bool, error) {
	newNode := node.DeepCopy()
	nodeTaints := newNode.Spec.Taints
	if len(nodeTaints) == 0 {
		return newNode, false, nil
	}

	if !taintExists(nodeTaints, taint) {
		return newNode, false, nil
	}

	newTaints, _ := deleteTaint(nodeTaints, taint)
	newNode.Spec.Taints = newTaints
	return newNode, true, nil
}

// deleteTaint removes all the taints that have the same key and effect to given taintToDelete.
func deleteTaint(taints []v1.Taint, taintToDelete *v1.Taint) ([]v1.Taint, bool) {
	var newTaints []v1.Taint
	deleted := false
	for i := range taints {
		if taintToDelete.MatchTaint(&taints[i]) {
			deleted = true
			continue
		}
		newTaints = append(newTaints, taints[i])
	}
	return newTaints, deleted
}

func verifyThatTaintIsGone(c clientset.Interface, nodeName string, taint *v1.Taint) {
	ginkgo.By("verifying the node doesn't have the taint " + taint.ToString())
	nodeUpdated, err := c.CoreV1().Nodes().Get(context.TODO(), nodeName, metav1.GetOptions{})

	// TODO use wrapper methods in expect.go after removing core e2e dependency on node
	gomega.ExpectWithOffset(2, err).NotTo(gomega.HaveOccurred())
	if taintExists(nodeUpdated.Spec.Taints, taint) {
		e2elog.Failf("Failed removing taint " + taint.ToString() + " of the node " + nodeName)
	}
}

// taintExists checks if the given taint exists in list of taints. Returns true if exists false otherwise.
func taintExists(taints []v1.Taint, taintToFind *v1.Taint) bool {
	for _, taint := range taints {
		if taint.MatchTaint(taintToFind) {
			return true
		}
	}
	return false
}<|MERGE_RESOLUTION|>--- conflicted
+++ resolved
@@ -24,11 +24,7 @@
 	"strings"
 	"time"
 
-<<<<<<< HEAD
-	"github.com/onsi/ginkgo"
-=======
 	"github.com/onsi/ginkgo/v2"
->>>>>>> e8d3e9b1
 	"github.com/onsi/gomega"
 
 	v1 "k8s.io/api/core/v1"
