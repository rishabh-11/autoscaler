/*
Copyright 2018 The Kubernetes Authors.

Licensed under the Apache License, Version 2.0 (the "License");
you may not use this file except in compliance with the License.
You may obtain a copy of the License at

    http://www.apache.org/licenses/LICENSE-2.0

Unless required by applicable law or agreed to in writing, software
distributed under the License is distributed on an "AS IS" BASIS,
WITHOUT WARRANTIES OR CONDITIONS OF ANY KIND, either express or implied.
See the License for the specific language governing permissions and
limitations under the License.
*/

// Package mutating delegates admission checks to dynamically configured
// mutating webhooks.
package mutating

import (
	"context"
	"fmt"
	"time"

	jsonpatch "github.com/evanphx/json-patch"

	apiequality "k8s.io/apimachinery/pkg/api/equality"
	"k8s.io/klog/v2"

	admissionv1 "k8s.io/api/admission/v1"
	admissionregistrationv1 "k8s.io/api/admissionregistration/v1"
	apierrors "k8s.io/apimachinery/pkg/api/errors"
	"k8s.io/apimachinery/pkg/apis/meta/v1/unstructured"
	"k8s.io/apimachinery/pkg/runtime"
	"k8s.io/apimachinery/pkg/runtime/serializer/json"
	utiljson "k8s.io/apimachinery/pkg/util/json"
	utilruntime "k8s.io/apimachinery/pkg/util/runtime"
	"k8s.io/apiserver/pkg/admission"
	admissionmetrics "k8s.io/apiserver/pkg/admission/metrics"
	"k8s.io/apiserver/pkg/admission/plugin/webhook"
	webhookerrors "k8s.io/apiserver/pkg/admission/plugin/webhook/errors"
	"k8s.io/apiserver/pkg/admission/plugin/webhook/generic"
	webhookrequest "k8s.io/apiserver/pkg/admission/plugin/webhook/request"
	auditinternal "k8s.io/apiserver/pkg/apis/audit"
	endpointsrequest "k8s.io/apiserver/pkg/endpoints/request"
	webhookutil "k8s.io/apiserver/pkg/util/webhook"
	"k8s.io/apiserver/pkg/warning"
	utiltrace "k8s.io/utils/trace"
)

const (
	// PatchAuditAnnotationPrefix is a prefix for persisting webhook patch in audit annotation.
	// Audit handler decides whether annotation with this prefix should be logged based on audit level.
	// Since mutating webhook patches the request body, audit level must be greater or equal to Request
	// for the annotation to be logged
	PatchAuditAnnotationPrefix = "patch.webhook.admission.k8s.io/"
	// MutationAuditAnnotationPrefix is a prefix for presisting webhook mutation existence in audit annotation.
	MutationAuditAnnotationPrefix = "mutation.webhook.admission.k8s.io/"
	// MutationAnnotationFailedOpenKeyPrefix in an annotation indicates
	// the mutating webhook failed open when the webhook backend connection
	// failed or returned an internal server error.
	MutationAuditAnnotationFailedOpenKeyPrefix string = "failed-open." + MutationAuditAnnotationPrefix
)

type mutatingDispatcher struct {
	cm     *webhookutil.ClientManager
	plugin *Plugin
}

func newMutatingDispatcher(p *Plugin) func(cm *webhookutil.ClientManager) generic.Dispatcher {
	return func(cm *webhookutil.ClientManager) generic.Dispatcher {
		return &mutatingDispatcher{cm, p}
	}
}

var _ generic.Dispatcher = &mutatingDispatcher{}

func (a *mutatingDispatcher) Dispatch(ctx context.Context, attr admission.Attributes, o admission.ObjectInterfaces, hooks []webhook.WebhookAccessor) error {
	reinvokeCtx := attr.GetReinvocationContext()
	var webhookReinvokeCtx *webhookReinvokeContext
	if v := reinvokeCtx.Value(PluginName); v != nil {
		webhookReinvokeCtx = v.(*webhookReinvokeContext)
	} else {
		webhookReinvokeCtx = &webhookReinvokeContext{}
		reinvokeCtx.SetValue(PluginName, webhookReinvokeCtx)
	}

	if reinvokeCtx.IsReinvoke() && webhookReinvokeCtx.IsOutputChangedSinceLastWebhookInvocation(attr.GetObject()) {
		// If the object has changed, we know the in-tree plugin re-invocations have mutated the object,
		// and we need to reinvoke all eligible webhooks.
		webhookReinvokeCtx.RequireReinvokingPreviouslyInvokedPlugins()
	}
	defer func() {
		webhookReinvokeCtx.SetLastWebhookInvocationOutput(attr.GetObject())
	}()
	var versionedAttr *generic.VersionedAttributes
	for i, hook := range hooks {
		attrForCheck := attr
		if versionedAttr != nil {
			attrForCheck = versionedAttr
		}
		invocation, statusErr := a.plugin.ShouldCallHook(hook, attrForCheck, o)
		if statusErr != nil {
			return statusErr
		}
		if invocation == nil {
			continue
		}
		hook, ok := invocation.Webhook.GetMutatingWebhook()
		if !ok {
			return fmt.Errorf("mutating webhook dispatch requires v1.MutatingWebhook, but got %T", hook)
		}
		// This means that during reinvocation, a webhook will not be
		// called for the first time. For example, if the webhook is
		// skipped in the first round because of mismatching labels,
		// even if the labels become matching, the webhook does not
		// get called during reinvocation.
		if reinvokeCtx.IsReinvoke() && !webhookReinvokeCtx.ShouldReinvokeWebhook(invocation.Webhook.GetUID()) {
			continue
		}

		if versionedAttr == nil {
			// First webhook, create versioned attributes
			var err error
			if versionedAttr, err = generic.NewVersionedAttributes(attr, invocation.Kind, o); err != nil {
				return apierrors.NewInternalError(err)
			}
		} else {
			// Subsequent webhook, convert existing versioned attributes to this webhook's version
			if err := generic.ConvertVersionedAttributes(versionedAttr, invocation.Kind, o); err != nil {
				return apierrors.NewInternalError(err)
			}
		}

		t := time.Now()
		round := 0
		if reinvokeCtx.IsReinvoke() {
			round = 1
		}

		annotator := newWebhookAnnotator(versionedAttr, round, i, hook.Name, invocation.Webhook.GetConfigurationName())
		changed, err := a.callAttrMutatingHook(ctx, hook, invocation, versionedAttr, annotator, o, round, i)
		ignoreClientCallFailures := hook.FailurePolicy != nil && *hook.FailurePolicy == admissionregistrationv1.Ignore
		rejected := false
		if err != nil {
			switch err := err.(type) {
			case *webhookutil.ErrCallingWebhook:
				if !ignoreClientCallFailures {
					rejected = true
					admissionmetrics.Metrics.ObserveWebhookRejection(ctx, hook.Name, "admit", string(versionedAttr.Attributes.GetOperation()), admissionmetrics.WebhookRejectionCallingWebhookError, int(err.Status.ErrStatus.Code))
				}
				admissionmetrics.Metrics.ObserveWebhook(ctx, hook.Name, time.Since(t), rejected, versionedAttr.Attributes, "admit", int(err.Status.ErrStatus.Code))
			case *webhookutil.ErrWebhookRejection:
				rejected = true
				admissionmetrics.Metrics.ObserveWebhookRejection(ctx, hook.Name, "admit", string(versionedAttr.Attributes.GetOperation()), admissionmetrics.WebhookRejectionNoError, int(err.Status.ErrStatus.Code))
				admissionmetrics.Metrics.ObserveWebhook(ctx, hook.Name, time.Since(t), rejected, versionedAttr.Attributes, "admit", int(err.Status.ErrStatus.Code))
			default:
				rejected = true
				admissionmetrics.Metrics.ObserveWebhookRejection(ctx, hook.Name, "admit", string(versionedAttr.Attributes.GetOperation()), admissionmetrics.WebhookRejectionAPIServerInternalError, 0)
				admissionmetrics.Metrics.ObserveWebhook(ctx, hook.Name, time.Since(t), rejected, versionedAttr.Attributes, "admit", 0)
			}
		} else {
			admissionmetrics.Metrics.ObserveWebhook(ctx, hook.Name, time.Since(t), rejected, versionedAttr.Attributes, "admit", 200)
		}
		if changed {
			// Patch had changed the object. Prepare to reinvoke all previous webhooks that are eligible for re-invocation.
			webhookReinvokeCtx.RequireReinvokingPreviouslyInvokedPlugins()
			reinvokeCtx.SetShouldReinvoke()
		}
		if hook.ReinvocationPolicy != nil && *hook.ReinvocationPolicy == admissionregistrationv1.IfNeededReinvocationPolicy {
			webhookReinvokeCtx.AddReinvocableWebhookToPreviouslyInvoked(invocation.Webhook.GetUID())
		}
		if err == nil {
			continue
		}

		if callErr, ok := err.(*webhookutil.ErrCallingWebhook); ok {
			if ignoreClientCallFailures {
				klog.Warningf("Failed calling webhook, failing open %v: %v", hook.Name, callErr)
<<<<<<< HEAD

=======
				admissionmetrics.Metrics.ObserveWebhookFailOpen(ctx, hook.Name, "admit")
>>>>>>> e8d3e9b1
				annotator.addFailedOpenAnnotation()

				utilruntime.HandleError(callErr)

				select {
				case <-ctx.Done():
					// parent context is canceled or timed out, no point in continuing
					return apierrors.NewTimeoutError("request did not complete within requested timeout", 0)
				default:
					// individual webhook timed out, but parent context did not, continue
					continue
				}
			}
			klog.Warningf("Failed calling webhook, failing closed %v: %v", hook.Name, err)
			return apierrors.NewInternalError(err)
		}
		if rejectionErr, ok := err.(*webhookutil.ErrWebhookRejection); ok {
			return rejectionErr.Status
		}
		return err
	}

	// convert versionedAttr.VersionedObject to the internal version in the underlying admission.Attributes
	if versionedAttr != nil && versionedAttr.VersionedObject != nil && versionedAttr.Dirty {
		return o.GetObjectConvertor().Convert(versionedAttr.VersionedObject, versionedAttr.Attributes.GetObject(), nil)
	}

	return nil
}

// note that callAttrMutatingHook updates attr

func (a *mutatingDispatcher) callAttrMutatingHook(ctx context.Context, h *admissionregistrationv1.MutatingWebhook, invocation *generic.WebhookInvocation, attr *generic.VersionedAttributes, annotator *webhookAnnotator, o admission.ObjectInterfaces, round, idx int) (bool, error) {
	configurationName := invocation.Webhook.GetConfigurationName()
	changed := false
	defer func() { annotator.addMutationAnnotation(changed) }()
	if attr.Attributes.IsDryRun() {
		if h.SideEffects == nil {
			return false, &webhookutil.ErrCallingWebhook{WebhookName: h.Name, Reason: fmt.Errorf("Webhook SideEffects is nil"), Status: apierrors.NewBadRequest("Webhook SideEffects is nil")}
		}
		if !(*h.SideEffects == admissionregistrationv1.SideEffectClassNone || *h.SideEffects == admissionregistrationv1.SideEffectClassNoneOnDryRun) {
			return false, webhookerrors.NewDryRunUnsupportedErr(h.Name)
		}
	}

	uid, request, response, err := webhookrequest.CreateAdmissionObjects(attr, invocation)
	if err != nil {
		return false, &webhookutil.ErrCallingWebhook{WebhookName: h.Name, Reason: fmt.Errorf("could not create admission objects: %w", err), Status: apierrors.NewBadRequest("error creating admission objects")}
	}
	// Make the webhook request
	client, err := invocation.Webhook.GetRESTClient(a.cm)
	if err != nil {
		return false, &webhookutil.ErrCallingWebhook{WebhookName: h.Name, Reason: fmt.Errorf("could not get REST client: %w", err), Status: apierrors.NewBadRequest("error getting REST client")}
	}
	trace := utiltrace.New("Call mutating webhook",
		utiltrace.Field{"configuration", configurationName},
		utiltrace.Field{"webhook", h.Name},
		utiltrace.Field{"resource", attr.GetResource()},
		utiltrace.Field{"subresource", attr.GetSubresource()},
		utiltrace.Field{"operation", attr.GetOperation()},
		utiltrace.Field{"UID", uid})
	defer trace.LogIfLong(500 * time.Millisecond)

	// if the webhook has a specific timeout, wrap the context to apply it
	if h.TimeoutSeconds != nil {
		var cancel context.CancelFunc
		ctx, cancel = context.WithTimeout(ctx, time.Duration(*h.TimeoutSeconds)*time.Second)
		defer cancel()
	}

	r := client.Post().Body(request)

	// if the context has a deadline, set it as a parameter to inform the backend
	if deadline, hasDeadline := ctx.Deadline(); hasDeadline {
		// compute the timeout
		if timeout := time.Until(deadline); timeout > 0 {
			// if it's not an even number of seconds, round up to the nearest second
			if truncated := timeout.Truncate(time.Second); truncated != timeout {
				timeout = truncated + time.Second
			}
			// set the timeout
			r.Timeout(timeout)
		}
	}

	do := func() { err = r.Do(ctx).Into(response) }
<<<<<<< HEAD
	if wd, ok := endpointsrequest.WebhookDurationFrom(ctx); ok {
		tmp := do
		do = func() { wd.AdmitTracker.Track(tmp) }
=======
	if wd, ok := endpointsrequest.LatencyTrackersFrom(ctx); ok {
		tmp := do
		do = func() { wd.MutatingWebhookTracker.Track(tmp) }
>>>>>>> e8d3e9b1
	}
	do()
	if err != nil {
		var status *apierrors.StatusError
		if se, ok := err.(*apierrors.StatusError); ok {
			status = se
		} else {
			status = apierrors.NewBadRequest("error calling webhook")
		}
		return false, &webhookutil.ErrCallingWebhook{WebhookName: h.Name, Reason: fmt.Errorf("failed to call webhook: %w", err), Status: status}
	}
	trace.Step("Request completed")

	result, err := webhookrequest.VerifyAdmissionResponse(uid, true, response)
	if err != nil {
		return false, &webhookutil.ErrCallingWebhook{WebhookName: h.Name, Reason: fmt.Errorf("received invalid webhook response: %w", err), Status: apierrors.NewServiceUnavailable("error validating webhook response")}
	}

	for k, v := range result.AuditAnnotations {
		key := h.Name + "/" + k
		if err := attr.Attributes.AddAnnotation(key, v); err != nil {
			klog.Warningf("Failed to set admission audit annotation %s to %s for mutating webhook %s: %v", key, v, h.Name, err)
		}
	}
	for _, w := range result.Warnings {
		warning.AddWarning(ctx, "", w)
	}

	if !result.Allowed {
		return false, &webhookutil.ErrWebhookRejection{Status: webhookerrors.ToStatusErr(h.Name, result.Result)}
	}

	if len(result.Patch) == 0 {
		return false, nil
	}
	patchObj, err := jsonpatch.DecodePatch(result.Patch)
	if err != nil {
		return false, apierrors.NewInternalError(err)
	}

	if len(patchObj) == 0 {
		return false, nil
	}

	// if a non-empty patch was provided, and we have no object we can apply it to (e.g. a DELETE admission operation), error
	if attr.VersionedObject == nil {
		return false, apierrors.NewInternalError(fmt.Errorf("admission webhook %q attempted to modify the object, which is not supported for this operation", h.Name))
	}

	var patchedJS []byte
	jsonSerializer := json.NewSerializer(json.DefaultMetaFactory, o.GetObjectCreater(), o.GetObjectTyper(), false)
	switch result.PatchType {
	// VerifyAdmissionResponse normalizes to v1 patch types, regardless of the AdmissionReview version used
	case admissionv1.PatchTypeJSONPatch:
		objJS, err := runtime.Encode(jsonSerializer, attr.VersionedObject)
		if err != nil {
			return false, apierrors.NewInternalError(err)
		}
		patchedJS, err = patchObj.Apply(objJS)
		if err != nil {
			return false, apierrors.NewInternalError(err)
		}
	default:
		return false, &webhookutil.ErrCallingWebhook{WebhookName: h.Name, Reason: fmt.Errorf("unsupported patch type %q", result.PatchType), Status: webhookerrors.ToStatusErr(h.Name, result.Result)}
	}

	var newVersionedObject runtime.Object
	if _, ok := attr.VersionedObject.(*unstructured.Unstructured); ok {
		// Custom Resources don't have corresponding Go struct's.
		// They are represented as Unstructured.
		newVersionedObject = &unstructured.Unstructured{}
	} else {
		newVersionedObject, err = o.GetObjectCreater().New(attr.VersionedKind)
		if err != nil {
			return false, apierrors.NewInternalError(err)
		}
	}

	// TODO: if we have multiple mutating webhooks, we can remember the json
	// instead of encoding and decoding for each one.
	if newVersionedObject, _, err = jsonSerializer.Decode(patchedJS, nil, newVersionedObject); err != nil {
		return false, apierrors.NewInternalError(err)
	}

	changed = !apiequality.Semantic.DeepEqual(attr.VersionedObject, newVersionedObject)
	trace.Step("Patch applied")
	annotator.addPatchAnnotation(patchObj, result.PatchType)
	attr.Dirty = true
	attr.VersionedObject = newVersionedObject
	o.GetObjectDefaulter().Default(attr.VersionedObject)
	return changed, nil
}

type webhookAnnotator struct {
	attr                    *generic.VersionedAttributes
	failedOpenAnnotationKey string
	patchAnnotationKey      string
	mutationAnnotationKey   string
	webhook                 string
	configuration           string
}

func newWebhookAnnotator(attr *generic.VersionedAttributes, round, idx int, webhook, configuration string) *webhookAnnotator {
	return &webhookAnnotator{
		attr:                    attr,
		failedOpenAnnotationKey: fmt.Sprintf("%sround_%d_index_%d", MutationAuditAnnotationFailedOpenKeyPrefix, round, idx),
		patchAnnotationKey:      fmt.Sprintf("%sround_%d_index_%d", PatchAuditAnnotationPrefix, round, idx),
		mutationAnnotationKey:   fmt.Sprintf("%sround_%d_index_%d", MutationAuditAnnotationPrefix, round, idx),
		webhook:                 webhook,
		configuration:           configuration,
	}
}

func (w *webhookAnnotator) addFailedOpenAnnotation() {
	if w.attr == nil || w.attr.Attributes == nil {
		return
	}
	value := w.webhook
	if err := w.attr.Attributes.AddAnnotation(w.failedOpenAnnotationKey, value); err != nil {
		klog.Warningf("failed to set failed open annotation for mutating webhook key %s to %s: %v", w.failedOpenAnnotationKey, value, err)
	}
}

func (w *webhookAnnotator) addMutationAnnotation(mutated bool) {
	if w.attr == nil || w.attr.Attributes == nil {
		return
	}
	value, err := mutationAnnotationValue(w.configuration, w.webhook, mutated)
	if err != nil {
		klog.Warningf("unexpected error composing mutating webhook annotation: %v", err)
		return
	}
	if err := w.attr.Attributes.AddAnnotation(w.mutationAnnotationKey, value); err != nil {
		klog.Warningf("failed to set mutation annotation for mutating webhook key %s to %s: %v", w.mutationAnnotationKey, value, err)
	}
}

func (w *webhookAnnotator) addPatchAnnotation(patch interface{}, patchType admissionv1.PatchType) {
	if w.attr == nil || w.attr.Attributes == nil {
		return
	}
	var value string
	var err error
	switch patchType {
	case admissionv1.PatchTypeJSONPatch:
		value, err = jsonPatchAnnotationValue(w.configuration, w.webhook, patch)
		if err != nil {
			klog.Warningf("unexpected error composing mutating webhook JSON patch annotation: %v", err)
			return
		}
	default:
		klog.Warningf("unsupported patch type for mutating webhook annotation: %v", patchType)
		return
	}
	if err := w.attr.Attributes.AddAnnotationWithLevel(w.patchAnnotationKey, value, auditinternal.LevelRequest); err != nil {
		// NOTE: we don't log actual patch in kube-apiserver log to avoid potentially
		// leaking information
		klog.Warningf("failed to set patch annotation for mutating webhook key %s; confugiration name: %s, webhook name: %s", w.patchAnnotationKey, w.configuration, w.webhook)
	}
}

// MutationAuditAnnotation logs if a webhook invocation mutated the request object
type MutationAuditAnnotation struct {
	Configuration string `json:"configuration"`
	Webhook       string `json:"webhook"`
	Mutated       bool   `json:"mutated"`
}

// PatchAuditAnnotation logs a patch from a mutating webhook
type PatchAuditAnnotation struct {
	Configuration string      `json:"configuration"`
	Webhook       string      `json:"webhook"`
	Patch         interface{} `json:"patch,omitempty"`
	PatchType     string      `json:"patchType,omitempty"`
}

func mutationAnnotationValue(configuration, webhook string, mutated bool) (string, error) {
	m := MutationAuditAnnotation{
		Configuration: configuration,
		Webhook:       webhook,
		Mutated:       mutated,
	}
	bytes, err := utiljson.Marshal(m)
	return string(bytes), err
}

func jsonPatchAnnotationValue(configuration, webhook string, patch interface{}) (string, error) {
	p := PatchAuditAnnotation{
		Configuration: configuration,
		Webhook:       webhook,
		Patch:         patch,
		PatchType:     string(admissionv1.PatchTypeJSONPatch),
	}
	bytes, err := utiljson.Marshal(p)
	return string(bytes), err
}<|MERGE_RESOLUTION|>--- conflicted
+++ resolved
@@ -178,11 +178,7 @@
 		if callErr, ok := err.(*webhookutil.ErrCallingWebhook); ok {
 			if ignoreClientCallFailures {
 				klog.Warningf("Failed calling webhook, failing open %v: %v", hook.Name, callErr)
-<<<<<<< HEAD
-
-=======
 				admissionmetrics.Metrics.ObserveWebhookFailOpen(ctx, hook.Name, "admit")
->>>>>>> e8d3e9b1
 				annotator.addFailedOpenAnnotation()
 
 				utilruntime.HandleError(callErr)
@@ -269,15 +265,9 @@
 	}
 
 	do := func() { err = r.Do(ctx).Into(response) }
-<<<<<<< HEAD
-	if wd, ok := endpointsrequest.WebhookDurationFrom(ctx); ok {
-		tmp := do
-		do = func() { wd.AdmitTracker.Track(tmp) }
-=======
 	if wd, ok := endpointsrequest.LatencyTrackersFrom(ctx); ok {
 		tmp := do
 		do = func() { wd.MutatingWebhookTracker.Track(tmp) }
->>>>>>> e8d3e9b1
 	}
 	do()
 	if err != nil {
