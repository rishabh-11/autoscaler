#!/usr/bin/env bash

# Copyright 2017 The Kubernetes Authors.
#
# Licensed under the Apache License, Version 2.0 (the "License");
# you may not use this file except in compliance with the License.
# You may obtain a copy of the License at
#
#     http://www.apache.org/licenses/LICENSE-2.0
#
# Unless required by applicable law or agreed to in writing, software
# distributed under the License is distributed on an "AS IS" BASIS,
# WITHOUT WARRANTIES OR CONDITIONS OF ANY KIND, either express or implied.
# See the License for the specific language governing permissions and
# limitations under the License.

set -e

# gencerts.sh generates the certificates for the webhook tests.
#
# It is not expected to be run often (there is no go generate rule), and mainly
# exists for documentation purposes.

CN_BASE="webhook_tests"

cat > intermediate_ca.conf << EOF
[ v3_ca ]
subjectKeyIdentifier=hash
authorityKeyIdentifier=keyid:always,issuer
basicConstraints = critical,CA:true
keyUsage = cRLSign, keyCertSign
EOF

cat > server.conf << EOF
[req]
req_extensions = v3_req
distinguished_name = req_distinguished_name
[req_distinguished_name]
[ v3_req ]
basicConstraints = CA:FALSE
keyUsage = nonRepudiation, digitalSignature, keyEncipherment
extendedKeyUsage = clientAuth, serverAuth
subjectAltName = @alt_names
[alt_names]
IP.1 = 127.0.0.1
DNS.1 = localhost
EOF

cat > server_no_san.conf << EOF
[req]
req_extensions = v3_req
distinguished_name = req_distinguished_name
[req_distinguished_name]
[ v3_req ]
basicConstraints = CA:FALSE
keyUsage = nonRepudiation, digitalSignature, keyEncipherment
extendedKeyUsage = clientAuth, serverAuth
EOF

cat > client.conf << EOF
[req]
req_extensions = v3_req
distinguished_name = req_distinguished_name
[req_distinguished_name]
[ v3_req ]
basicConstraints = CA:FALSE
keyUsage = nonRepudiation, digitalSignature, keyEncipherment
extendedKeyUsage = clientAuth, serverAuth
subjectAltName = @alt_names
[alt_names]
IP.1 = 127.0.0.1
EOF

# Create a certificate authority
openssl genrsa -out caKey.pem 2048
openssl req -x509 -new -nodes -key caKey.pem -days 100000 -out caCert.pem -subj "/CN=${CN_BASE}_ca"

# Create a second certificate authority
openssl genrsa -out badCAKey.pem 2048
openssl req -x509 -new -nodes -key badCAKey.pem -days 100000 -out badCACert.pem -subj "/CN=${CN_BASE}_ca"

# Create an intermediate certificate authority
openssl genrsa -out caKeyInter.pem 2048
openssl req -new -nodes -key caKeyInter.pem -days 100000 -out caCertInter.csr -subj "/CN=${CN_BASE}_intermediate_ca"
openssl x509 -req -in caCertInter.csr -CA caCert.pem -CAkey caKey.pem -CAcreateserial -out caCertInter.pem -days 100000 -extensions v3_ca -extfile intermediate_ca.conf

# Create an intermediate certificate authority with sha1 signature
openssl req -new -nodes -key caKeyInter.pem -days 100000 -out caCertInterSHA1.csr -subj "/CN=${CN_BASE}_intermediate_ca"
openssl x509 -sha1 -req -in caCertInterSHA1.csr -CA caCert.pem -CAkey caKey.pem -CAcreateserial -out caCertInterSHA1.pem -days 100000 -extensions v3_ca -extfile intermediate_ca.conf

# Create a server certiticate
openssl genrsa -out serverKey.pem 2048
openssl req -new -key serverKey.pem -out server.csr -subj "/CN=${CN_BASE}_server" -config server.conf
openssl x509 -req -in server.csr -CA caCert.pem -CAkey caKey.pem -CAcreateserial -out serverCert.pem -days 100000 -extensions v3_req -extfile server.conf

# Create a server certiticate w/o SAN
openssl req -new -key serverKey.pem -out serverNoSAN.csr -subj "/CN=localhost" -config server_no_san.conf
openssl x509 -req -in serverNoSAN.csr -CA caCert.pem -CAkey caKey.pem -CAcreateserial -out serverCertNoSAN.pem -days 100000 -extensions v3_req -extfile server_no_san.conf

<<<<<<< HEAD
=======
# Create a server certiticate with SHA1 signature signed by OK intermediate CA
openssl req -new -key serverKey.pem -out serverSHA1.csr -subj "/CN=localhost" -config server.conf
openssl x509 -sha1 -req -in serverSHA1.csr -CA caCertInter.pem -CAkey caKeyInter.pem -CAcreateserial -out sha1ServerCertInter.pem -days 100000 -extensions v3_req -extfile server.conf

# Create a server certiticate signed by SHA1-signed intermediate CA
openssl req -new -key serverKey.pem -out serverInterSHA1.csr -subj "/CN=localhost" -config server.conf
openssl x509 -req -in serverInterSHA1.csr -CA caCertInterSHA1.pem -CAkey caKeyInter.pem -CAcreateserial -out serverCertInterSHA1.pem -days 100000 -extensions v3_req -extfile server.conf

>>>>>>> e8d3e9b1
# Create a client certiticate
openssl genrsa -out clientKey.pem 2048
openssl req -new -key clientKey.pem -out client.csr -subj "/CN=${CN_BASE}_client" -config client.conf
openssl x509 -req -in client.csr -CA caCert.pem -CAkey caKey.pem -CAcreateserial -out clientCert.pem -days 100000 -extensions v3_req -extfile client.conf

outfile=certs_test.go

cat > $outfile << EOF
/*
Copyright 2017 The Kubernetes Authors.

Licensed under the Apache License, Version 2.0 (the "License");
you may not use this file except in compliance with the License.
You may obtain a copy of the License at

    http://www.apache.org/licenses/LICENSE-2.0

Unless required by applicable law or agreed to in writing, software
distributed under the License is distributed on an "AS IS" BASIS,
WITHOUT WARRANTIES OR CONDITIONS OF ANY KIND, either express or implied.
See the License for the specific language governing permissions and
limitations under the License.
*/

// This file was generated using openssl by the gencerts.sh script
// and holds raw certificates for the webhook tests.

package webhook
EOF

<<<<<<< HEAD
for file in caKey caCert badCAKey badCACert serverKey serverCert serverCertNoSAN clientKey clientCert; do
=======
for file in caKey caCert badCAKey badCACert caCertInter caCertInterSHA1 serverKey serverCert serverCertNoSAN clientKey clientCert sha1ServerCertInter serverCertInterSHA1; do
>>>>>>> e8d3e9b1
	data=$(cat ${file}.pem)
	echo "" >> $outfile
	echo "var $file = []byte(\`$data\`)" >> $outfile
done

# Clean up after we're done.
rm ./*.pem
rm ./*.csr
rm ./*.srl
rm ./*.conf<|MERGE_RESOLUTION|>--- conflicted
+++ resolved
@@ -97,8 +97,6 @@
 openssl req -new -key serverKey.pem -out serverNoSAN.csr -subj "/CN=localhost" -config server_no_san.conf
 openssl x509 -req -in serverNoSAN.csr -CA caCert.pem -CAkey caKey.pem -CAcreateserial -out serverCertNoSAN.pem -days 100000 -extensions v3_req -extfile server_no_san.conf
 
-<<<<<<< HEAD
-=======
 # Create a server certiticate with SHA1 signature signed by OK intermediate CA
 openssl req -new -key serverKey.pem -out serverSHA1.csr -subj "/CN=localhost" -config server.conf
 openssl x509 -sha1 -req -in serverSHA1.csr -CA caCertInter.pem -CAkey caKeyInter.pem -CAcreateserial -out sha1ServerCertInter.pem -days 100000 -extensions v3_req -extfile server.conf
@@ -107,7 +105,6 @@
 openssl req -new -key serverKey.pem -out serverInterSHA1.csr -subj "/CN=localhost" -config server.conf
 openssl x509 -req -in serverInterSHA1.csr -CA caCertInterSHA1.pem -CAkey caKeyInter.pem -CAcreateserial -out serverCertInterSHA1.pem -days 100000 -extensions v3_req -extfile server.conf
 
->>>>>>> e8d3e9b1
 # Create a client certiticate
 openssl genrsa -out clientKey.pem 2048
 openssl req -new -key clientKey.pem -out client.csr -subj "/CN=${CN_BASE}_client" -config client.conf
@@ -138,11 +135,7 @@
 package webhook
 EOF
 
-<<<<<<< HEAD
-for file in caKey caCert badCAKey badCACert serverKey serverCert serverCertNoSAN clientKey clientCert; do
-=======
 for file in caKey caCert badCAKey badCACert caCertInter caCertInterSHA1 serverKey serverCert serverCertNoSAN clientKey clientCert sha1ServerCertInter serverCertInterSHA1; do
->>>>>>> e8d3e9b1
 	data=$(cat ${file}.pem)
 	echo "" >> $outfile
 	echo "var $file = []byte(\`$data\`)" >> $outfile
